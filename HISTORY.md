--- conflicted
+++ resolved
@@ -1,11 +1,5 @@
 # Rocksdb Change Log
-<<<<<<< HEAD
-## Unreleased
-### New Features
-* Added enhanced data integrity checking on SST files with new format_version=6. Performance impact is very small or negligible. Previously if SST data was misplaced or re-arranged by the storage layer, it could pass block checksum with higher than 1 in 4 billion probability. With format_version=6, block checksums depend on what file they are in and location within the file. This way, misplaced SST data is no more likely to pass checksum verification than randomly corrupted data. Also in format_version=6, SST footers are checksum-protected, and a semi-random salt in the file improves non-cryptographic whole file checksum properties.
-=======
 > NOTE: Entries for next release do not go here. Follow instructions in `unreleased_history/README.txt`
->>>>>>> 2926e071
 
 ## 8.3.0 (05/19/2023)
 ### New Features
