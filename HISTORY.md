# Rocksdb Change Log
## Unreleased
### Bug Fixes
* Fixed the truncation error found in APIs/tools when dumping block-based SST files in a human-readable format. After fix, the block-based table can be fully dumped as a readable file.

### Public API change
* Add a new option BlockBasedTableOptions::max_auto_readahead_size. RocksDB does auto-readahead for iterators on noticing more than two reads for a table file if user doesn't provide readahead_size. The readahead starts at 8KB and doubles on every additional read upto max_auto_readahead_size and now max_auto_readahead_size can be configured dynamically as well. Found that 256 KB readahead size provides the best performance, based on experiments, for auto readahead. Experiment data is in PR #3282. If value is set 0 then no automatic prefetching will be done by rocksdb. Also changing the value will only affect files opened after the change.
* Add suppport to extend DB::VerifyFileChecksums API to also verify blob files checksum.
* When using the new BlobDB, the amount of data written by flushes/compactions is now broken down into table files and blob files in the compaction statistics; namely, Write(GB) denotes the amount of data written to table files, while Wblob(GB) means the amount of data written to blob files.
<<<<<<< HEAD
* Made new default BlockBasedTableOptions::format_version=5 to enable new Bloom filter implementation by default.
=======
* Add new SetBufferSize API to WriteBufferManager to allow dynamic management of memory allotted to all write buffers.  This allows user code to adjust memory monitoring provided by WriteBufferManager as process memory needs change datasets grow and shrink.
* Clarified the required semantics of Read() functions in FileSystem and Env APIs. Please ensure any custom implementations are compliant.
* For the new integrated BlobDB implementation, compaction statistics now include the amount of data read from blob files during compaction (due to garbage collection or compaction filters). Write amplification metrics have also been extended to account for data read from blob files.
>>>>>>> 67d72fb5

### New Features
* Support compaction filters for the new implementation of BlobDB. Add `FilterBlobByKey()` to `CompactionFilter`. Subclasses can override this method so that compaction filters can determine whether the actual blob value has to be read during compaction. Use a new `kUndetermined` in `CompactionFilter::Decision` to indicated that further action is necessary for compaction filter to make a decision.
* Add support to extend retrieval of checksums for blob files from the MANIFEST when checkpointing. During backup, rocksdb can detect corruption in blob files  during file copies.

## 6.18.0 (02/19/2021)
### Behavior Changes
* When retryable IO error occurs during compaction, it is mapped to soft error and set the BG error. However, auto resume is not called to clean the soft error since compaction will reschedule by itself. In this change, When retryable IO error occurs during compaction, BG error is not set. User will be informed the error via EventHelper.
* Introduce a new trace file format for query tracing and replay and trace file version is bump up to 0.2. A payload map is added as the first portion of the payload. We will not have backward compatible issues when adding new entries to trace records. Added the iterator_upper_bound and iterator_lower_bound in Seek and SeekForPrev tracing function. Added them as the new payload member for iterator tracing.

### New Features
* Add support for key-value integrity protection in live updates from the user buffers provided to `WriteBatch` through the write to RocksDB's in-memory update buffer (memtable). This is intended to detect some cases of in-memory data corruption, due to either software or hardware errors. Users can enable protection by constructing their `WriteBatch` with `protection_bytes_per_key == 8`.
* Add support for updating `full_history_ts_low` option in manual compaction, which is for old timestamp data GC.
* Add a mechanism for using Makefile to build external plugin code into the RocksDB libraries/binaries. This intends to simplify compatibility and distribution for plugins (e.g., special-purpose `FileSystem`s) whose source code resides outside the RocksDB repo. See "plugin/README.md" for developer details, and "PLUGINS.md" for a listing of available plugins.
* Added memory pre-fetching for experimental Ribbon filter, which especially optimizes performance with batched MultiGet.
* A new, experimental version of BlobDB (key-value separation) is now available. The new implementation is integrated into the RocksDB core, i.e. it is accessible via the usual `rocksdb::DB` API, as opposed to the separate `rocksdb::blob_db::BlobDB` interface used by the earlier version, and can be configured on a per-column family basis using the configuration options `enable_blob_files`, `min_blob_size`, `blob_file_size`, `blob_compression_type`, `enable_blob_garbage_collection`, and `blob_garbage_collection_age_cutoff`. It extends RocksDB's consistency guarantees to blobs, and offers more features and better performance. Note that some features, most notably `Merge`, compaction filters, and backup/restore are not yet supported, and there is no support for migrating a database created by the old implementation.

### Bug Fixes
* Since 6.15.0, `TransactionDB` returns error `Status`es from calls to `DeleteRange()` and calls to `Write()` where the `WriteBatch` contains a range deletion. Previously such operations may have succeeded while not providing the expected transactional guarantees. There are certain cases where range deletion can still be used on such DBs; see the API doc on `TransactionDB::DeleteRange()` for details.
* `OptimisticTransactionDB` now returns error `Status`es from calls to `DeleteRange()` and calls to `Write()` where the `WriteBatch` contains a range deletion. Previously such operations may have succeeded while not providing the expected transactional guarantees.
* Fix `WRITE_PREPARED`, `WRITE_UNPREPARED` TransactionDB `MultiGet()` may return uncommitted data with snapshot.
* In DB::OpenForReadOnly, if any error happens while checking Manifest file path, it was overridden by Status::NotFound. It has been fixed and now actual error is returned.

### Public API Change
* Added a "only_mutable_options" flag to the ConfigOptions.  When this flag is "true", the Configurable functions and convenience methods (such as GetDBOptionsFromString) will only deal with options that are marked as mutable.  When this flag is true, only options marked as mutable can be configured (a Status::InvalidArgument will be returned) and options not marked as mutable will not be returned or compared.  The default is "false", meaning to compare all options.
* Add new Append and PositionedAppend APIs to FileSystem to bring the data verification information (data checksum information) from upper layer (e.g., WritableFileWriter) to the storage layer. In this way, the customized FileSystem is able to verify the correctness of data being written to the storage on time. Add checksum_handoff_file_types to DBOptions. User can use this option to control which file types (Currently supported file tyes: kWALFile, kTableFile, kDescriptorFile.) should use the new Append and PositionedAppend APIs to handoff the verification information. Currently, RocksDB only use crc32c to calculate the checksum for write handoff.
* Add an option, `CompressionOptions::max_dict_buffer_bytes`, to limit the in-memory buffering for selecting samples for generating/training a dictionary. The limit is currently loosely adhered to.


## 6.17.0 (01/15/2021)
### Behavior Changes
* When verifying full file checksum with `DB::VerifyFileChecksums()`, we now fail with `Status::InvalidArgument` if the name of the checksum generator used for verification does not match the name of the checksum generator used for protecting the file when it was created.
* Since RocksDB does not continue write the same file if a file write fails for any reason, the file scope write IO error is treated the same as retryable IO error. More information about error handling of file scope IO error is included in `ErrorHandler::SetBGError`.

### Bug Fixes
* Version older than 6.15 cannot decode VersionEdits `WalAddition` and `WalDeletion`, fixed this by changing the encoded format of them to be ignorable by older versions.
* Fix a race condition between DB startups and shutdowns in managing the periodic background worker threads. One effect of this race condition could be the process being terminated.

### Public API Change
* Add a public API WriteBufferManager::dummy_entries_in_cache_usage() which reports the size of dummy entries stored in cache (passed to WriteBufferManager). Dummy entries are used to account for DataBlocks.
* Add a SystemClock class that contains the time-related methods from Env.  The original methods in Env may be deprecated in a future release.  This class will allow easier testing, development, and expansion of time-related features.
* Add a public API GetRocksBuildProperties and GetRocksBuildInfoAsString to get properties about the current build.  These properties may include settings related to the GIT settings (branch, timestamp).  This change also sets the "build date" based on the GIT properties, rather than the actual build time, thereby enabling more reproducible builds.

## 6.16.0 (12/18/2020)
### Behavior Changes
* Attempting to write a merge operand without explicitly configuring `merge_operator` now fails immediately, causing the DB to enter read-only mode. Previously, failure was deferred until the `merge_operator` was needed by a user read or a background operation.

### Bug Fixes
* Truncated WALs ending in incomplete records can no longer produce gaps in the recovered data when `WALRecoveryMode::kPointInTimeRecovery` is used. Gaps are still possible when WALs are truncated exactly on record boundaries; for complete protection, users should enable `track_and_verify_wals_in_manifest`.
* Fix a bug where compressed blocks read by MultiGet are not inserted into the compressed block cache when use_direct_reads = true.
* Fixed the issue of full scanning on obsolete files when there are too many outstanding compactions with ConcurrentTaskLimiter enabled.
* Fixed the logic of populating native data structure for `read_amp_bytes_per_bit` during OPTIONS file parsing on big-endian architecture. Without this fix, original code introduced in PR7659, when running on big-endian machine, can mistakenly store read_amp_bytes_per_bit (an uint32) in little endian format. Future access to `read_amp_bytes_per_bit` will give wrong values. Little endian architecture is not affected.
* Fixed prefix extractor with timestamp issues.
* Fixed a bug in atomic flush: in two-phase commit mode, the minimum WAL log number to keep is incorrect.
* Fixed a bug related to checkpoint in PR7789: if there are multiple column families, and the checkpoint is not opened as read only, then in rare cases, data loss may happen in the checkpoint. Since backup engine relies on checkpoint, it may also be affected.
* When ldb --try_load_options is used with the --column_family option, the ColumnFamilyOptions for the specified column family was not loaded from the OPTIONS file. Fix it so its loaded from OPTIONS and then overridden with command line overrides.

### New Features
* User defined timestamp feature supports `CompactRange` and `GetApproximateSizes`.
* Support getting aggregated table properties (kAggregatedTableProperties and kAggregatedTablePropertiesAtLevel) with DB::GetMapProperty, for easier access to the data in a structured format.
* Experimental option BlockBasedTableOptions::optimize_filters_for_memory now works with experimental Ribbon filter (as well as Bloom filter).

### Public API Change
* Deprecated public but rarely-used FilterBitsBuilder::CalculateNumEntry, which is replaced with ApproximateNumEntries taking a size_t parameter and returning size_t.
* To improve portability the functions `Env::GetChildren` and `Env::GetChildrenFileAttributes` will no longer return entries for the special directories `.` or `..`.
* Added a new option `track_and_verify_wals_in_manifest`. If `true`, the log numbers and sizes of the synced WALs are tracked in MANIFEST, then during DB recovery, if a synced WAL is missing from disk, or the WAL's size does not match the recorded size in MANIFEST, an error will be reported and the recovery will be aborted. Note that this option does not work with secondary instance.
* `rocksdb_approximate_sizes` and `rocksdb_approximate_sizes_cf` in the C API now requires an error pointer (`char** errptr`) for receiving any error.
* All overloads of DB::GetApproximateSizes now return Status, so that any failure to obtain the sizes is indicated to the caller.

## 6.15.0 (11/13/2020)
### Bug Fixes
* Fixed a bug in the following combination of features: indexes with user keys (`format_version >= 3`), indexes are partitioned (`index_type == kTwoLevelIndexSearch`), and some index partitions are pinned in memory (`BlockBasedTableOptions::pin_l0_filter_and_index_blocks_in_cache`). The bug could cause keys to be truncated when read from the index leading to wrong read results or other unexpected behavior.
* Fixed a bug when indexes are partitioned (`index_type == kTwoLevelIndexSearch`), some index partitions are pinned in memory (`BlockBasedTableOptions::pin_l0_filter_and_index_blocks_in_cache`), and partitions reads could be mixed between block cache and directly from the file (e.g., with `enable_index_compression == 1` and `mmap_read == 1`, partitions that were stored uncompressed due to poor compression ratio would be read directly from the file via mmap, while partitions that were stored compressed would be read from block cache). The bug could cause index partitions to be mistakenly considered empty during reads leading to wrong read results.
* Since 6.12, memtable lookup should report unrecognized value_type as corruption (#7121).
* Since 6.14, fix false positive flush/compaction `Status::Corruption` failure when `paranoid_file_checks == true` and range tombstones were written to the compaction output files.
* Since 6.14, fix a bug that could cause a stalled write to crash with mixed of slowdown and no_slowdown writes (`WriteOptions.no_slowdown=true`).
* Fixed a bug which causes hang in closing DB when refit level is set in opt build. It was because ContinueBackgroundWork() was called in assert statement which is a no op. It was introduced in 6.14.
* Fixed a bug which causes Get() to return incorrect result when a key's merge operand is applied twice. This can occur if the thread performing Get() runs concurrently with a background flush thread and another thread writing to the MANIFEST file (PR6069).
* Reverted a behavior change silently introduced in 6.14.2, in which the effects of the `ignore_unknown_options` flag (used in option parsing/loading functions) changed.
* Reverted a behavior change silently introduced in 6.14, in which options parsing/loading functions began returning `NotFound` instead of `InvalidArgument` for option names not available in the present version.
* Fixed MultiGet bugs it doesn't return valid data with user defined timestamp.
* Fixed a potential bug caused by evaluating `TableBuilder::NeedCompact()` before `TableBuilder::Finish()` in compaction job. For example, the `NeedCompact()` method of `CompactOnDeletionCollector` returned by built-in `CompactOnDeletionCollectorFactory` requires `BlockBasedTable::Finish()` to return the correct result. The bug can cause a compaction-generated file not to be marked for future compaction based on deletion ratio.
* Fixed a seek issue with prefix extractor and timestamp.
* Fixed a bug of encoding and parsing BlockBasedTableOptions::read_amp_bytes_per_bit as a 64-bit integer.
* Fixed a bug of a recovery corner case, details in PR7621.

### Public API Change
* Deprecate `BlockBasedTableOptions::pin_l0_filter_and_index_blocks_in_cache` and `BlockBasedTableOptions::pin_top_level_index_and_filter`. These options still take effect until users migrate to the replacement APIs in `BlockBasedTableOptions::metadata_cache_options`. Migration guidance can be found in the API comments on the deprecated options.
* Add new API `DB::VerifyFileChecksums` to verify SST file checksum with corresponding entries in the MANIFEST if present. Current implementation requires scanning and recomputing file checksums.

### Behavior Changes
* The dictionary compression settings specified in `ColumnFamilyOptions::compression_opts` now additionally affect files generated by flush and compaction to non-bottommost level. Previously those settings at most affected files generated by compaction to bottommost level, depending on whether `ColumnFamilyOptions::bottommost_compression_opts` overrode them. Users who relied on dictionary compression settings in `ColumnFamilyOptions::compression_opts` affecting only the bottommost level can keep the behavior by moving their dictionary settings to `ColumnFamilyOptions::bottommost_compression_opts` and setting its `enabled` flag.
* When the `enabled` flag is set in `ColumnFamilyOptions::bottommost_compression_opts`, those compression options now take effect regardless of the value in `ColumnFamilyOptions::bottommost_compression`. Previously, those compression options only took effect when `ColumnFamilyOptions::bottommost_compression != kDisableCompressionOption`. Now, they additionally take effect when `ColumnFamilyOptions::bottommost_compression == kDisableCompressionOption` (such a setting causes bottommost compression type to fall back to `ColumnFamilyOptions::compression_per_level` if configured, and otherwise fall back to `ColumnFamilyOptions::compression`).

### New Features
* An EXPERIMENTAL new Bloom alternative that saves about 30% space compared to Bloom filters, with about 3-4x construction time and similar query times is available using NewExperimentalRibbonFilterPolicy.

## 6.14 (10/09/2020)
### Bug fixes
* Fixed a bug after a `CompactRange()` with `CompactRangeOptions::change_level` set fails due to a conflict in the level change step, which caused all subsequent calls to `CompactRange()` with `CompactRangeOptions::change_level` set to incorrectly fail with a `Status::NotSupported("another thread is refitting")` error.
* Fixed a bug that the bottom most level compaction could still be a trivial move even if `BottommostLevelCompaction.kForce` or `kForceOptimized` is set.

### Public API Change
* The methods to create and manage EncrypedEnv have been changed.  The EncryptionProvider is now passed to NewEncryptedEnv as a shared pointer, rather than a raw pointer.  Comparably, the CTREncryptedProvider now takes a shared pointer, rather than a reference, to a BlockCipher.  CreateFromString methods have been added to BlockCipher and EncryptionProvider to provide a single API by which different ciphers and providers can be created, respectively.
* The internal classes (CTREncryptionProvider, ROT13BlockCipher, CTRCipherStream) associated with the EncryptedEnv have been moved out of the public API.  To create a CTREncryptionProvider, one can either use EncryptionProvider::NewCTRProvider, or EncryptionProvider::CreateFromString("CTR").  To create a new ROT13BlockCipher, one can either use BlockCipher::NewROT13Cipher or BlockCipher::CreateFromString("ROT13").
* The EncryptionProvider::AddCipher method has been added to allow keys to be added to an EncryptionProvider.  This API will allow future providers to support multiple cipher keys.
* Add a new option "allow_data_in_errors". When this new option is set by users, it allows users to opt-in to get error messages containing corrupted keys/values. Corrupt keys, values will be logged in the messages, logs, status etc. that will help users with the useful information regarding affected data. By default value of this option is set false to prevent users data to be exposed in the messages so currently, data will be redacted from logs, messages, status by default.
* AdvancedColumnFamilyOptions::force_consistency_checks is now true by default, for more proactive DB corruption detection at virtually no cost (estimated two extra CPU cycles per million on a major production workload). Corruptions reported by these checks now mention "force_consistency_checks" in case a false positive corruption report is suspected and the option needs to be disabled (unlikely). Since existing column families have a saved setting for force_consistency_checks, only new column families will pick up the new default.

### General Improvements
* The settings of the DBOptions and ColumnFamilyOptions are now managed by Configurable objects (see New Features).  The same convenience methods to configure these options still exist but the backend implementation has been unified under a common implementation.

### New Features
* Methods to configure serialize, and compare -- such as TableFactory -- are exposed directly through the Configurable base class (from which these objects inherit).  This change will allow for better and more thorough configuration management and retrieval in the future.  The options for a Configurable object can be set via the ConfigureFromMap, ConfigureFromString, or ConfigureOption method.  The serialized version of the options of an object can be retrieved via the GetOptionString, ToString, or GetOption methods.  The list of options supported by an object can be obtained via the GetOptionNames method.  The "raw" object (such as the BlockBasedTableOption) for an option may be retrieved via the GetOptions method.  Configurable options can be compared via the AreEquivalent method.  The settings within a Configurable object may be validated via the ValidateOptions method.  The object may be intialized (at which point only mutable options may be updated) via the PrepareOptions method.
* Introduce options.check_flush_compaction_key_order with default value to be true. With this option, during flush and compaction, key order will be checked when writing to each SST file. If the order is violated, the flush or compaction will fail.
* Added is_full_compaction to CompactionJobStats, so that the information is available through the EventListener interface.
* Add more stats for MultiGet in Histogram to get number of data blocks, index blocks, filter blocks and sst files read from file system per level.
* SST files have a new table property called db_host_id, which is set to the hostname by default. A new option in DBOptions, db_host_id, allows the property value to be overridden with a user specified string, or disable it completely by making the option string empty.
* Methods to create customizable extensions -- such as TableFactory -- are exposed directly through the Customizable base class (from which these objects inherit).  This change will allow these Customizable classes to be loaded and configured in a standard way (via CreateFromString).  More information on how to write and use Customizable classes is in the customizable.h header file.

## 6.13 (09/12/2020)
### Bug fixes
* Fix a performance regression introduced in 6.4 that makes a upper bound check for every Next() even if keys are within a data block that is within the upper bound.
* Fix a possible corruption to the LSM state (overlapping files within a level) when a `CompactRange()` for refitting levels (`CompactRangeOptions::change_level == true`) and another manual compaction are executed in parallel.
* Sanitize `recycle_log_file_num` to zero when the user attempts to enable it in combination with `WALRecoveryMode::kTolerateCorruptedTailRecords`. Previously the two features were allowed together, which compromised the user's configured crash-recovery guarantees.
* Fix a bug where a level refitting in CompactRange() might race with an automatic compaction that puts the data to the target level of the refitting. The bug has been there for years.
* Fixed a bug in version 6.12 in which BackupEngine::CreateNewBackup could fail intermittently with non-OK status when backing up a read-write DB configured with a DBOptions::file_checksum_gen_factory.
* Fix useless no-op compactions scheduled upon snapshot release when options.disable-auto-compactions = true.
* Fix a bug when max_write_buffer_size_to_maintain is set, immutable flushed memtable destruction is delayed until the next super version is installed. A memtable is not added to delete list because of its reference hold by super version and super version doesn't switch because of empt delete list. So memory usage keeps on increasing beyond write_buffer_size + max_write_buffer_size_to_maintain.
* Avoid converting MERGES to PUTS when allow_ingest_behind is true.
* Fix compression dictionary sampling together with `SstFileWriter`. Previously, the dictionary would be trained/finalized immediately with zero samples. Now, the whole `SstFileWriter` file is buffered in memory and then sampled.
* Fix a bug with `avoid_unnecessary_blocking_io=1` and creating backups (BackupEngine::CreateNewBackup) or checkpoints (Checkpoint::Create). With this setting and WAL enabled, these operations could randomly fail with non-OK status.
* Fix a bug in which bottommost compaction continues to advance the underlying InternalIterator to skip tombstones even after shutdown.

### New Features
* A new field `std::string requested_checksum_func_name` is added to `FileChecksumGenContext`, which enables the checksum factory to create generators for a suite of different functions.
* Added a new subcommand, `ldb unsafe_remove_sst_file`, which removes a lost or corrupt SST file from a DB's metadata. This command involves data loss and must not be used on a live DB.

### Performance Improvements
* Reduce thread number for multiple DB instances by re-using one global thread for statistics dumping and persisting.
* Reduce write-amp in heavy write bursts in `kCompactionStyleLevel` compaction style with `level_compaction_dynamic_level_bytes` set.
* BackupEngine incremental backups no longer read DB table files that are already saved to a shared part of the backup directory, unless `share_files_with_checksum` is used with `kLegacyCrc32cAndFileSize` naming (discouraged).
  * For `share_files_with_checksum`, we are confident there is no regression (vs. pre-6.12) in detecting DB or backup corruption at backup creation time, mostly because the old design did not leverage this extra checksum computation for detecting inconsistencies at backup creation time.
  * For `share_table_files` without "checksum" (not recommended), there is a regression in detecting fundamentally unsafe use of the option, greatly mitigated by file size checking (under "Behavior Changes"). Almost no reason to use `share_files_with_checksum=false` should remain.
  * `DB::VerifyChecksum` and `BackupEngine::VerifyBackup` with checksum checking are still able to catch corruptions that `CreateNewBackup` does not.

### Public API Change
* Expose kTypeDeleteWithTimestamp in EntryType and update GetEntryType() accordingly.
* Added file_checksum and file_checksum_func_name to TableFileCreationInfo, which can pass the table file checksum information through the OnTableFileCreated callback during flush and compaction.
* A warning is added to `DB::DeleteFile()` API describing its known problems and deprecation plan.
* Add a new stats level, i.e. StatsLevel::kExceptTickers (PR7329) to exclude tickers even if application passes a non-null Statistics object.
* Added a new status code IOStatus::IOFenced() for the Env/FileSystem to indicate that writes from this instance are fenced off. Like any other background error, this error is returned to the user in Put/Merge/Delete/Flush calls and can be checked using Status::IsIOFenced().

### Behavior Changes
* File abstraction `FSRandomAccessFile.Prefetch()` default return status is changed from `OK` to `NotSupported`. If the user inherited file doesn't implement prefetch, RocksDB will create internal prefetch buffer to improve read performance.
* When retryabel IO error happens during Flush (manifest write error is excluded) and WAL is disabled, originally it is mapped to kHardError. Now,it is mapped to soft error. So DB will not stall the writes unless the memtable is full. At the same time, when auto resume is triggered to recover the retryable IO error during Flush, SwitchMemtable is not called to avoid generating to many small immutable memtables. If WAL is enabled, no behavior changes.
* When considering whether a table file is already backed up in a shared part of backup directory, BackupEngine would already query the sizes of source (DB) and pre-existing destination (backup) files. BackupEngine now uses these file sizes to detect corruption, as at least one of (a) old backup, (b) backup in progress, or (c) current DB is corrupt if there's a size mismatch.

### Others
* Error in prefetching partitioned index blocks will not be swallowed. It will fail the query and return the IOError users.

## 6.12 (2020-07-28)
### Public API Change
* Encryption file classes now exposed for inheritance in env_encryption.h
* File I/O listener is extended to cover more I/O operations. Now class `EventListener` in listener.h contains new callback functions: `OnFileFlushFinish()`, `OnFileSyncFinish()`, `OnFileRangeSyncFinish()`, `OnFileTruncateFinish()`, and ``OnFileCloseFinish()``.
* `FileOperationInfo` now reports `duration` measured by `std::chrono::steady_clock` and `start_ts` measured by `std::chrono::system_clock` instead of start and finish timestamps measured by `system_clock`. Note that `system_clock` is called before `steady_clock` in program order at operation starts.
* `DB::GetDbSessionId(std::string& session_id)` is added. `session_id` stores a unique identifier that gets reset every time the DB is opened. This DB session ID should be unique among all open DB instances on all hosts, and should be unique among re-openings of the same or other DBs. This identifier is recorded in the LOG file on the line starting with "DB Session ID:".
* `DB::OpenForReadOnly()` now returns `Status::NotFound` when the specified DB directory does not exist. Previously the error returned depended on the underlying `Env`. This change is available in all 6.11 releases as well.
* A parameter `verify_with_checksum` is added to `BackupEngine::VerifyBackup`, which is false by default. If it is ture, `BackupEngine::VerifyBackup` verifies checksums and file sizes of backup files. Pass `false` for `verify_with_checksum` to maintain the previous behavior and performance of `BackupEngine::VerifyBackup`, by only verifying sizes of backup files.

### Behavior Changes
* Best-efforts recovery ignores CURRENT file completely. If CURRENT file is missing during recovery, best-efforts recovery still proceeds with MANIFEST file(s).
* In best-efforts recovery, an error that is not Corruption or IOError::kNotFound or IOError::kPathNotFound will be overwritten silently. Fix this by checking all non-ok cases and return early.
* When `file_checksum_gen_factory` is set to `GetFileChecksumGenCrc32cFactory()`, BackupEngine will compare the crc32c checksums of table files computed when creating a backup to the expected checksums stored in the DB manifest, and will fail `CreateNewBackup()` on mismatch (corruption). If the `file_checksum_gen_factory` is not set or set to any other customized factory, there is no checksum verification to detect if SST files in a DB are corrupt when read, copied, and independently checksummed by BackupEngine.
* When a DB sets `stats_dump_period_sec > 0`, either as the initial value for DB open or as a dynamic option change, the first stats dump is staggered in the following X seconds, where X is an integer in `[0, stats_dump_period_sec)`. Subsequent stats dumps are still spaced `stats_dump_period_sec` seconds apart.
* When the paranoid_file_checks option is true, a hash is generated of all keys and values are generated when the SST file is written, and then the values are read back in to validate the file.  A corruption is signaled if the two hashes do not match.

### Bug fixes
* Compressed block cache was automatically disabled with read-only DBs by mistake. Now it is fixed: compressed block cache will be in effective with read-only DB too.
* Fix a bug of wrong iterator result if another thread finishes an update and a DB flush between two statement.
* Disable file deletion after MANIFEST write/sync failure until db re-open or Resume() so that subsequent re-open will not see MANIFEST referencing deleted SSTs.
* Fix a bug when index_type == kTwoLevelIndexSearch in PartitionedIndexBuilder to update FlushPolicy to point to internal key partitioner when it changes from user-key mode to internal-key mode in index partition.
* Make compaction report InternalKey corruption while iterating over the input.
* Fix a bug which may cause MultiGet to be slow because it may read more data than requested, but this won't affect correctness. The bug was introduced in 6.10 release.
* Fail recovery and report once hitting a physical log record checksum mismatch, while reading MANIFEST. RocksDB should not continue processing the MANIFEST any further.
* Fixed a bug in size-amp-triggered and periodic-triggered universal compaction, where the compression settings for the first input level were used rather than the compression settings for the output (bottom) level.

### New Features
* DB identity (`db_id`) and DB session identity (`db_session_id`) are added to table properties and stored in SST files. SST files generated from SstFileWriter and Repairer have DB identity “SST Writer” and “DB Repairer”, respectively. Their DB session IDs are generated in the same way as `DB::GetDbSessionId`. The session ID for SstFileWriter (resp., Repairer) resets every time `SstFileWriter::Open` (resp., `Repairer::Run`) is called.
* Added experimental option BlockBasedTableOptions::optimize_filters_for_memory for reducing allocated memory size of Bloom filters (~10% savings with Jemalloc) while preserving the same general accuracy. To have an effect, the option requires format_version=5 and malloc_usable_size. Enabling this option is forward and backward compatible with existing format_version=5.
* `BackupableDBOptions::share_files_with_checksum_naming` is added with new default behavior for naming backup files with `share_files_with_checksum`, to address performance and backup integrity issues. See API comments for details.
* Added auto resume function to automatically recover the DB from background Retryable IO Error. When retryable IOError happens during flush and WAL write, the error is mapped to Hard Error and DB will be in read mode. When retryable IO Error happens during compaction, the error will be mapped to Soft Error. DB is still in write/read mode. Autoresume function will create a thread for a DB to call DB->ResumeImpl() to try the recover for Retryable IO Error during flush and WAL write. Compaction will be rescheduled by itself if retryable IO Error happens. Auto resume may also cause other Retryable IO Error during the recovery, so the recovery will fail. Retry the auto resume may solve the issue, so we use max_bgerror_resume_count to decide how many resume cycles will be tried in total. If it is <=0, auto resume retryable IO Error is disabled. Default is INT_MAX, which will lead to a infinit auto resume. bgerror_resume_retry_interval decides the time interval between two auto resumes.
* Option `max_subcompactions` can be set dynamically using DB::SetDBOptions().
* Added experimental ColumnFamilyOptions::sst_partitioner_factory to define determine the partitioning of sst files. This helps compaction to split the files on interesting boundaries (key prefixes) to make propagation of sst files less write amplifying (covering the whole key space).

### Performance Improvements
* Eliminate key copies for internal comparisons while accessing ingested block-based tables.
* Reduce key comparisons during random access in all block-based tables.
* BackupEngine avoids unnecessary repeated checksum computation for backing up a table file to the `shared_checksum` directory when using `share_files_with_checksum_naming = kUseDbSessionId` (new default), except on SST files generated before this version of RocksDB, which fall back on using `kLegacyCrc32cAndFileSize`.

## 6.11 (6/12/2020)
### Bug Fixes
* Fix consistency checking error swallowing in some cases when options.force_consistency_checks = true.
* Fix possible false NotFound status from batched MultiGet using index type kHashSearch.
* Fix corruption caused by enabling delete triggered compaction (NewCompactOnDeletionCollectorFactory) in universal compaction mode, along with parallel compactions. The bug can result in two parallel compactions picking the same input files, resulting in the DB resurrecting older and deleted versions of some keys.
* Fix a use-after-free bug in best-efforts recovery. column_family_memtables_ needs to point to valid ColumnFamilySet.
* Let best-efforts recovery ignore corrupted files during table loading.
* Fix corrupt key read from ingested file when iterator direction switches from reverse to forward at a key that is a prefix of another key in the same file. It is only possible in files with a non-zero global seqno.
* Fix abnormally large estimate from GetApproximateSizes when a range starts near the end of one SST file and near the beginning of another. Now GetApproximateSizes consistently and fairly includes the size of SST metadata in addition to data blocks, attributing metadata proportionally among the data blocks based on their size.
* Fix potential file descriptor leakage in PosixEnv's IsDirectory() and NewRandomAccessFile().
* Fix false negative from the VerifyChecksum() API when there is a checksum mismatch in an index partition block in a BlockBasedTable format table file (index_type is kTwoLevelIndexSearch).
* Fix sst_dump to return non-zero exit code if the specified file is not a recognized SST file or fails requested checks.
* Fix incorrect results from batched MultiGet for duplicate keys, when the duplicate key matches the largest key of an SST file and the value type for the key in the file is a merge value.

### Public API Change
* Flush(..., column_family) may return Status::ColumnFamilyDropped() instead of Status::InvalidArgument() if column_family is dropped while processing the flush request.
* BlobDB now explicitly disallows using the default column family's storage directories as blob directory.
* DeleteRange now returns `Status::InvalidArgument` if the range's end key comes before its start key according to the user comparator. Previously the behavior was undefined.
* ldb now uses options.force_consistency_checks = true by default and "--disable_consistency_checks" is added to disable it.
* DB::OpenForReadOnly no longer creates files or directories if the named DB does not exist, unless create_if_missing is set to true.
* The consistency checks that validate LSM state changes (table file additions/deletions during flushes and compactions) are now stricter, more efficient, and no longer optional, i.e. they are performed even if `force_consistency_checks` is `false`.
* Disable delete triggered compaction (NewCompactOnDeletionCollectorFactory) in universal compaction mode and num_levels = 1 in order to avoid a corruption bug.
* `pin_l0_filter_and_index_blocks_in_cache` no longer applies to L0 files larger than `1.5 * write_buffer_size` to give more predictable memory usage. Such L0 files may exist due to intra-L0 compaction, external file ingestion, or user dynamically changing `write_buffer_size` (note, however, that files that are already pinned will continue being pinned, even after such a dynamic change).
* In point-in-time wal recovery mode, fail database recovery in case of IOError while reading the WAL to avoid data loss.
* A new method `Env::LowerThreadPoolCPUPriority(Priority, CpuPriority)` is added to `Env` to be able to lower to a specific priority such as `CpuPriority::kIdle`.

### New Features
* sst_dump to add a new --readahead_size argument. Users can specify read size when scanning the data. Sst_dump also tries to prefetch tail part of the SST files so usually some number of I/Os are saved there too.
* Generate file checksum in SstFileWriter if Options.file_checksum_gen_factory is set. The checksum and checksum function name are stored in ExternalSstFileInfo after the sst file write is finished.
* Add a value_size_soft_limit in read options which limits the cumulative value size of keys read in batches in MultiGet. Once the cumulative value size of found keys exceeds read_options.value_size_soft_limit, all the remaining keys are returned with status Abort without further finding their values. By default the value_size_soft_limit is std::numeric_limits<uint64_t>::max().
* Enable SST file ingestion with file checksum information when calling IngestExternalFiles(const std::vector<IngestExternalFileArg>& args). Added files_checksums and files_checksum_func_names to IngestExternalFileArg such that user can ingest the sst files with their file checksum information. Added verify_file_checksum to IngestExternalFileOptions (default is True). To be backward compatible, if DB does not enable file checksum or user does not provide checksum information (vectors of files_checksums and files_checksum_func_names are both empty), verification of file checksum is always sucessful. If DB enables file checksum, DB will always generate the checksum for each ingested SST file during Prepare stage of ingestion and store the checksum in Manifest, unless verify_file_checksum is False and checksum information is provided by the application. In this case, we only verify the checksum function name and directly store the ingested checksum in Manifest. If verify_file_checksum is set to True, DB will verify the ingested checksum and function name with the genrated ones. Any mismatch will fail the ingestion. Note that, if IngestExternalFileOptions::write_global_seqno is True, the seqno will be changed in the ingested file. Therefore, the checksum of the file will be changed. In this case, a new checksum will be generated after the seqno is updated and be stored in the Manifest.

### Performance Improvements
* Eliminate redundant key comparisons during random access in block-based tables.

## 6.10 (5/2/2020)
### Bug Fixes
* Fix wrong result being read from ingested file. May happen when a key in the file happen to be prefix of another key also in the file. The issue can further cause more data corruption. The issue exists with rocksdb >= 5.0.0 since DB::IngestExternalFile() was introduced.
* Finish implementation of BlockBasedTableOptions::IndexType::kBinarySearchWithFirstKey. It's now ready for use. Significantly reduces read amplification in some setups, especially for iterator seeks.
* Fix a bug by updating CURRENT file so that it points to the correct MANIFEST file after best-efforts recovery.
* Fixed a bug where ColumnFamilyHandle objects were not cleaned up in case an error happened during BlobDB's open after the base DB had been opened.
* Fix a potential undefined behavior caused by trying to dereference nullable pointer (timestamp argument) in DB::MultiGet.
* Fix a bug caused by not including user timestamp in MultiGet LookupKey construction. This can lead to wrong query result since the trailing bytes of a user key, if not shorter than timestamp, will be mistaken for user timestamp.
* Fix a bug caused by using wrong compare function when sorting the input keys of MultiGet with timestamps.
* Upgraded version of bzip library (1.0.6 -> 1.0.8) used with RocksJava to address potential vulnerabilities if an attacker can manipulate compressed data saved and loaded by RocksDB (not normal). See issue #6703.

### Public API Change
* Add a ConfigOptions argument to the APIs dealing with converting options to and from strings and files.  The ConfigOptions is meant to replace some of the options (such as input_strings_escaped and ignore_unknown_options) and allow for more parameters to be passed in the future without changing the function signature.
* Add NewFileChecksumGenCrc32cFactory to the file checksum public API, such that the builtin Crc32c based file checksum generator factory can be used by applications.
* Add IsDirectory to Env and FS to indicate if a path is a directory.

### New Features
* Added support for pipelined & parallel compression optimization for `BlockBasedTableBuilder`. This optimization makes block building, block compression and block appending a pipeline, and uses multiple threads to accelerate block compression. Users can set `CompressionOptions::parallel_threads` greater than 1 to enable compression parallelism. This feature is experimental for now.
* Provide an allocator for memkind to be used with block cache. This is to work with memory technologies (Intel DCPMM is one such technology currently available) that require different libraries for allocation and management (such as PMDK and memkind). The high capacities available make it possible to provision large caches (up to several TBs in size) beyond what is achievable with DRAM.
* Option `max_background_flushes` can be set dynamically using DB::SetDBOptions().
* Added functionality in sst_dump tool to check the compressed file size for different compression levels and print the time spent on compressing files with each compression type. Added arguments `--compression_level_from` and `--compression_level_to` to report size of all compression levels and one compression_type must be specified with it so that it will report compressed sizes of one compression type with different levels.
* Added statistics for redundant insertions into block cache: rocksdb.block.cache.*add.redundant. (There is currently no coordination to ensure that only one thread loads a table block when many threads are trying to access that same table block.)

### Bug Fixes
* Fix a bug when making options.bottommost_compression, options.compression_opts and options.bottommost_compression_opts dynamically changeable: the modified values are not written to option files or returned back to users when being queried.
* Fix a bug where index key comparisons were unaccounted in `PerfContext::user_key_comparison_count` for lookups in files written with `format_version >= 3`.
* Fix many bloom.filter statistics not being updated in batch MultiGet.

### Performance Improvements
* Improve performance of batch MultiGet with partitioned filters, by sharing block cache lookups to applicable filter blocks.
* Reduced memory copies when fetching and uncompressing compressed blocks from sst files.

## 6.9.0 (03/29/2020)
### Behavior changes
* Since RocksDB 6.8, ttl-based FIFO compaction can drop a file whose oldest key becomes older than options.ttl while others have not. This fix reverts this and makes ttl-based FIFO compaction use the file's flush time as the criterion. This fix also requires that max_open_files = -1 and compaction_options_fifo.allow_compaction = false to function properly.

### Public API Change
* Fix spelling so that API now has correctly spelled transaction state name `COMMITTED`, while the old misspelled `COMMITED` is still available as an alias.
* Updated default format_version in BlockBasedTableOptions from 2 to 4. SST files generated with the new default can be read by RocksDB versions 5.16 and newer, and use more efficient encoding of keys in index blocks.
* A new parameter `CreateBackupOptions` is added to both `BackupEngine::CreateNewBackup` and `BackupEngine::CreateNewBackupWithMetadata`, you can decrease CPU priority of `BackupEngine`'s background threads by setting `decrease_background_thread_cpu_priority` and `background_thread_cpu_priority` in `CreateBackupOptions`.
* Updated the public API of SST file checksum. Introduce the FileChecksumGenFactory to create the FileChecksumGenerator for each SST file, such that the FileChecksumGenerator is not shared and it can be more general for checksum implementations. Changed the FileChecksumGenerator interface from Value, Extend, and GetChecksum to Update, Finalize, and GetChecksum. Finalize should be only called once after all data is processed to generate the final checksum. Temproal data should be maintained by the FileChecksumGenerator object itself and finally it can return the checksum string.

### Bug Fixes
* Fix a bug where range tombstone blocks in ingested files were cached incorrectly during ingestion. If range tombstones were read from those incorrectly cached blocks, the keys they covered would be exposed.
* Fix a data race that might cause crash when calling DB::GetCreationTimeOfOldestFile() by a small chance. The bug was introduced in 6.6 Release.
* Fix a bug where a boolean value optimize_filters_for_hits was for max threads when calling load table handles after a flush or compaction. The value is correct to 1. The bug should not cause user visible problems.
* Fix a bug which might crash the service when write buffer manager fails to insert the dummy handle to the block cache.

### Performance Improvements
* In CompactRange, for levels starting from 0, if the level does not have any file with any key falling in the specified range, the level is skipped. So instead of always compacting from level 0, the compaction starts from the first level with keys in the specified range until the last such level.
* Reduced memory copy when reading sst footer and blobdb in direct IO mode.
* When restarting a database with large numbers of sst files, large amount of CPU time is spent on getting logical block size of the sst files, which slows down the starting progress, this inefficiency is optimized away with an internal cache for the logical block sizes.

### New Features
* Basic support for user timestamp in iterator. Seek/SeekToFirst/Next and lower/upper bounds are supported. Reverse iteration is not supported. Merge is not considered.
* When file lock failure when the lock is held by the current process, return acquiring time and thread ID in the error message.
* Added a new option, best_efforts_recovery (default: false), to allow database to open in a db dir with missing table files. During best efforts recovery, missing table files are ignored, and database recovers to the most recent state without missing table file. Cross-column-family consistency is not guaranteed even if WAL is enabled.
* options.bottommost_compression, options.compression_opts and options.bottommost_compression_opts are now dynamically changeable.

## 6.8.0 (02/24/2020)
### Java API Changes
* Major breaking changes to Java comparators, toward standardizing on ByteBuffer for performant, locale-neutral operations on keys (#6252).
* Added overloads of common API methods using direct ByteBuffers for keys and values (#2283).

### Bug Fixes
* Fix incorrect results while block-based table uses kHashSearch, together with Prev()/SeekForPrev().
* Fix a bug that prevents opening a DB after two consecutive crash with TransactionDB, where the first crash recovers from a corrupted WAL with kPointInTimeRecovery but the second cannot.
* Fixed issue #6316 that can cause a corruption of the MANIFEST file in the middle when writing to it fails due to no disk space.
* Add DBOptions::skip_checking_sst_file_sizes_on_db_open. It disables potentially expensive checking of all sst file sizes in DB::Open().
* BlobDB now ignores trivially moved files when updating the mapping between blob files and SSTs. This should mitigate issue #6338 where out of order flush/compaction notifications could trigger an assertion with the earlier code.
* Batched MultiGet() ignores IO errors while reading data blocks, causing it to potentially continue looking for a key and returning stale results.
* `WriteBatchWithIndex::DeleteRange` returns `Status::NotSupported`. Previously it returned success even though reads on the batch did not account for range tombstones. The corresponding language bindings now cannot be used. In C, that includes `rocksdb_writebatch_wi_delete_range`, `rocksdb_writebatch_wi_delete_range_cf`, `rocksdb_writebatch_wi_delete_rangev`, and `rocksdb_writebatch_wi_delete_rangev_cf`. In Java, that includes `WriteBatchWithIndex::deleteRange`.
* Assign new MANIFEST file number when caller tries to create a new MANIFEST by calling LogAndApply(..., new_descriptor_log=true). This bug can cause MANIFEST being overwritten during recovery if options.write_dbid_to_manifest = true and there are WAL file(s).

### Performance Improvements
* Perfom readahead when reading from option files. Inside DB, options.log_readahead_size will be used as the readahead size. In other cases, a default 512KB is used.

### Public API Change
* The BlobDB garbage collector now emits the statistics `BLOB_DB_GC_NUM_FILES` (number of blob files obsoleted during GC), `BLOB_DB_GC_NUM_NEW_FILES` (number of new blob files generated during GC), `BLOB_DB_GC_FAILURES` (number of failed GC passes), `BLOB_DB_GC_NUM_KEYS_RELOCATED` (number of blobs relocated during GC), and `BLOB_DB_GC_BYTES_RELOCATED` (total size of blobs relocated during GC). On the other hand, the following statistics, which are not relevant for the new GC implementation, are now deprecated: `BLOB_DB_GC_NUM_KEYS_OVERWRITTEN`, `BLOB_DB_GC_NUM_KEYS_EXPIRED`, `BLOB_DB_GC_BYTES_OVERWRITTEN`, `BLOB_DB_GC_BYTES_EXPIRED`, and `BLOB_DB_GC_MICROS`.
* Disable recycle_log_file_num when an inconsistent recovery modes are requested: kPointInTimeRecovery and kAbsoluteConsistency

### New Features
* Added the checksum for each SST file generated by Flush or Compaction. Added sst_file_checksum_func to Options such that user can plugin their own SST file checksum function via override the FileChecksumFunc class. If user does not set the sst_file_checksum_func, SST file checksum calculation will not be enabled. The checksum information inlcuding uint32_t checksum value and a checksum function name (string). The checksum information is stored in FileMetadata in version store and also logged to MANIFEST. A new tool is added to LDB such that user can dump out a list of file checksum information from MANIFEST (stored in an unordered_map).
* `db_bench` now supports `value_size_distribution_type`, `value_size_min`, `value_size_max` options for generating random variable sized value. Added `blob_db_compression_type` option for BlobDB to enable blob compression.
* Replace RocksDB namespace "rocksdb" with flag "ROCKSDB_NAMESPACE" which if is not defined, defined as "rocksdb" in header file rocksdb_namespace.h.

## 6.7.0 (01/21/2020)
### Public API Change
* Added a rocksdb::FileSystem class in include/rocksdb/file_system.h to encapsulate file creation/read/write operations, and an option DBOptions::file_system to allow a user to pass in an instance of rocksdb::FileSystem. If its a non-null value, this will take precendence over DBOptions::env for file operations. A new API rocksdb::FileSystem::Default() returns a platform default object. The DBOptions::env option and Env::Default() API will continue to be used for threading and other OS related functions, and where DBOptions::file_system is not specified, for file operations. For storage developers who are accustomed to rocksdb::Env, the interface in rocksdb::FileSystem is new and will probably undergo some changes as more storage systems are ported to it from rocksdb::Env. As of now, no env other than Posix has been ported to the new interface.
* A new rocksdb::NewSstFileManager() API that allows the caller to pass in separate Env and FileSystem objects.
* Changed Java API for RocksDB.keyMayExist functions to use Holder<byte[]> instead of StringBuilder, so that retrieved values need not decode to Strings.
* A new `OptimisticTransactionDBOptions` Option that allows users to configure occ validation policy. The default policy changes from kValidateSerial to kValidateParallel to reduce mutex contention.

### Bug Fixes
* Fix a bug that can cause unnecessary bg thread to be scheduled(#6104).
* Fix crash caused by concurrent CF iterations and drops(#6147).
* Fix a race condition for cfd->log_number_ between manifest switch and memtable switch (PR 6249) when number of column families is greater than 1.
* Fix a bug on fractional cascading index when multiple files at the same level contain the same smallest user key, and those user keys are for merge operands. In this case, Get() the exact key may miss some merge operands.
* Delcare kHashSearch index type feature-incompatible with index_block_restart_interval larger than 1.
* Fixed an issue where the thread pools were not resized upon setting `max_background_jobs` dynamically through the `SetDBOptions` interface.
* Fix a bug that can cause write threads to hang when a slowdown/stall happens and there is a mix of writers with WriteOptions::no_slowdown set/unset.
* Fixed an issue where an incorrect "number of input records" value was used to compute the "records dropped" statistics for compactions.
* Fix a regression bug that causes segfault when hash is used, max_open_files != -1 and total order seek is used and switched back.

### New Features
* It is now possible to enable periodic compactions for the base DB when using BlobDB.
* BlobDB now garbage collects non-TTL blobs when `enable_garbage_collection` is set to `true` in `BlobDBOptions`. Garbage collection is performed during compaction: any valid blobs located in the oldest N files (where N is the number of non-TTL blob files multiplied by the value of `BlobDBOptions::garbage_collection_cutoff`) encountered during compaction get relocated to new blob files, and old blob files are dropped once they are no longer needed. Note: we recommend enabling periodic compactions for the base DB when using this feature to deal with the case when some old blob files are kept alive by SSTs that otherwise do not get picked for compaction.
* `db_bench` now supports the `garbage_collection_cutoff` option for BlobDB.
* Introduce ReadOptions.auto_prefix_mode. When set to true, iterator will return the same result as total order seek, but may choose to use prefix seek internally based on seek key and iterator upper bound.
* MultiGet() can use IO Uring to parallelize read from the same SST file. This featuer is by default disabled. It can be enabled with environment variable ROCKSDB_USE_IO_URING.

## 6.6.2 (01/13/2020)
### Bug Fixes
* Fixed a bug where non-L0 compaction input files were not considered to compute the `creation_time` of new compaction outputs.

## 6.6.1 (01/02/2020)
### Bug Fixes
* Fix a bug in WriteBatchWithIndex::MultiGetFromBatchAndDB, which is called by Transaction::MultiGet, that causes due to stale pointer access when the number of keys is > 32
* Fixed two performance issues related to memtable history trimming. First, a new SuperVersion is now created only if some memtables were actually trimmed. Second, trimming is only scheduled if there is at least one flushed memtable that is kept in memory for the purposes of transaction conflict checking.
* BlobDB no longer updates the SST to blob file mapping upon failed compactions.
* Fix a bug in which a snapshot read through an iterator could be affected by a DeleteRange after the snapshot (#6062).
* Fixed a bug where BlobDB was comparing the `ColumnFamilyHandle` pointers themselves instead of only the column family IDs when checking whether an API call uses the default column family or not.
* Delete superversions in BackgroundCallPurge.
* Fix use-after-free and double-deleting files in BackgroundCallPurge().

## 6.6.0 (11/25/2019)
### Bug Fixes
* Fix data corruption caused by output of intra-L0 compaction on ingested file not being placed in correct order in L0.
* Fix a data race between Version::GetColumnFamilyMetaData() and Compaction::MarkFilesBeingCompacted() for access to being_compacted (#6056). The current fix acquires the db mutex during Version::GetColumnFamilyMetaData(), which may cause regression.
* Fix a bug in DBIter that is_blob_ state isn't updated when iterating backward using seek.
* Fix a bug when format_version=3, partitioned filters, and prefix search are used in conjunction. The bug could result into Seek::(prefix) returning NotFound for an existing prefix.
* Revert the feature "Merging iterator to avoid child iterator reseek for some cases (#5286)" since it might cause strong results when reseek happens with a different iterator upper bound.
* Fix a bug causing a crash during ingest external file when background compaction cause severe error (file not found).
* Fix a bug when partitioned filters and prefix search are used in conjunction, ::SeekForPrev could return invalid for an existing prefix. ::SeekForPrev might be called by the user, or internally on ::Prev, or within ::Seek if the return value involves Delete or a Merge operand.
* Fix OnFlushCompleted fired before flush result persisted in MANIFEST when there's concurrent flush job. The bug exists since OnFlushCompleted was introduced in rocksdb 3.8.
* Fixed an sst_dump crash on some plain table SST files.
* Fixed a memory leak in some error cases of opening plain table SST files.
* Fix a bug when a crash happens while calling WriteLevel0TableForRecovery for multiple column families, leading to a column family's log number greater than the first corrutped log number when the DB is being opened in PointInTime recovery mode during next recovery attempt (#5856).

### New Features
* Universal compaction to support options.periodic_compaction_seconds. A full compaction will be triggered if any file is over the threshold.
* `GetLiveFilesMetaData` and `GetColumnFamilyMetaData` now expose the file number of SST files as well as the oldest blob file referenced by each SST.
* A batched MultiGet API (DB::MultiGet()) that supports retrieving keys from multiple column families.
* Full and partitioned filters in the block-based table use an improved Bloom filter implementation, enabled with format_version 5 (or above) because previous releases cannot read this filter. This replacement is faster and more accurate, especially for high bits per key or millions of keys in a single (full) filter. For example, the new Bloom filter has the same false positive rate at 9.55 bits per key as the old one at 10 bits per key, and a lower false positive rate at 16 bits per key than the old one at 100 bits per key.
* Added AVX2 instructions to USE_SSE builds to accelerate the new Bloom filter and XXH3-based hash function on compatible x86_64 platforms (Haswell and later, ~2014).
* Support options.ttl or options.periodic_compaction_seconds with options.max_open_files = -1. File's oldest ancester time and file creation time will be written to manifest. If it is availalbe, this information will be used instead of creation_time and file_creation_time in table properties.
* Setting options.ttl for universal compaction now has the same meaning as setting periodic_compaction_seconds.
* SstFileMetaData also returns file creation time and oldest ancester time.
* The `sst_dump` command line tool `recompress` command now displays how many blocks were compressed and how many were not, in particular how many were not compressed because the compression ratio was not met (12.5% threshold for GoodCompressionRatio), as seen in the `number.block.not_compressed` counter stat since version 6.0.0.
* The block cache usage is now takes into account the overhead of metadata per each entry. This results into more accurate management of memory. A side-effect of this feature is that less items are fit into the block cache of the same size, which would result to higher cache miss rates. This can be remedied by increasing the block cache size or passing kDontChargeCacheMetadata to its constuctor to restore the old behavior.
* When using BlobDB, a mapping is maintained and persisted in the MANIFEST between each SST file and the oldest non-TTL blob file it references.
* `db_bench` now supports and by default issues non-TTL Puts to BlobDB. TTL Puts can be enabled by specifying a non-zero value for the `blob_db_max_ttl_range` command line parameter explicitly.
* `sst_dump` now supports printing BlobDB blob indexes in a human-readable format. This can be enabled by specifying the `decode_blob_index` flag on the command line.
* A number of new information elements are now exposed through the EventListener interface. For flushes, the file numbers of the new SST file and the oldest blob file referenced by the SST are propagated. For compactions, the level, file number, and the oldest blob file referenced are passed to the client for each compaction input and output file.

### Public API Change
* RocksDB release 4.1 or older will not be able to open DB generated by the new release. 4.2 was released on Feb 23, 2016.
* TTL Compactions in Level compaction style now initiate successive cascading compactions on a key range so that it reaches the bottom level quickly on TTL expiry. `creation_time` table property for compaction output files is now set to the minimum of the creation times of all compaction inputs.
* With FIFO compaction style, options.periodic_compaction_seconds will have the same meaning as options.ttl. Whichever stricter will be used. With the default options.periodic_compaction_seconds value with options.ttl's default of 0, RocksDB will give a default of 30 days.
* Added an API GetCreationTimeOfOldestFile(uint64_t* creation_time) to get the file_creation_time of the oldest SST file in the DB.
* FilterPolicy now exposes additional API to make it possible to choose filter configurations based on context, such as table level and compaction style. See `LevelAndStyleCustomFilterPolicy` in db_bloom_filter_test.cc. While most existing custom implementations of FilterPolicy should continue to work as before, those wrapping the return of NewBloomFilterPolicy will require overriding new function `GetBuilderWithContext()`, because calling `GetFilterBitsBuilder()` on the FilterPolicy returned by NewBloomFilterPolicy is no longer supported.
* An unlikely usage of FilterPolicy is no longer supported. Calling GetFilterBitsBuilder() on the FilterPolicy returned by NewBloomFilterPolicy will now cause an assertion violation in debug builds, because RocksDB has internally migrated to a more elaborate interface that is expected to evolve further. Custom implementations of FilterPolicy should work as before, except those wrapping the return of NewBloomFilterPolicy, which will require a new override of a protected function in FilterPolicy.
* NewBloomFilterPolicy now takes bits_per_key as a double instead of an int. This permits finer control over the memory vs. accuracy trade-off in the new Bloom filter implementation and should not change source code compatibility.
* The option BackupableDBOptions::max_valid_backups_to_open is now only used when opening BackupEngineReadOnly. When opening a read/write BackupEngine, anything but the default value logs a warning and is treated as the default. This change ensures that backup deletion has proper accounting of shared files to ensure they are deleted when no longer referenced by a backup.
* Deprecate `snap_refresh_nanos` option.
* Added DisableManualCompaction/EnableManualCompaction to stop and resume manual compaction.
* Add TryCatchUpWithPrimary() to StackableDB in non-LITE mode.
* Add a new Env::LoadEnv() overloaded function to return a shared_ptr to Env.
* Flush sets file name to "(nil)" for OnTableFileCreationCompleted() if the flush does not produce any L0. This can happen if the file is empty thus delete by RocksDB.

### Default Option Changes
* Changed the default value of periodic_compaction_seconds to `UINT64_MAX - 1` which allows RocksDB to auto-tune periodic compaction scheduling. When using the default value, periodic compactions are now auto-enabled if a compaction filter is used. A value of `0` will turn off the feature completely.
* Changed the default value of ttl to `UINT64_MAX - 1` which allows RocksDB to auto-tune ttl value. When using the default value, TTL will be auto-enabled to 30 days, when the feature is supported. To revert the old behavior, you can explicitly set it to 0.

### Performance Improvements
* For 64-bit hashing, RocksDB is standardizing on a slightly modified preview version of XXH3. This function is now used for many non-persisted hashes, along with fastrange64() in place of the modulus operator, and some benchmarks show a slight improvement.
* Level iterator to invlidate the iterator more often in prefix seek and the level is filtered out by prefix bloom.

## 6.5.2 (11/15/2019)
### Bug Fixes
* Fix a assertion failure in MultiGet() when BlockBasedTableOptions::no_block_cache is true and there is no compressed block cache
* Fix a buffer overrun problem in BlockBasedTable::MultiGet() when compression is enabled and no compressed block cache is configured.
* If a call to BackupEngine::PurgeOldBackups or BackupEngine::DeleteBackup suffered a crash, power failure, or I/O error, files could be left over from old backups that could only be purged with a call to GarbageCollect. Any call to PurgeOldBackups, DeleteBackup, or GarbageCollect should now suffice to purge such files.

## 6.5.1 (10/16/2019)
### Bug Fixes
* Revert the feature "Merging iterator to avoid child iterator reseek for some cases (#5286)" since it might cause strange results when reseek happens with a different iterator upper bound.
* Fix a bug in BlockBasedTableIterator that might return incorrect results when reseek happens with a different iterator upper bound.
* Fix a bug when partitioned filters and prefix search are used in conjunction, ::SeekForPrev could return invalid for an existing prefix. ::SeekForPrev might be called by the user, or internally on ::Prev, or within ::Seek if the return value involves Delete or a Merge operand.

## 6.5.0 (9/13/2019)
### Bug Fixes
* Fixed a number of data races in BlobDB.
* Fix a bug where the compaction snapshot refresh feature is not disabled as advertised when `snap_refresh_nanos` is set to 0..
* Fix bloom filter lookups by the MultiGet batching API when BlockBasedTableOptions::whole_key_filtering is false, by checking that a key is in the perfix_extractor domain and extracting the prefix before looking up.
* Fix a bug in file ingestion caused by incorrect file number allocation when the number of column families involved in the ingestion exceeds 2.

### New Features
* Introduced DBOptions::max_write_batch_group_size_bytes to configure maximum limit on number of bytes that are written in a single batch of WAL or memtable write. It is followed when the leader write size is larger than 1/8 of this limit.
* VerifyChecksum() by default will issue readahead. Allow ReadOptions to be passed in to those functions to override the readhead size. For checksum verifying before external SST file ingestion, a new option IngestExternalFileOptions.verify_checksums_readahead_size, is added for this readahead setting.
* When user uses options.force_consistency_check in RocksDb, instead of crashing the process, we now pass the error back to the users without killing the process.
* Add an option `memtable_insert_hint_per_batch` to WriteOptions. If it is true, each WriteBatch will maintain its own insert hints for each memtable in concurrent write. See include/rocksdb/options.h for more details.

### Public API Change
* Added max_write_buffer_size_to_maintain option to better control memory usage of immutable memtables.
* Added a lightweight API GetCurrentWalFile() to get last live WAL filename and size. Meant to be used as a helper for backup/restore tooling in a larger ecosystem such as MySQL with a MyRocks storage engine.
* The MemTable Bloom filter, when enabled, now always uses cache locality. Options::bloom_locality now only affects the PlainTable SST format.

### Performance Improvements
* Improve the speed of the MemTable Bloom filter, reducing the write overhead of enabling it by 1/3 to 1/2, with similar benefit to read performance.

## 6.4.0 (7/30/2019)
### Default Option Change
* LRUCacheOptions.high_pri_pool_ratio is set to 0.5 (previously 0.0) by default, which means that by default midpoint insertion is enabled. The same change is made for the default value of high_pri_pool_ratio argument in NewLRUCache(). When block cache is not explicitly created, the small block cache created by BlockBasedTable will still has this option to be 0.0.
* Change BlockBasedTableOptions.cache_index_and_filter_blocks_with_high_priority's default value from false to true.

### Public API Change
* Filter and compression dictionary blocks are now handled similarly to data blocks with regards to the block cache: instead of storing objects in the cache, only the blocks themselves are cached. In addition, filter and compression dictionary blocks (as well as filter partitions) no longer get evicted from the cache when a table is closed.
* Due to the above refactoring, block cache eviction statistics for filter and compression dictionary blocks are temporarily broken. We plan to reintroduce them in a later phase.
* The semantics of the per-block-type block read counts in the performance context now match those of the generic block_read_count.
* Errors related to the retrieval of the compression dictionary are now propagated to the user.
* db_bench adds a "benchmark" stats_history, which prints out the whole stats history.
* Overload GetAllKeyVersions() to support non-default column family.
* Added new APIs ExportColumnFamily() and CreateColumnFamilyWithImport() to support export and import of a Column Family. https://github.com/facebook/rocksdb/issues/3469
* ldb sometimes uses a string-append merge operator if no merge operator is passed in. This is to allow users to print keys from a DB with a merge operator.
* Replaces old Registra with ObjectRegistry to allow user to create custom object from string, also add LoadEnv() to Env.
* Added new overload of GetApproximateSizes which gets SizeApproximationOptions object and returns a Status. The older overloads are redirecting their calls to this new method and no longer assert if the include_flags doesn't have either of INCLUDE_MEMTABLES or INCLUDE_FILES bits set. It's recommended to use the new method only, as it is more type safe and returns a meaningful status in case of errors.
* LDBCommandRunner::RunCommand() to return the status code as an integer, rather than call exit() using the code.

### New Features
* Add argument `--secondary_path` to ldb to open the database as the secondary instance. This would keep the original DB intact.
* Compression dictionary blocks are now prefetched and pinned in the cache (based on the customer's settings) the same way as index and filter blocks.
* Added DBOptions::log_readahead_size which specifies the number of bytes to prefetch when reading the log. This is mostly useful for reading a remotely located log, as it can save the number of round-trips. If 0 (default), then the prefetching is disabled.
* Added new option in SizeApproximationOptions used with DB::GetApproximateSizes. When approximating the files total size that is used to store a keys range, allow approximation with an error margin of up to total_files_size * files_size_error_margin. This allows to take some shortcuts in files size approximation, resulting in better performance, while guaranteeing the resulting error is within a reasonable margin.
* Support loading custom objects in unit tests. In the affected unit tests, RocksDB will create custom Env objects based on environment variable TEST_ENV_URI. Users need to make sure custom object types are properly registered. For example, a static library should expose a `RegisterCustomObjects` function. By linking the unit test binary with the static library, the unit test can execute this function.

### Performance Improvements
* Reduce iterator key comparison for upper/lower bound check.
* Improve performance of row_cache: make reads with newer snapshots than data in an SST file share the same cache key, except in some transaction cases.
* The compression dictionary is no longer copied to a new object upon retrieval.

### Bug Fixes
* Fix ingested file and directory not being fsync.
* Return TryAgain status in place of Corruption when new tail is not visible to TransactionLogIterator.
* Fixed a regression where the fill_cache read option also affected index blocks.
* Fixed an issue where using cache_index_and_filter_blocks==false affected partitions of partitioned indexes/filters as well.

## 6.3.2 (8/15/2019)
### Public API Change
* The semantics of the per-block-type block read counts in the performance context now match those of the generic block_read_count.

### Bug Fixes
* Fixed a regression where the fill_cache read option also affected index blocks.
* Fixed an issue where using cache_index_and_filter_blocks==false affected partitions of partitioned indexes as well.

## 6.3.1 (7/24/2019)
### Bug Fixes
* Fix auto rolling bug introduced in 6.3.0, which causes segfault if log file creation fails.

## 6.3.0 (6/18/2019)
### Public API Change
* Now DB::Close() will return Aborted() error when there is unreleased snapshot. Users can retry after all snapshots are released.
* Index blocks are now handled similarly to data blocks with regards to the block cache: instead of storing objects in the cache, only the blocks themselves are cached. In addition, index blocks no longer get evicted from the cache when a table is closed, can now use the compressed block cache (if any), and can be shared among multiple table readers.
* Partitions of partitioned indexes no longer affect the read amplification statistics.
* Due to the above refactoring, block cache eviction statistics for indexes are temporarily broken. We plan to reintroduce them in a later phase.
* options.keep_log_file_num will be enforced strictly all the time. File names of all log files will be tracked, which may take significantly amount of memory if options.keep_log_file_num is large and either of options.max_log_file_size or options.log_file_time_to_roll is set.
* Add initial support for Get/Put with user timestamps. Users can specify timestamps via ReadOptions and WriteOptions when calling DB::Get and DB::Put.
* Accessing a partition of a partitioned filter or index through a pinned reference is no longer considered a cache hit.
* Add C bindings for secondary instance, i.e. DBImplSecondary.
* Rate limited deletion of WALs is only enabled if DBOptions::wal_dir is not set, or explicitly set to db_name passed to DB::Open and DBOptions::db_paths is empty, or same as db_paths[0].path

### New Features
* Add an option `snap_refresh_nanos` (default to 0) to periodically refresh the snapshot list in compaction jobs. Assign to 0 to disable the feature.
* Add an option `unordered_write` which trades snapshot guarantees with higher write throughput. When used with WRITE_PREPARED transactions with two_write_queues=true, it offers higher throughput with however no compromise on guarantees.
* Allow DBImplSecondary to remove memtables with obsolete data after replaying MANIFEST and WAL.
* Add an option `failed_move_fall_back_to_copy` (default is true) for external SST ingestion. When `move_files` is true and hard link fails, ingestion falls back to copy if `failed_move_fall_back_to_copy` is true. Otherwise, ingestion reports an error.
* Add command `list_file_range_deletes` in ldb, which prints out tombstones in SST files.

### Performance Improvements
* Reduce binary search when iterator reseek into the same data block.
* DBIter::Next() can skip user key checking if previous entry's seqnum is 0.
* Merging iterator to avoid child iterator reseek for some cases
* Log Writer will flush after finishing the whole record, rather than a fragment.
* Lower MultiGet batching API latency by reading data blocks from disk in parallel

### General Improvements
* Added new status code kColumnFamilyDropped to distinguish between Column Family Dropped and DB Shutdown in progress.
* Improve ColumnFamilyOptions validation when creating a new column family.

### Bug Fixes
* Fix a bug in WAL replay of secondary instance by skipping write batches with older sequence numbers than the current last sequence number.
* Fix flush's/compaction's merge processing logic which allowed `Put`s covered by range tombstones to reappear. Note `Put`s may exist even if the user only ever called `Merge()` due to an internal conversion during compaction to the bottommost level.
* Fix/improve memtable earliest sequence assignment and WAL replay so that WAL entries of unflushed column families will not be skipped after replaying the MANIFEST and increasing db sequence due to another flushed/compacted column family.
* Fix a bug caused by secondary not skipping the beginning of new MANIFEST.
* On DB open, delete WAL trash files left behind in wal_dir

## 6.2.0 (4/30/2019)
### New Features
* Add an option `strict_bytes_per_sync` that causes a file-writing thread to block rather than exceed the limit on bytes pending writeback specified by `bytes_per_sync` or `wal_bytes_per_sync`.
* Improve range scan performance by avoiding per-key upper bound check in BlockBasedTableIterator.
* Introduce Periodic Compaction for Level style compaction. Files are re-compacted periodically and put in the same level.
* Block-based table index now contains exact highest key in the file, rather than an upper bound. This may improve Get() and iterator Seek() performance in some situations, especially when direct IO is enabled and block cache is disabled. A setting BlockBasedTableOptions::index_shortening is introduced to control this behavior. Set it to kShortenSeparatorsAndSuccessor to get the old behavior.
* When reading from option file/string/map, customized envs can be filled according to object registry.
* Improve range scan performance when using explicit user readahead by not creating new table readers for every iterator.
* Add index type BlockBasedTableOptions::IndexType::kBinarySearchWithFirstKey. It significantly reduces read amplification in some setups, especially for iterator seeks. It's not fully implemented yet: IO errors are not handled right.

### Public API Change
* Change the behavior of OptimizeForPointLookup(): move away from hash-based block-based-table index, and use whole key memtable filtering.
* Change the behavior of OptimizeForSmallDb(): use a 16MB block cache, put index and filter blocks into it, and cost the memtable size to it. DBOptions.OptimizeForSmallDb() and ColumnFamilyOptions.OptimizeForSmallDb() start to take an optional cache object.
* Added BottommostLevelCompaction::kForceOptimized to avoid double compacting newly compacted files in the bottommost level compaction of manual compaction. Note this option may prohibit the manual compaction to produce a single file in the bottommost level.

### Bug Fixes
* Adjust WriteBufferManager's dummy entry size to block cache from 1MB to 256KB.
* Fix a race condition between WritePrepared::Get and ::Put with duplicate keys.
* Fix crash when memtable prefix bloom is enabled and read/write a key out of domain of prefix extractor.
* Close a WAL file before another thread deletes it.
* Fix an assertion failure `IsFlushPending() == true` caused by one bg thread releasing the db mutex in ~ColumnFamilyData and another thread clearing `flush_requested_` flag.

## 6.1.1 (4/9/2019)
### New Features
* When reading from option file/string/map, customized comparators and/or merge operators can be filled according to object registry.

### Public API Change

### Bug Fixes
* Fix a bug in 2PC where a sequence of txn prepare, memtable flush, and crash could result in losing the prepared transaction.
* Fix a bug in Encryption Env which could cause encrypted files to be read beyond file boundaries.

## 6.1.0 (3/27/2019)
### New Features
* Introduce two more stats levels, kExceptHistogramOrTimers and kExceptTimers.
* Added a feature to perform data-block sampling for compressibility, and report stats to user.
* Add support for trace filtering.
* Add DBOptions.avoid_unnecessary_blocking_io. If true, we avoid file deletion when destroying ColumnFamilyHandle and Iterator. Instead, a job is scheduled to delete the files in background.

### Public API Change
* Remove bundled fbson library.
* statistics.stats_level_ becomes atomic. It is preferred to use statistics.set_stats_level() and statistics.get_stats_level() to access it.
* Introduce a new IOError subcode, PathNotFound, to indicate trying to open a nonexistent file or directory for read.
* Add initial support for multiple db instances sharing the same data in single-writer, multi-reader mode.
* Removed some "using std::xxx" from public headers.

### Bug Fixes
* Fix JEMALLOC_CXX_THROW macro missing from older Jemalloc versions, causing build failures on some platforms.
* Fix SstFileReader not able to open file ingested with write_glbal_seqno=true.

## 6.0.0 (2/19/2019)
### New Features
* Enabled checkpoint on readonly db (DBImplReadOnly).
* Make DB ignore dropped column families while committing results of atomic flush.
* RocksDB may choose to preopen some files even if options.max_open_files != -1. This may make DB open slightly longer.
* For users of dictionary compression with ZSTD v0.7.0+, we now reuse the same digested dictionary when compressing each of an SST file's data blocks for faster compression speeds.
* For all users of dictionary compression who set `cache_index_and_filter_blocks == true`, we now store dictionary data used for decompression in the block cache for better control over memory usage. For users of ZSTD v1.1.4+ who compile with -DZSTD_STATIC_LINKING_ONLY, this includes a digested dictionary, which is used to increase decompression speed.
* Add support for block checksums verification for external SST files before ingestion.
* Introduce stats history which periodically saves Statistics snapshots and added `GetStatsHistory` API to retrieve these snapshots.
* Add a place holder in manifest which indicate a record from future that can be safely ignored.
* Add support for trace sampling.
* Enable properties block checksum verification for block-based tables.
* For all users of dictionary compression, we now generate a separate dictionary for compressing each bottom-level SST file. Previously we reused a single dictionary for a whole compaction to bottom level. The new approach achieves better compression ratios; however, it uses more memory and CPU for buffering/sampling data blocks and training dictionaries.
* Add whole key bloom filter support in memtable.
* Files written by `SstFileWriter` will now use dictionary compression if it is configured in the file writer's `CompressionOptions`.

### Public API Change
* Disallow CompactionFilter::IgnoreSnapshots() = false, because it is not very useful and the behavior is confusing. The filter will filter everything if there is no snapshot declared by the time the compaction starts. However, users can define a snapshot after the compaction starts and before it finishes and this new snapshot won't be repeatable, because after the compaction finishes, some keys may be dropped.
* CompactionPri = kMinOverlappingRatio also uses compensated file size, which boosts file with lots of tombstones to be compacted first.
* Transaction::GetForUpdate is extended with a do_validate parameter with default value of true. If false it skips validating the snapshot before doing the read. Similarly ::Merge, ::Put, ::Delete, and ::SingleDelete are extended with assume_tracked with default value of false. If true it indicates that call is assumed to be after a ::GetForUpdate.
* `TableProperties::num_entries` and `TableProperties::num_deletions` now also account for number of range tombstones.
* Remove geodb, spatial_db, document_db, json_document, date_tiered_db, and redis_lists.
* With "ldb ----try_load_options", when wal_dir specified by the option file doesn't exist, ignore it.
* Change time resolution in FileOperationInfo.
* Deleting Blob files also go through SStFileManager.
* Remove CuckooHash memtable.
* The counter stat `number.block.not_compressed` now also counts blocks not compressed due to poor compression ratio.
* Remove ttl option from `CompactionOptionsFIFO`. The option has been deprecated and ttl in `ColumnFamilyOptions` is used instead.
* Support SST file ingestion across multiple column families via DB::IngestExternalFiles. See the function's comment about atomicity.
* Remove Lua compaction filter.

### Bug Fixes
* Fix a deadlock caused by compaction and file ingestion waiting for each other in the event of write stalls.
* Fix a memory leak when files with range tombstones are read in mmap mode and block cache is enabled
* Fix handling of corrupt range tombstone blocks such that corruptions cannot cause deleted keys to reappear
* Lock free MultiGet
* Fix incorrect `NotFound` point lookup result when querying the endpoint of a file that has been extended by a range tombstone.
* Fix with pipelined write, write leaders's callback failure lead to the whole write group fail.

### Change Default Options
* Change options.compaction_pri's default to kMinOverlappingRatio

## 5.18.0 (11/30/2018)
### New Features
* Introduced `JemallocNodumpAllocator` memory allocator. When being use, block cache will be excluded from core dump.
* Introduced `PerfContextByLevel` as part of `PerfContext` which allows storing perf context at each level. Also replaced `__thread` with `thread_local` keyword for perf_context. Added per-level perf context for bloom filter and `Get` query.
* With level_compaction_dynamic_level_bytes = true, level multiplier may be adjusted automatically when Level 0 to 1 compaction is lagged behind.
* Introduced DB option `atomic_flush`. If true, RocksDB supports flushing multiple column families and atomically committing the result to MANIFEST. Useful when WAL is disabled.
* Added `num_deletions` and `num_merge_operands` members to `TableProperties`.
* Added "rocksdb.min-obsolete-sst-number-to-keep" DB property that reports the lower bound on SST file numbers that are being kept from deletion, even if the SSTs are obsolete.
* Add xxhash64 checksum support
* Introduced `MemoryAllocator`, which lets the user specify custom memory allocator for block based table.
* Improved `DeleteRange` to prevent read performance degradation. The feature is no longer marked as experimental.

### Public API Change
* `DBOptions::use_direct_reads` now affects reads issued by `BackupEngine` on the database's SSTs.
* `NO_ITERATORS` is divided into two counters `NO_ITERATOR_CREATED` and `NO_ITERATOR_DELETE`. Both of them are only increasing now, just as other counters.

### Bug Fixes
* Fix corner case where a write group leader blocked due to write stall blocks other writers in queue with WriteOptions::no_slowdown set.
* Fix in-memory range tombstone truncation to avoid erroneously covering newer keys at a lower level, and include range tombstones in compacted files whose largest key is the range tombstone's start key.
* Properly set the stop key for a truncated manual CompactRange
* Fix slow flush/compaction when DB contains many snapshots. The problem became noticeable to us in DBs with 100,000+ snapshots, though it will affect others at different thresholds.
* Fix the bug that WriteBatchWithIndex's SeekForPrev() doesn't see the entries with the same key.
* Fix the bug where user comparator was sometimes fed with InternalKey instead of the user key. The bug manifests when during GenerateBottommostFiles.
* Fix a bug in WritePrepared txns where if the number of old snapshots goes beyond the snapshot cache size (128 default) the rest will not be checked when evicting a commit entry from the commit cache.
* Fixed Get correctness bug in the presence of range tombstones where merge operands covered by a range tombstone always result in NotFound.
* Start populating `NO_FILE_CLOSES` ticker statistic, which was always zero previously.
* The default value of NewBloomFilterPolicy()'s argument use_block_based_builder is changed to false. Note that this new default may cause large temp memory usage when building very large SST files.

## 5.17.0 (10/05/2018)
### Public API Change
* `OnTableFileCreated` will now be called for empty files generated during compaction. In that case, `TableFileCreationInfo::file_path` will be "(nil)" and `TableFileCreationInfo::file_size` will be zero.
* Add `FlushOptions::allow_write_stall`, which controls whether Flush calls start working immediately, even if it causes user writes to stall, or will wait until flush can be performed without causing write stall (similar to `CompactRangeOptions::allow_write_stall`). Note that the default value is false, meaning we add delay to Flush calls until stalling can be avoided when possible. This is behavior change compared to previous RocksDB versions, where Flush calls didn't check if they might cause stall or not.
* Application using PessimisticTransactionDB is expected to rollback/commit recovered transactions before starting new ones. This assumption is used to skip concurrency control during recovery.
* Expose column family id to `OnCompactionCompleted`.

### New Features
* TransactionOptions::skip_concurrency_control allows pessimistic transactions to skip the overhead of concurrency control. Could be used for optimizing certain transactions or during recovery.

### Bug Fixes
* Avoid creating empty SSTs and subsequently deleting them in certain cases during compaction.
* Sync CURRENT file contents during checkpoint.

## 5.16.3 (10/1/2018)
### Bug Fixes
* Fix crash caused when `CompactFiles` run with `CompactionOptions::compression == CompressionType::kDisableCompressionOption`. Now that setting causes the compression type to be chosen according to the column family-wide compression options.

## 5.16.2 (9/21/2018)
### Bug Fixes
* Fix bug in partition filters with format_version=4.

## 5.16.1 (9/17/2018)
### Bug Fixes
* Remove trace_analyzer_tool from rocksdb_lib target in TARGETS file.
* Fix RocksDB Java build and tests.
* Remove sync point in Block destructor.

## 5.16.0 (8/21/2018)
### Public API Change
* The merge operands are passed to `MergeOperator::ShouldMerge` in the reversed order relative to how they were merged (passed to FullMerge or FullMergeV2) for performance reasons
* GetAllKeyVersions() to take an extra argument of `max_num_ikeys`.
* Using ZSTD dictionary trainer (i.e., setting `CompressionOptions::zstd_max_train_bytes` to a nonzero value) now requires ZSTD version 1.1.3 or later.

### New Features
* Changes the format of index blocks by delta encoding the index values, which are the block handles. This saves the encoding of BlockHandle::offset of the non-head index entries in each restart interval. The feature is backward compatible but not forward compatible. It is disabled by default unless format_version 4 or above is used.
* Add a new tool: trace_analyzer. Trace_analyzer analyzes the trace file generated by using trace_replay API. It can convert the binary format trace file to a human readable txt file, output the statistics of the analyzed query types such as access statistics and size statistics, combining the dumped whole key space file to analyze, support query correlation analyzing, and etc. Current supported query types are: Get, Put, Delete, SingleDelete, DeleteRange, Merge, Iterator (Seek, SeekForPrev only).
* Add hash index support to data blocks, which helps reducing the cpu utilization of point-lookup operations. This feature is backward compatible with the data block created without the hash index. It is disabled by default unless BlockBasedTableOptions::data_block_index_type is set to data_block_index_type = kDataBlockBinaryAndHash.

### Bug Fixes
* Fix a bug in misreporting the estimated partition index size in properties block.

## 5.15.0 (7/17/2018)
### Public API Change
* Remove managed iterator. ReadOptions.managed is not effective anymore.
* For bottommost_compression, a compatible CompressionOptions is added via `bottommost_compression_opts`. To keep backward compatible, a new boolean `enabled` is added to CompressionOptions. For compression_opts, it will be always used no matter what value of `enabled` is. For bottommost_compression_opts, it will only be used when user set `enabled=true`, otherwise, compression_opts will be used for bottommost_compression as default.
* With LRUCache, when high_pri_pool_ratio > 0, midpoint insertion strategy will be enabled to put low-pri items to the tail of low-pri list (the midpoint) when they first inserted into the cache. This is to make cache entries never get hit age out faster, improving cache efficiency when large background scan presents.
* For users of `Statistics` objects created via `CreateDBStatistics()`, the format of the string returned by its `ToString()` method has changed.
* The "rocksdb.num.entries" table property no longer counts range deletion tombstones as entries.

### New Features
* Changes the format of index blocks by storing the key in their raw form rather than converting them to InternalKey. This saves 8 bytes per index key. The feature is backward compatible but not forward compatible. It is disabled by default unless format_version 3 or above is used.
* Avoid memcpy when reading mmap files with OpenReadOnly and max_open_files==-1.
* Support dynamically changing `ColumnFamilyOptions::ttl` via `SetOptions()`.
* Add a new table property, "rocksdb.num.range-deletions", which counts the number of range deletion tombstones in the table.
* Improve the performance of iterators doing long range scans by using readahead, when using direct IO.
* pin_top_level_index_and_filter (default true) in BlockBasedTableOptions can be used in combination with cache_index_and_filter_blocks to prefetch and pin the top-level index of partitioned index and filter blocks in cache. It has no impact when cache_index_and_filter_blocks is false.
* Write properties meta-block at the end of block-based table to save read-ahead IO.

### Bug Fixes
* Fix deadlock with enable_pipelined_write=true and max_successive_merges > 0
* Check conflict at output level in CompactFiles.
* Fix corruption in non-iterator reads when mmap is used for file reads
* Fix bug with prefix search in partition filters where a shared prefix would be ignored from the later partitions. The bug could report an eixstent key as missing. The bug could be triggered if prefix_extractor is set and partition filters is enabled.
* Change default value of `bytes_max_delete_chunk` to 0 in NewSstFileManager() as it doesn't work well with checkpoints.
* Fix a bug caused by not copying the block trailer with compressed SST file, direct IO, prefetcher and no compressed block cache.
* Fix write can stuck indefinitely if enable_pipelined_write=true. The issue exists since pipelined write was introduced in 5.5.0.

## 5.14.0 (5/16/2018)
### Public API Change
* Add a BlockBasedTableOption to align uncompressed data blocks on the smaller of block size or page size boundary, to reduce flash reads by avoiding reads spanning 4K pages.
* The background thread naming convention changed (on supporting platforms) to "rocksdb:<thread pool priority><thread number>", e.g., "rocksdb:low0".
* Add a new ticker stat rocksdb.number.multiget.keys.found to count number of keys successfully read in MultiGet calls
* Touch-up to write-related counters in PerfContext. New counters added: write_scheduling_flushes_compactions_time, write_thread_wait_nanos. Counters whose behavior was fixed or modified: write_memtable_time, write_pre_and_post_process_time, write_delay_time.
* Posix Env's NewRandomRWFile() will fail if the file doesn't exist.
* Now, `DBOptions::use_direct_io_for_flush_and_compaction` only applies to background writes, and `DBOptions::use_direct_reads` applies to both user reads and background reads. This conforms with Linux's `open(2)` manpage, which advises against simultaneously reading a file in buffered and direct modes, due to possibly undefined behavior and degraded performance.
* Iterator::Valid() always returns false if !status().ok(). So, now when doing a Seek() followed by some Next()s, there's no need to check status() after every operation.
* Iterator::Seek()/SeekForPrev()/SeekToFirst()/SeekToLast() always resets status().
* Introduced `CompressionOptions::kDefaultCompressionLevel`, which is a generic way to tell RocksDB to use the compression library's default level. It is now the default value for `CompressionOptions::level`. Previously the level defaulted to -1, which gave poor compression ratios in ZSTD.

### New Features
* Introduce TTL for level compaction so that all files older than ttl go through the compaction process to get rid of old data.
* TransactionDBOptions::write_policy can be configured to enable WritePrepared 2PC transactions. Read more about them in the wiki.
* Add DB properties "rocksdb.block-cache-capacity", "rocksdb.block-cache-usage", "rocksdb.block-cache-pinned-usage" to show block cache usage.
* Add `Env::LowerThreadPoolCPUPriority(Priority)` method, which lowers the CPU priority of background (esp. compaction) threads to minimize interference with foreground tasks.
* Fsync parent directory after deleting a file in delete scheduler.
* In level-based compaction, if bottom-pri thread pool was setup via `Env::SetBackgroundThreads()`, compactions to the bottom level will be delegated to that thread pool.
* `prefix_extractor` has been moved from ImmutableCFOptions to MutableCFOptions, meaning it can be dynamically changed without a DB restart.

### Bug Fixes
* Fsync after writing global seq number to the ingestion file in ExternalSstFileIngestionJob.
* Fix WAL corruption caused by race condition between user write thread and FlushWAL when two_write_queue is not set.
* Fix `BackupableDBOptions::max_valid_backups_to_open` to not delete backup files when refcount cannot be accurately determined.
* Fix memory leak when pin_l0_filter_and_index_blocks_in_cache is used with partitioned filters
* Disable rollback of merge operands in WritePrepared transactions to work around an issue in MyRocks. It can be enabled back by setting TransactionDBOptions::rollback_merge_operands to true.
* Fix wrong results by ReverseBytewiseComparator::FindShortSuccessor()

### Java API Changes
* Add `BlockBasedTableConfig.setBlockCache` to allow sharing a block cache across DB instances.
* Added SstFileManager to the Java API to allow managing SST files across DB instances.

## 5.13.0 (3/20/2018)
### Public API Change
* RocksDBOptionsParser::Parse()'s `ignore_unknown_options` argument will only be effective if the option file shows it is generated using a higher version of RocksDB than the current version.
* Remove CompactionEventListener.

### New Features
* SstFileManager now can cancel compactions if they will result in max space errors. SstFileManager users can also use SetCompactionBufferSize to specify how much space must be leftover during a compaction for auxiliary file functions such as logging and flushing.
* Avoid unnecessarily flushing in `CompactRange()` when the range specified by the user does not overlap unflushed memtables.
* If `ColumnFamilyOptions::max_subcompactions` is set greater than one, we now parallelize large manual level-based compactions.
* Add "rocksdb.live-sst-files-size" DB property to return total bytes of all SST files belong to the latest LSM tree.
* NewSstFileManager to add an argument bytes_max_delete_chunk with default 64MB. With this argument, a file larger than 64MB will be ftruncated multiple times based on this size.

### Bug Fixes
* Fix a leak in prepared_section_completed_ where the zeroed entries would not removed from the map.
* Fix WAL corruption caused by race condition between user write thread and backup/checkpoint thread.

## 5.12.0 (2/14/2018)
### Public API Change
* Iterator::SeekForPrev is now a pure virtual method. This is to prevent user who implement the Iterator interface fail to implement SeekForPrev by mistake.
* Add `include_end` option to make the range end exclusive when `include_end == false` in `DeleteFilesInRange()`.
* Add `CompactRangeOptions::allow_write_stall`, which makes `CompactRange` start working immediately, even if it causes user writes to stall. The default value is false, meaning we add delay to `CompactRange` calls until stalling can be avoided when possible. Note this delay is not present in previous RocksDB versions.
* Creating checkpoint with empty directory now returns `Status::InvalidArgument`; previously, it returned `Status::IOError`.
* Adds a BlockBasedTableOption to turn off index block compression.
* Close() method now returns a status when closing a db.

### New Features
* Improve the performance of iterators doing long range scans by using readahead.
* Add new function `DeleteFilesInRanges()` to delete files in multiple ranges at once for better performance.
* FreeBSD build support for RocksDB and RocksJava.
* Improved performance of long range scans with readahead.
* Updated to and now continuously tested in Visual Studio 2017.

### Bug Fixes
* Fix `DisableFileDeletions()` followed by `GetSortedWalFiles()` to not return obsolete WAL files that `PurgeObsoleteFiles()` is going to delete.
* Fix Handle error return from WriteBuffer() during WAL file close and DB close.
* Fix advance reservation of arena block addresses.
* Fix handling of empty string as checkpoint directory.

## 5.11.0 (01/08/2018)
### Public API Change
* Add `autoTune` and `getBytesPerSecond()` to RocksJava RateLimiter

### New Features
* Add a new histogram stat called rocksdb.db.flush.micros for memtable flush.
* Add "--use_txn" option to use transactional API in db_stress.
* Disable onboard cache for compaction output in Windows platform.
* Improve the performance of iterators doing long range scans by using readahead.

### Bug Fixes
* Fix a stack-use-after-scope bug in ForwardIterator.
* Fix builds on platforms including Linux, Windows, and PowerPC.
* Fix buffer overrun in backup engine for DBs with huge number of files.
* Fix a mislabel bug for bottom-pri compaction threads.
* Fix DB::Flush() keep waiting after flush finish under certain condition.

## 5.10.0 (12/11/2017)
### Public API Change
* When running `make` with environment variable `USE_SSE` set and `PORTABLE` unset, will use all machine features available locally. Previously this combination only compiled SSE-related features.

### New Features
* Provide lifetime hints when writing files on Linux. This reduces hardware write-amp on storage devices supporting multiple streams.
* Add a DB stat, `NUMBER_ITER_SKIP`, which returns how many internal keys were skipped during iterations (e.g., due to being tombstones or duplicate versions of a key).
* Add PerfContext counters, `key_lock_wait_count` and `key_lock_wait_time`, which measure the number of times transactions wait on key locks and total amount of time waiting.

### Bug Fixes
* Fix IOError on WAL write doesn't propagate to write group follower
* Make iterator invalid on merge error.
* Fix performance issue in `IngestExternalFile()` affecting databases with large number of SST files.
* Fix possible corruption to LSM structure when `DeleteFilesInRange()` deletes a subset of files spanned by a `DeleteRange()` marker.

## 5.9.0 (11/1/2017)
### Public API Change
* `BackupableDBOptions::max_valid_backups_to_open == 0` now means no backups will be opened during BackupEngine initialization. Previously this condition disabled limiting backups opened.
* `DBOptions::preserve_deletes` is a new option that allows one to specify that DB should not drop tombstones for regular deletes if they have sequence number larger than what was set by the new API call `DB::SetPreserveDeletesSequenceNumber(SequenceNumber seqnum)`. Disabled by default.
* API call `DB::SetPreserveDeletesSequenceNumber(SequenceNumber seqnum)` was added, users who wish to preserve deletes are expected to periodically call this function to advance the cutoff seqnum (all deletes made before this seqnum can be dropped by DB). It's user responsibility to figure out how to advance the seqnum in the way so the tombstones are kept for the desired period of time, yet are eventually processed in time and don't eat up too much space.
* `ReadOptions::iter_start_seqnum` was added;
if set to something > 0 user will see 2 changes in iterators behavior 1) only keys written with sequence larger than this parameter would be returned and 2) the `Slice` returned by iter->key() now points to the memory that keep User-oriented representation of the internal key, rather than user key. New struct `FullKey` was added to represent internal keys, along with a new helper function `ParseFullKey(const Slice& internal_key, FullKey* result);`.
* Deprecate trash_dir param in NewSstFileManager, right now we will rename deleted files to <name>.trash instead of moving them to trash directory
* Allow setting a custom trash/DB size ratio limit in the SstFileManager, after which files that are to be scheduled for deletion are deleted immediately, regardless of any delete ratelimit.
* Return an error on write if write_options.sync = true and write_options.disableWAL = true to warn user of inconsistent options. Previously we will not write to WAL and not respecting the sync options in this case.

### New Features
* CRC32C is now using the 3-way pipelined SSE algorithm `crc32c_3way` on supported platforms to improve performance. The system will choose to use this algorithm on supported platforms automatically whenever possible. If PCLMULQDQ is not supported it will fall back to the old Fast_CRC32 algorithm.
* `DBOptions::writable_file_max_buffer_size` can now be changed dynamically.
* `DBOptions::bytes_per_sync`, `DBOptions::compaction_readahead_size`, and `DBOptions::wal_bytes_per_sync` can now be changed dynamically, `DBOptions::wal_bytes_per_sync` will flush all memtables and switch to a new WAL file.
* Support dynamic adjustment of rate limit according to demand for background I/O. It can be enabled by passing `true` to the `auto_tuned` parameter in `NewGenericRateLimiter()`. The value passed as `rate_bytes_per_sec` will still be respected as an upper-bound.
* Support dynamically changing `ColumnFamilyOptions::compaction_options_fifo`.
* Introduce `EventListener::OnStallConditionsChanged()` callback. Users can implement it to be notified when user writes are stalled, stopped, or resumed.
* Add a new db property "rocksdb.estimate-oldest-key-time" to return oldest data timestamp. The property is available only for FIFO compaction with compaction_options_fifo.allow_compaction = false.
* Upon snapshot release, recompact bottommost files containing deleted/overwritten keys that previously could not be dropped due to the snapshot. This alleviates space-amp caused by long-held snapshots.
* Support lower bound on iterators specified via `ReadOptions::iterate_lower_bound`.
* Support for differential snapshots (via iterator emitting the sequence of key-values representing the difference between DB state at two different sequence numbers). Supports preserving and emitting puts and regular deletes, doesn't support SingleDeletes, MergeOperator, Blobs and Range Deletes.

### Bug Fixes
* Fix a potential data inconsistency issue during point-in-time recovery. `DB:Open()` will abort if column family inconsistency is found during PIT recovery.
* Fix possible metadata corruption in databases using `DeleteRange()`.

## 5.8.0 (08/30/2017)
### Public API Change
* Users of `Statistics::getHistogramString()` will see fewer histogram buckets and different bucket endpoints.
* `Slice::compare` and BytewiseComparator `Compare` no longer accept `Slice`s containing nullptr.
* `Transaction::Get` and `Transaction::GetForUpdate` variants with `PinnableSlice` added.

### New Features
* Add Iterator::Refresh(), which allows users to update the iterator state so that they can avoid some initialization costs of recreating iterators.
* Replace dynamic_cast<> (except unit test) so people can choose to build with RTTI off. With make, release mode is by default built with -fno-rtti and debug mode is built without it. Users can override it by setting USE_RTTI=0 or 1.
* Universal compactions including the bottom level can be executed in a dedicated thread pool. This alleviates head-of-line blocking in the compaction queue, which cause write stalling, particularly in multi-instance use cases. Users can enable this feature via `Env::SetBackgroundThreads(N, Env::Priority::BOTTOM)`, where `N > 0`.
* Allow merge operator to be called even with a single merge operand during compactions, by appropriately overriding `MergeOperator::AllowSingleOperand`.
* Add `DB::VerifyChecksum()`, which verifies the checksums in all SST files in a running DB.
* Block-based table support for disabling checksums by setting `BlockBasedTableOptions::checksum = kNoChecksum`.

### Bug Fixes
* Fix wrong latencies in `rocksdb.db.get.micros`, `rocksdb.db.write.micros`, and `rocksdb.sst.read.micros`.
* Fix incorrect dropping of deletions during intra-L0 compaction.
* Fix transient reappearance of keys covered by range deletions when memtable prefix bloom filter is enabled.
* Fix potentially wrong file smallest key when range deletions separated by snapshot are written together.

## 5.7.0 (07/13/2017)
### Public API Change
* DB property "rocksdb.sstables" now prints keys in hex form.

### New Features
* Measure estimated number of reads per file. The information can be accessed through DB::GetColumnFamilyMetaData or "rocksdb.sstables" DB property.
* RateLimiter support for throttling background reads, or throttling the sum of background reads and writes. This can give more predictable I/O usage when compaction reads more data than it writes, e.g., due to lots of deletions.
* [Experimental] FIFO compaction with TTL support. It can be enabled by setting CompactionOptionsFIFO.ttl > 0.
* Introduce `EventListener::OnBackgroundError()` callback. Users can implement it to be notified of errors causing the DB to enter read-only mode, and optionally override them.
* Partitioned Index/Filters exiting the experimental mode. To enable partitioned indexes set index_type to kTwoLevelIndexSearch and to further enable partitioned filters set partition_filters to true. To configure the partition size set metadata_block_size.


### Bug Fixes
* Fix discarding empty compaction output files when `DeleteRange()` is used together with subcompactions.

## 5.6.0 (06/06/2017)
### Public API Change
* Scheduling flushes and compactions in the same thread pool is no longer supported by setting `max_background_flushes=0`. Instead, users can achieve this by configuring their high-pri thread pool to have zero threads.
* Replace `Options::max_background_flushes`, `Options::max_background_compactions`, and `Options::base_background_compactions` all with `Options::max_background_jobs`, which automatically decides how many threads to allocate towards flush/compaction.
* options.delayed_write_rate by default take the value of options.rate_limiter rate.
* Replace global variable `IOStatsContext iostats_context` with `IOStatsContext* get_iostats_context()`; replace global variable `PerfContext perf_context` with `PerfContext* get_perf_context()`.

### New Features
* Change ticker/histogram statistics implementations to use core-local storage. This improves aggregation speed compared to our previous thread-local approach, particularly for applications with many threads.
* Users can pass a cache object to write buffer manager, so that they can cap memory usage for memtable and block cache using one single limit.
* Flush will be triggered when 7/8 of the limit introduced by write_buffer_manager or db_write_buffer_size is triggered, so that the hard threshold is hard to hit.
* Introduce WriteOptions.low_pri. If it is true, low priority writes will be throttled if the compaction is behind.
* `DB::IngestExternalFile()` now supports ingesting files into a database containing range deletions.

### Bug Fixes
* Shouldn't ignore return value of fsync() in flush.

## 5.5.0 (05/17/2017)
### New Features
* FIFO compaction to support Intra L0 compaction too with CompactionOptionsFIFO.allow_compaction=true.
* DB::ResetStats() to reset internal stats.
* Statistics::Reset() to reset user stats.
* ldb add option --try_load_options, which will open DB with its own option file.
* Introduce WriteBatch::PopSavePoint to pop the most recent save point explicitly.
* Support dynamically change `max_open_files` option via SetDBOptions()
* Added DB::CreateColumnFamilie() and DB::DropColumnFamilies() to bulk create/drop column families.
* Add debugging function `GetAllKeyVersions` to see internal versions of a range of keys.
* Support file ingestion with universal compaction style
* Support file ingestion behind with option `allow_ingest_behind`
* New option enable_pipelined_write which may improve write throughput in case writing from multiple threads and WAL enabled.

### Bug Fixes
* Fix the bug that Direct I/O uses direct reads for non-SST file

## 5.4.0 (04/11/2017)
### Public API Change
* random_access_max_buffer_size no longer has any effect
* Removed Env::EnableReadAhead(), Env::ShouldForwardRawRequest()
* Support dynamically change `stats_dump_period_sec` option via SetDBOptions().
* Added ReadOptions::max_skippable_internal_keys to set a threshold to fail a request as incomplete when too many keys are being skipped when using iterators.
* DB::Get in place of std::string accepts PinnableSlice, which avoids the extra memcpy of value to std::string in most of cases.
    * PinnableSlice releases the pinned resources that contain the value when it is destructed or when ::Reset() is called on it.
    * The old API that accepts std::string, although discouraged, is still supported.
* Replace Options::use_direct_writes with Options::use_direct_io_for_flush_and_compaction. Read Direct IO wiki for details.
* Added CompactionEventListener and EventListener::OnFlushBegin interfaces.

### New Features
* Memtable flush can be avoided during checkpoint creation if total log file size is smaller than a threshold specified by the user.
* Introduce level-based L0->L0 compactions to reduce file count, so write delays are incurred less often.
* (Experimental) Partitioning filters which creates an index on the partitions. The feature can be enabled by setting partition_filters when using kFullFilter. Currently the feature also requires two-level indexing to be enabled. Number of partitions is the same as the number of partitions for indexes, which is controlled by metadata_block_size.

## 5.3.0 (03/08/2017)
### Public API Change
* Remove disableDataSync option.
* Remove timeout_hint_us option from WriteOptions. The option has been deprecated and has no effect since 3.13.0.
* Remove option min_partial_merge_operands. Partial merge operands will always be merged in flush or compaction if there are more than one.
* Remove option verify_checksums_in_compaction. Compaction will always verify checksum.

### Bug Fixes
* Fix the bug that iterator may skip keys

## 5.2.0 (02/08/2017)
### Public API Change
* NewLRUCache() will determine number of shard bits automatically based on capacity, if the user doesn't pass one. This also impacts the default block cache when the user doesn't explicit provide one.
* Change the default of delayed slowdown value to 16MB/s and further increase the L0 stop condition to 36 files.
* Options::use_direct_writes and Options::use_direct_reads are now ready to use.
* (Experimental) Two-level indexing that partition the index and creates a 2nd level index on the partitions. The feature can be enabled by setting kTwoLevelIndexSearch as IndexType and configuring index_per_partition.

### New Features
* Added new overloaded function GetApproximateSizes that allows to specify if memtable stats should be computed only without computing SST files' stats approximations.
* Added new function GetApproximateMemTableStats that approximates both number of records and size of memtables.
* Add Direct I/O mode for SST file I/O

### Bug Fixes
* RangeSync() should work if ROCKSDB_FALLOCATE_PRESENT is not set
* Fix wrong results in a data race case in Get()
* Some fixes related to 2PC.
* Fix bugs of data corruption in direct I/O

## 5.1.0 (01/13/2017)
* Support dynamically change `delete_obsolete_files_period_micros` option via SetDBOptions().
* Added EventListener::OnExternalFileIngested which will be called when IngestExternalFile() add a file successfully.
* BackupEngine::Open and BackupEngineReadOnly::Open now always return error statuses matching those of the backup Env.

### Bug Fixes
* Fix the bug that if 2PC is enabled, checkpoints may loss some recent transactions.
* When file copying is needed when creating checkpoints or bulk loading files, fsync the file after the file copying.

## 5.0.0 (11/17/2016)
### Public API Change
* Options::max_bytes_for_level_multiplier is now a double along with all getters and setters.
* Support dynamically change `delayed_write_rate` and `max_total_wal_size` options via SetDBOptions().
* Introduce DB::DeleteRange for optimized deletion of large ranges of contiguous keys.
* Support dynamically change `delayed_write_rate` option via SetDBOptions().
* Options::allow_concurrent_memtable_write and Options::enable_write_thread_adaptive_yield are now true by default.
* Remove Tickers::SEQUENCE_NUMBER to avoid confusion if statistics object is shared among RocksDB instance. Alternatively DB::GetLatestSequenceNumber() can be used to get the same value.
* Options.level0_stop_writes_trigger default value changes from 24 to 32.
* New compaction filter API: CompactionFilter::FilterV2(). Allows to drop ranges of keys.
* Removed flashcache support.
* DB::AddFile() is deprecated and is replaced with DB::IngestExternalFile(). DB::IngestExternalFile() remove all the restrictions that existed for DB::AddFile.

### New Features
* Add avoid_flush_during_shutdown option, which speeds up DB shutdown by not flushing unpersisted data (i.e. with disableWAL = true). Unpersisted data will be lost. The options is dynamically changeable via SetDBOptions().
* Add memtable_insert_with_hint_prefix_extractor option. The option is mean to reduce CPU usage for inserting keys into memtable, if keys can be group by prefix and insert for each prefix are sequential or almost sequential. See include/rocksdb/options.h for more details.
* Add LuaCompactionFilter in utilities.  This allows developers to write compaction filters in Lua.  To use this feature, LUA_PATH needs to be set to the root directory of Lua.
* No longer populate "LATEST_BACKUP" file in backup directory, which formerly contained the number of the latest backup. The latest backup can be determined by finding the highest numbered file in the "meta/" subdirectory.

## 4.13.0 (10/18/2016)
### Public API Change
* DB::GetOptions() reflect dynamic changed options (i.e. through DB::SetOptions()) and return copy of options instead of reference.
* Added Statistics::getAndResetTickerCount().

### New Features
* Add DB::SetDBOptions() to dynamic change base_background_compactions and max_background_compactions.
* Added Iterator::SeekForPrev(). This new API will seek to the last key that less than or equal to the target key.

## 4.12.0 (9/12/2016)
### Public API Change
* CancelAllBackgroundWork() flushes all memtables for databases containing writes that have bypassed the WAL (writes issued with WriteOptions::disableWAL=true) before shutting down background threads.
* Merge options source_compaction_factor, max_grandparent_overlap_bytes and expanded_compaction_factor into max_compaction_bytes.
* Remove ImmutableCFOptions.
* Add a compression type ZSTD, which can work with ZSTD 0.8.0 or up. Still keep ZSTDNotFinal for compatibility reasons.

### New Features
* Introduce NewClockCache, which is based on CLOCK algorithm with better concurrent performance in some cases. It can be used to replace the default LRU-based block cache and table cache. To use it, RocksDB need to be linked with TBB lib.
* Change ticker/histogram statistics implementations to accumulate data in thread-local storage, which improves CPU performance by reducing cache coherency costs. Callers of CreateDBStatistics do not need to change anything to use this feature.
* Block cache mid-point insertion, where index and filter block are inserted into LRU block cache with higher priority. The feature can be enabled by setting BlockBasedTableOptions::cache_index_and_filter_blocks_with_high_priority to true and high_pri_pool_ratio > 0 when creating NewLRUCache.

## 4.11.0 (8/1/2016)
### Public API Change
* options.memtable_prefix_bloom_huge_page_tlb_size => memtable_huge_page_size. When it is set, RocksDB will try to allocate memory from huge page for memtable too, rather than just memtable bloom filter.

### New Features
* A tool to migrate DB after options change. See include/rocksdb/utilities/option_change_migration.h.
* Add ReadOptions.background_purge_on_iterator_cleanup. If true, we avoid file deletion when destroying iterators.

## 4.10.0 (7/5/2016)
### Public API Change
* options.memtable_prefix_bloom_bits changes to options.memtable_prefix_bloom_bits_ratio and deprecate options.memtable_prefix_bloom_probes
* enum type CompressionType and PerfLevel changes from char to unsigned char. Value of all PerfLevel shift by one.
* Deprecate options.filter_deletes.

### New Features
* Add avoid_flush_during_recovery option.
* Add a read option background_purge_on_iterator_cleanup to avoid deleting files in foreground when destroying iterators. Instead, a job is scheduled in high priority queue and would be executed in a separate background thread.
* RepairDB support for column families. RepairDB now associates data with non-default column families using information embedded in the SST/WAL files (4.7 or later). For data written by 4.6 or earlier, RepairDB associates it with the default column family.
* Add options.write_buffer_manager which allows users to control total memtable sizes across multiple DB instances.

## 4.9.0 (6/9/2016)
### Public API changes
* Add bottommost_compression option, This option can be used to set a specific compression algorithm for the bottommost level (Last level containing files in the DB).
* Introduce CompactionJobInfo::compression, This field state the compression algorithm used to generate the output files of the compaction.
* Deprecate BlockBaseTableOptions.hash_index_allow_collision=false
* Deprecate options builder (GetOptions()).

### New Features
* Introduce NewSimCache() in rocksdb/utilities/sim_cache.h. This function creates a block cache that is able to give simulation results (mainly hit rate) of simulating block behavior with a configurable cache size.

## 4.8.0 (5/2/2016)
### Public API Change
* Allow preset compression dictionary for improved compression of block-based tables. This is supported for zlib, zstd, and lz4. The compression dictionary's size is configurable via CompressionOptions::max_dict_bytes.
* Delete deprecated classes for creating backups (BackupableDB) and restoring from backups (RestoreBackupableDB). Now, BackupEngine should be used for creating backups, and BackupEngineReadOnly should be used for restorations. For more details, see https://github.com/facebook/rocksdb/wiki/How-to-backup-RocksDB%3F
* Expose estimate of per-level compression ratio via DB property: "rocksdb.compression-ratio-at-levelN".
* Added EventListener::OnTableFileCreationStarted. EventListener::OnTableFileCreated will be called on failure case. User can check creation status via TableFileCreationInfo::status.

### New Features
* Add ReadOptions::readahead_size. If non-zero, NewIterator will create a new table reader which performs reads of the given size.

## 4.7.0 (4/8/2016)
### Public API Change
* rename options compaction_measure_io_stats to report_bg_io_stats and include flush too.
* Change some default options. Now default options will optimize for server-workloads. Also enable slowdown and full stop triggers for pending compaction bytes. These changes may cause sub-optimal performance or significant increase of resource usage. To avoid these risks, users can open existing RocksDB with options extracted from RocksDB option files. See https://github.com/facebook/rocksdb/wiki/RocksDB-Options-File for how to use RocksDB option files. Or you can call Options.OldDefaults() to recover old defaults. DEFAULT_OPTIONS_HISTORY.md will track change history of default options.

## 4.6.0 (3/10/2016)
### Public API Changes
* Change default of BlockBasedTableOptions.format_version to 2. It means default DB created by 4.6 or up cannot be opened by RocksDB version 3.9 or earlier.
* Added strict_capacity_limit option to NewLRUCache. If the flag is set to true, insert to cache will fail if no enough capacity can be free. Signature of Cache::Insert() is updated accordingly.
* Tickers [NUMBER_DB_NEXT, NUMBER_DB_PREV, NUMBER_DB_NEXT_FOUND, NUMBER_DB_PREV_FOUND, ITER_BYTES_READ] are not updated immediately. The are updated when the Iterator is deleted.
* Add monotonically increasing counter (DB property "rocksdb.current-super-version-number") that increments upon any change to the LSM tree.

### New Features
* Add CompactionPri::kMinOverlappingRatio, a compaction picking mode friendly to write amplification.
* Deprecate Iterator::IsKeyPinned() and replace it with Iterator::GetProperty() with prop_name="rocksdb.iterator.is.key.pinned"

## 4.5.0 (2/5/2016)
### Public API Changes
* Add a new perf context level between kEnableCount and kEnableTime. Level 2 now does not include timers for mutexes.
* Statistics of mutex operation durations will not be measured by default. If you want to have them enabled, you need to set Statistics::stats_level_ to kAll.
* DBOptions::delete_scheduler and NewDeleteScheduler() are removed, please use DBOptions::sst_file_manager and NewSstFileManager() instead

### New Features
* ldb tool now supports operations to non-default column families.
* Add kPersistedTier to ReadTier.  This option allows Get and MultiGet to read only the persited data and skip mem-tables if writes were done with disableWAL = true.
* Add DBOptions::sst_file_manager. Use NewSstFileManager() in include/rocksdb/sst_file_manager.h to create a SstFileManager that can be used to track the total size of SST files and control the SST files deletion rate.

## 4.4.0 (1/14/2016)
### Public API Changes
* Change names in CompactionPri and add a new one.
* Deprecate options.soft_rate_limit and add options.soft_pending_compaction_bytes_limit.
* If options.max_write_buffer_number > 3, writes will be slowed down when writing to the last write buffer to delay a full stop.
* Introduce CompactionJobInfo::compaction_reason, this field include the reason to trigger the compaction.
* After slow down is triggered, if estimated pending compaction bytes keep increasing, slowdown more.
* Increase default options.delayed_write_rate to 2MB/s.
* Added a new parameter --path to ldb tool. --path accepts the name of either MANIFEST, SST or a WAL file. Either --db or --path can be used when calling ldb.

## 4.3.0 (12/8/2015)
### New Features
* CompactionFilter has new member function called IgnoreSnapshots which allows CompactionFilter to be called even if there are snapshots later than the key.
* RocksDB will now persist options under the same directory as the RocksDB database on successful DB::Open, CreateColumnFamily, DropColumnFamily, and SetOptions.
* Introduce LoadLatestOptions() in rocksdb/utilities/options_util.h.  This function can construct the latest DBOptions / ColumnFamilyOptions used by the specified RocksDB intance.
* Introduce CheckOptionsCompatibility() in rocksdb/utilities/options_util.h.  This function checks whether the input set of options is able to open the specified DB successfully.

### Public API Changes
* When options.db_write_buffer_size triggers, only the column family with the largest column family size will be flushed, not all the column families.

## 4.2.0 (11/9/2015)
### New Features
* Introduce CreateLoggerFromOptions(), this function create a Logger for provided DBOptions.
* Add GetAggregatedIntProperty(), which returns the sum of the GetIntProperty of all the column families.
* Add MemoryUtil in rocksdb/utilities/memory.h.  It currently offers a way to get the memory usage by type from a list rocksdb instances.

### Public API Changes
* CompactionFilter::Context includes information of Column Family ID
* The need-compaction hint given by TablePropertiesCollector::NeedCompact() will be persistent and recoverable after DB recovery. This introduces a breaking format change. If you use this experimental feature, including NewCompactOnDeletionCollectorFactory() in the new version, you may not be able to directly downgrade the DB back to version 4.0 or lower.
* TablePropertiesCollectorFactory::CreateTablePropertiesCollector() now takes an option Context, containing the information of column family ID for the file being written.
* Remove DefaultCompactionFilterFactory.


## 4.1.0 (10/8/2015)
### New Features
* Added single delete operation as a more efficient way to delete keys that have not been overwritten.
* Added experimental AddFile() to DB interface that allow users to add files created by SstFileWriter into an empty Database, see include/rocksdb/sst_file_writer.h and DB::AddFile() for more info.
* Added support for opening SST files with .ldb suffix which enables opening LevelDB databases.
* CompactionFilter now supports filtering of merge operands and merge results.

### Public API Changes
* Added SingleDelete() to the DB interface.
* Added AddFile() to DB interface.
* Added SstFileWriter class.
* CompactionFilter has a new method FilterMergeOperand() that RocksDB applies to every merge operand during compaction to decide whether to filter the operand.
* We removed CompactionFilterV2 interfaces from include/rocksdb/compaction_filter.h. The functionality was deprecated already in version 3.13.

## 4.0.0 (9/9/2015)
### New Features
* Added support for transactions.  See include/rocksdb/utilities/transaction.h for more info.
* DB::GetProperty() now accepts "rocksdb.aggregated-table-properties" and "rocksdb.aggregated-table-properties-at-levelN", in which case it returns aggregated table properties of the target column family, or the aggregated table properties of the specified level N if the "at-level" version is used.
* Add compression option kZSTDNotFinalCompression for people to experiment ZSTD although its format is not finalized.
* We removed the need for LATEST_BACKUP file in BackupEngine. We still keep writing it when we create new backups (because of backward compatibility), but we don't read it anymore.

### Public API Changes
* Removed class Env::RandomRWFile and Env::NewRandomRWFile().
* Renamed DBOptions.num_subcompactions to DBOptions.max_subcompactions to make the name better match the actual functionality of the option.
* Added Equal() method to the Comparator interface that can optionally be overwritten in cases where equality comparisons can be done more efficiently than three-way comparisons.
* Previous 'experimental' OptimisticTransaction class has been replaced by Transaction class.

## 3.13.0 (8/6/2015)
### New Features
* RollbackToSavePoint() in WriteBatch/WriteBatchWithIndex
* Add NewCompactOnDeletionCollectorFactory() in utilities/table_properties_collectors, which allows rocksdb to mark a SST file as need-compaction when it observes at least D deletion entries in any N consecutive entries in that SST file.  Note that this feature depends on an experimental NeedCompact() API --- the result of this API will not persist after DB restart.
* Add DBOptions::delete_scheduler. Use NewDeleteScheduler() in include/rocksdb/delete_scheduler.h to create a DeleteScheduler that can be shared among multiple RocksDB instances to control the file deletion rate of SST files that exist in the first db_path.

### Public API Changes
* Deprecated WriteOptions::timeout_hint_us. We no longer support write timeout. If you really need this option, talk to us and we might consider returning it.
* Deprecated purge_redundant_kvs_while_flush option.
* Removed BackupEngine::NewBackupEngine() and NewReadOnlyBackupEngine() that were deprecated in RocksDB 3.8. Please use BackupEngine::Open() instead.
* Deprecated Compaction Filter V2. We are not aware of any existing use-cases. If you use this filter, your compile will break with RocksDB 3.13. Please let us know if you use it and we'll put it back in RocksDB 3.14.
* Env::FileExists now returns a Status instead of a boolean
* Add statistics::getHistogramString() to print detailed distribution of a histogram metric.
* Add DBOptions::skip_stats_update_on_db_open.  When it is on, DB::Open() will run faster as it skips the random reads required for loading necessary stats from SST files to optimize compaction.

## 3.12.0 (7/2/2015)
### New Features
* Added experimental support for optimistic transactions.  See include/rocksdb/utilities/optimistic_transaction.h for more info.
* Added a new way to report QPS from db_bench (check out --report_file and --report_interval_seconds)
* Added a cache for individual rows. See DBOptions::row_cache for more info.
* Several new features on EventListener (see include/rocksdb/listener.h):
 - OnCompationCompleted() now returns per-compaction job statistics, defined in include/rocksdb/compaction_job_stats.h.
 - Added OnTableFileCreated() and OnTableFileDeleted().
* Add compaction_options_universal.enable_trivial_move to true, to allow trivial move while performing universal compaction. Trivial move will happen only when all the input files are non overlapping.

### Public API changes
* EventListener::OnFlushCompleted() now passes FlushJobInfo instead of a list of parameters.
* DB::GetDbIdentity() is now a const function.  If this function is overridden in your application, be sure to also make GetDbIdentity() const to avoid compile error.
* Move listeners from ColumnFamilyOptions to DBOptions.
* Add max_write_buffer_number_to_maintain option
* DB::CompactRange()'s parameter reduce_level is changed to change_level, to allow users to move levels to lower levels if allowed. It can be used to migrate a DB from options.level_compaction_dynamic_level_bytes=false to options.level_compaction_dynamic_level_bytes.true.
* Change default value for options.compaction_filter_factory and options.compaction_filter_factory_v2 to nullptr instead of DefaultCompactionFilterFactory and DefaultCompactionFilterFactoryV2.
* If CancelAllBackgroundWork is called without doing a flush after doing loads with WAL disabled, the changes which haven't been flushed before the call to CancelAllBackgroundWork will be lost.
* WBWIIterator::Entry() now returns WriteEntry instead of `const WriteEntry&`
* options.hard_rate_limit is deprecated.
* When options.soft_rate_limit or options.level0_slowdown_writes_trigger is triggered, the way to slow down writes is changed to: write rate to DB is limited to to options.delayed_write_rate.
* DB::GetApproximateSizes() adds a parameter to allow the estimation to include data in mem table, with default to be not to include. It is now only supported in skip list mem table.
* DB::CompactRange() now accept CompactRangeOptions instead of multiple parameters. CompactRangeOptions is defined in include/rocksdb/options.h.
* CompactRange() will now skip bottommost level compaction for level based compaction if there is no compaction filter, bottommost_level_compaction is introduced in CompactRangeOptions to control when it's possible to skip bottommost level compaction. This mean that if you want the compaction to produce a single file you need to set bottommost_level_compaction to BottommostLevelCompaction::kForce.
* Add Cache.GetPinnedUsage() to get the size of memory occupied by entries that are in use by the system.
* DB:Open() will fail if the compression specified in Options is not linked with the binary. If you see this failure, recompile RocksDB with compression libraries present on your system. Also, previously our default compression was snappy. This behavior is now changed. Now, the default compression is snappy only if it's available on the system. If it isn't we change the default to kNoCompression.
* We changed how we account for memory used in block cache. Previously, we only counted the sum of block sizes currently present in block cache. Now, we count the actual memory usage of the blocks. For example, a block of size 4.5KB will use 8KB memory with jemalloc. This might decrease your memory usage and possibly decrease performance. Increase block cache size if you see this happening after an upgrade.
* Add BackupEngineImpl.options_.max_background_operations to specify the maximum number of operations that may be performed in parallel. Add support for parallelized backup and restore.
* Add DB::SyncWAL() that does a WAL sync without blocking writers.

## 3.11.0 (5/19/2015)
### New Features
* Added a new API Cache::SetCapacity(size_t capacity) to dynamically change the maximum configured capacity of the cache. If the new capacity is less than the existing cache usage, the implementation will try to lower the usage by evicting the necessary number of elements following a strict LRU policy.
* Added an experimental API for handling flashcache devices (blacklists background threads from caching their reads) -- NewFlashcacheAwareEnv
* If universal compaction is used and options.num_levels > 1, compact files are tried to be stored in none-L0 with smaller files based on options.target_file_size_base. The limitation of DB size when using universal compaction is greatly mitigated by using more levels. You can set num_levels = 1 to make universal compaction behave as before. If you set num_levels > 1 and want to roll back to a previous version, you need to compact all files to a big file in level 0 (by setting target_file_size_base to be large and CompactRange(<cf_handle>, nullptr, nullptr, true, 0) and reopen the DB with the same version to rewrite the manifest, and then you can open it using previous releases.
* More information about rocksdb background threads are available in Env::GetThreadList(), including the number of bytes read / written by a compaction job, mem-table size and current number of bytes written by a flush job and many more.  Check include/rocksdb/thread_status.h for more detail.

### Public API changes
* TablePropertiesCollector::AddUserKey() is added to replace TablePropertiesCollector::Add(). AddUserKey() exposes key type, sequence number and file size up to now to users.
* DBOptions::bytes_per_sync used to apply to both WAL and table files. As of 3.11 it applies only to table files. If you want to use this option to sync WAL in the background, please use wal_bytes_per_sync

## 3.10.0 (3/24/2015)
### New Features
* GetThreadStatus() is now able to report detailed thread status, including:
 - Thread Operation including flush and compaction.
 - The stage of the current thread operation.
 - The elapsed time in micros since the current thread operation started.
 More information can be found in include/rocksdb/thread_status.h.  In addition, when running db_bench with --thread_status_per_interval, db_bench will also report thread status periodically.
* Changed the LRU caching algorithm so that referenced blocks (by iterators) are never evicted. This change made parameter removeScanCountLimit obsolete. Because of that NewLRUCache doesn't take three arguments anymore. table_cache_remove_scan_limit option is also removed
* By default we now optimize the compilation for the compilation platform (using -march=native). If you want to build portable binary, use 'PORTABLE=1' before the make command.
* We now allow level-compaction to place files in different paths by
  specifying them in db_paths along with the target_size.
  Lower numbered levels will be placed earlier in the db_paths and higher
  numbered levels will be placed later in the db_paths vector.
* Potentially big performance improvements if you're using RocksDB with lots of column families (100-1000)
* Added BlockBasedTableOptions.format_version option, which allows user to specify which version of block based table he wants. As a general guideline, newer versions have more features, but might not be readable by older versions of RocksDB.
* Added new block based table format (version 2), which you can enable by setting BlockBasedTableOptions.format_version = 2. This format changes how we encode size information in compressed blocks and should help with memory allocations if you're using Zlib or BZip2 compressions.
* MemEnv (env that stores data in memory) is now available in default library build. You can create it by calling NewMemEnv().
* Add SliceTransform.SameResultWhenAppended() to help users determine it is safe to apply prefix bloom/hash.
* Block based table now makes use of prefix bloom filter if it is a full fulter.
* Block based table remembers whether a whole key or prefix based bloom filter is supported in SST files. Do a sanity check when reading the file with users' configuration.
* Fixed a bug in ReadOnlyBackupEngine that deleted corrupted backups in some cases, even though the engine was ReadOnly
* options.level_compaction_dynamic_level_bytes, a feature to allow RocksDB to pick dynamic base of bytes for levels. With this feature turned on, we will automatically adjust max bytes for each level. The goal of this feature is to have lower bound on size amplification. For more details, see comments in options.h.
* Added an abstract base class WriteBatchBase for write batches
* Fixed a bug where we start deleting files of a dropped column families even if there are still live references to it

### Public API changes
* Deprecated skip_log_error_on_recovery and table_cache_remove_scan_count_limit options.
* Logger method logv with log level parameter is now virtual

### RocksJava
* Added compression per level API.
* MemEnv is now available in RocksJava via RocksMemEnv class.
* lz4 compression is now included in rocksjava static library when running `make rocksdbjavastatic`.
* Overflowing a size_t when setting rocksdb options now throws an IllegalArgumentException, which removes the necessity for a developer to catch these Exceptions explicitly.

## 3.9.0 (12/8/2014)

### New Features
* Add rocksdb::GetThreadList(), which in the future will return the current status of all
  rocksdb-related threads.  We will have more code instruments in the following RocksDB
  releases.
* Change convert function in rocksdb/utilities/convenience.h to return Status instead of boolean.
  Also add support for nested options in convert function

### Public API changes
* New API to create a checkpoint added. Given a directory name, creates a new
  database which is an image of the existing database.
* New API LinkFile added to Env. If you implement your own Env class, an
  implementation of the API LinkFile will have to be provided.
* MemTableRep takes MemTableAllocator instead of Arena

### Improvements
* RocksDBLite library now becomes smaller and will be compiled with -fno-exceptions flag.

## 3.8.0 (11/14/2014)

### Public API changes
* BackupEngine::NewBackupEngine() was deprecated; please use BackupEngine::Open() from now on.
* BackupableDB/RestoreBackupableDB have new GarbageCollect() methods, which will clean up files from corrupt and obsolete backups.
* BackupableDB/RestoreBackupableDB have new GetCorruptedBackups() methods which list corrupt backups.

### Cleanup
* Bunch of code cleanup, some extra warnings turned on (-Wshadow, -Wshorten-64-to-32, -Wnon-virtual-dtor)

### New features
* CompactFiles and EventListener, although they are still in experimental state
* Full ColumnFamily support in RocksJava.

## 3.7.0 (11/6/2014)
### Public API changes
* Introduce SetOptions() API to allow adjusting a subset of options dynamically online
* Introduce 4 new convenient functions for converting Options from string: GetColumnFamilyOptionsFromMap(), GetColumnFamilyOptionsFromString(), GetDBOptionsFromMap(), GetDBOptionsFromString()
* Remove WriteBatchWithIndex.Delete() overloads using SliceParts
* When opening a DB, if options.max_background_compactions is larger than the existing low pri pool of options.env, it will enlarge it. Similarly, options.max_background_flushes is larger than the existing high pri pool of options.env, it will enlarge it.

## 3.6.0 (10/7/2014)
### Disk format changes
* If you're using RocksDB on ARM platforms and you're using default bloom filter, there is a disk format change you need to be aware of. There are three steps you need to do when you convert to new release: 1. turn off filter policy, 2. compact the whole database, 3. turn on filter policy

### Behavior changes
* We have refactored our system of stalling writes.  Any stall-related statistics' meanings are changed. Instead of per-write stall counts, we now count stalls per-epoch, where epochs are periods between flushes and compactions. You'll find more information in our Tuning Perf Guide once we release RocksDB 3.6.
* When disableDataSync=true, we no longer sync the MANIFEST file.
* Add identity_as_first_hash property to CuckooTable. SST file needs to be rebuilt to be opened by reader properly.

### Public API changes
* Change target_file_size_base type to uint64_t from int.
* Remove allow_thread_local. This feature was proved to be stable, so we are turning it always-on.

## 3.5.0 (9/3/2014)
### New Features
* Add include/utilities/write_batch_with_index.h, providing a utility class to query data out of WriteBatch when building it.
* Move BlockBasedTable related options to BlockBasedTableOptions from Options. Change corresponding JNI interface. Options affected include:
  no_block_cache, block_cache, block_cache_compressed, block_size, block_size_deviation, block_restart_interval, filter_policy, whole_key_filtering. filter_policy is changed to shared_ptr from a raw pointer.
* Remove deprecated options: disable_seek_compaction and db_stats_log_interval
* OptimizeForPointLookup() takes one parameter for block cache size. It now builds hash index, bloom filter, and block cache.

### Public API changes
* The Prefix Extractor used with V2 compaction filters is now passed user key to SliceTransform::Transform instead of unparsed RocksDB key.

## 3.4.0 (8/18/2014)
### New Features
* Support Multiple DB paths in universal style compactions
* Add feature of storing plain table index and bloom filter in SST file.
* CompactRange() will never output compacted files to level 0. This used to be the case when all the compaction input files were at level 0.
* Added iterate_upper_bound to define the extent upto which the forward iterator will return entries. This will prevent iterating over delete markers and overwritten entries for edge cases where you want to break out the iterator anyways. This may improve performance in case there are a large number of delete markers or overwritten entries.

### Public API changes
* DBOptions.db_paths now is a vector of a DBPath structure which indicates both of path and target size
* NewPlainTableFactory instead of bunch of parameters now accepts PlainTableOptions, which is defined in include/rocksdb/table.h
* Moved include/utilities/*.h to include/rocksdb/utilities/*.h
* Statistics APIs now take uint32_t as type instead of Tickers. Also make two access functions getTickerCount and histogramData const
* Add DB property rocksdb.estimate-num-keys, estimated number of live keys in DB.
* Add DB::GetIntProperty(), which returns DB properties that are integer as uint64_t.
* The Prefix Extractor used with V2 compaction filters is now passed user key to SliceTransform::Transform instead of unparsed RocksDB key.

## 3.3.0 (7/10/2014)
### New Features
* Added JSON API prototype.
* HashLinklist reduces performance outlier caused by skewed bucket by switching data in the bucket from linked list to skip list. Add parameter threshold_use_skiplist in NewHashLinkListRepFactory().
* RocksDB is now able to reclaim storage space more effectively during the compaction process.  This is done by compensating the size of each deletion entry by the 2X average value size, which makes compaction to be triggered by deletion entries more easily.
* Add TimeOut API to write.  Now WriteOptions have a variable called timeout_hint_us.  With timeout_hint_us set to non-zero, any write associated with this timeout_hint_us may be aborted when it runs longer than the specified timeout_hint_us, and it is guaranteed that any write completes earlier than the specified time-out will not be aborted due to the time-out condition.
* Add a rate_limiter option, which controls total throughput of flush and compaction. The throughput is specified in bytes/sec. Flush always has precedence over compaction when available bandwidth is constrained.

### Public API changes
* Removed NewTotalOrderPlainTableFactory because it is not used and implemented semantically incorrect.

## 3.2.0 (06/20/2014)

### Public API changes
* We removed seek compaction as a concept from RocksDB because:
1) It makes more sense for spinning disk workloads, while RocksDB is primarily designed for flash and memory,
2) It added some complexity to the important code-paths,
3) None of our internal customers were really using it.
Because of that, Options::disable_seek_compaction is now obsolete. It is still a parameter in Options, so it does not break the build, but it does not have any effect. We plan to completely remove it at some point, so we ask users to please remove this option from your code base.
* Add two parameters to NewHashLinkListRepFactory() for logging on too many entries in a hash bucket when flushing.
* Added new option BlockBasedTableOptions::hash_index_allow_collision. When enabled, prefix hash index for block-based table will not store prefix and allow hash collision, reducing memory consumption.

### New Features
* PlainTable now supports a new key encoding: for keys of the same prefix, the prefix is only written once. It can be enabled through encoding_type parameter of NewPlainTableFactory()
* Add AdaptiveTableFactory, which is used to convert from a DB of PlainTable to BlockBasedTabe, or vise versa. It can be created using NewAdaptiveTableFactory()

### Performance Improvements
* Tailing Iterator re-implemeted with ForwardIterator + Cascading Search Hint , see ~20% throughput improvement.

## 3.1.0 (05/21/2014)

### Public API changes
* Replaced ColumnFamilyOptions::table_properties_collectors with ColumnFamilyOptions::table_properties_collector_factories

### New Features
* Hash index for block-based table will be materialized and reconstructed more efficiently. Previously hash index is constructed by scanning the whole table during every table open.
* FIFO compaction style

## 3.0.0 (05/05/2014)

### Public API changes
* Added _LEVEL to all InfoLogLevel enums
* Deprecated ReadOptions.prefix and ReadOptions.prefix_seek. Seek() defaults to prefix-based seek when Options.prefix_extractor is supplied. More detail is documented in https://github.com/facebook/rocksdb/wiki/Prefix-Seek-API-Changes
* MemTableRepFactory::CreateMemTableRep() takes info logger as an extra parameter.

### New Features
* Column family support
* Added an option to use different checksum functions in BlockBasedTableOptions
* Added ApplyToAllCacheEntries() function to Cache

## 2.8.0 (04/04/2014)

* Removed arena.h from public header files.
* By default, checksums are verified on every read from database
* Change default value of several options, including: paranoid_checks=true, max_open_files=5000, level0_slowdown_writes_trigger=20, level0_stop_writes_trigger=24, disable_seek_compaction=true, max_background_flushes=1 and allow_mmap_writes=false
* Added is_manual_compaction to CompactionFilter::Context
* Added "virtual void WaitForJoin()" in class Env. Default operation is no-op.
* Removed BackupEngine::DeleteBackupsNewerThan() function
* Added new option -- verify_checksums_in_compaction
* Changed Options.prefix_extractor from raw pointer to shared_ptr (take ownership)
  Changed HashSkipListRepFactory and HashLinkListRepFactory constructor to not take SliceTransform object (use Options.prefix_extractor implicitly)
* Added Env::GetThreadPoolQueueLen(), which returns the waiting queue length of thread pools
* Added a command "checkconsistency" in ldb tool, which checks
  if file system state matches DB state (file existence and file sizes)
* Separate options related to block based table to a new struct BlockBasedTableOptions.
* WriteBatch has a new function Count() to return total size in the batch, and Data() now returns a reference instead of a copy
* Add more counters to perf context.
* Supports several more DB properties: compaction-pending, background-errors and cur-size-active-mem-table.

### New Features
* If we find one truncated record at the end of the MANIFEST or WAL files,
  we will ignore it. We assume that writers of these records were interrupted
  and that we can safely ignore it.
* A new SST format "PlainTable" is added, which is optimized for memory-only workloads. It can be created through NewPlainTableFactory() or NewTotalOrderPlainTableFactory().
* A new mem table implementation hash linked list optimizing for the case that there are only few keys for each prefix, which can be created through NewHashLinkListRepFactory().
* Merge operator supports a new function PartialMergeMulti() to allow users to do partial merges against multiple operands.
* Now compaction filter has a V2 interface. It buffers the kv-pairs sharing the same key prefix, process them in batches, and return the batched results back to DB. The new interface uses a new structure CompactionFilterContext for the same purpose as CompactionFilter::Context in V1.
* Geo-spatial support for locations and radial-search.

## 2.7.0 (01/28/2014)

### Public API changes

* Renamed `StackableDB::GetRawDB()` to `StackableDB::GetBaseDB()`.
* Renamed `WriteBatch::Data()` `const std::string& Data() const`.
* Renamed class `TableStats` to `TableProperties`.
* Deleted class `PrefixHashRepFactory`. Please use `NewHashSkipListRepFactory()` instead.
* Supported multi-threaded `EnableFileDeletions()` and `DisableFileDeletions()`.
* Added `DB::GetOptions()`.
* Added `DB::GetDbIdentity()`.

### New Features

* Added [BackupableDB](https://github.com/facebook/rocksdb/wiki/How-to-backup-RocksDB%3F)
* Implemented [TailingIterator](https://github.com/facebook/rocksdb/wiki/Tailing-Iterator), a special type of iterator that
  doesn't create a snapshot (can be used to read newly inserted data)
  and is optimized for doing sequential reads.
* Added property block for table, which allows (1) a table to store
  its metadata and (2) end user to collect and store properties they
  are interested in.
* Enabled caching index and filter block in block cache (turned off by default).
* Supported error report when doing manual compaction.
* Supported additional Linux platform flavors and Mac OS.
* Put with `SliceParts` - Variant of `Put()` that gathers output like `writev(2)`
* Bug fixes and code refactor for compatibility with upcoming Column
  Family feature.

### Performance Improvements

* Huge benchmark performance improvements by multiple efforts. For example, increase in readonly QPS from about 530k in 2.6 release to 1.1 million in 2.7 [1]
* Speeding up a way RocksDB deleted obsolete files - no longer listing the whole directory under a lock -- decrease in p99
* Use raw pointer instead of shared pointer for statistics: [5b825d](https://github.com/facebook/rocksdb/commit/5b825d6964e26ec3b4bb6faa708ebb1787f1d7bd) -- huge increase in performance -- shared pointers are slow
* Optimized locking for `Get()` -- [1fdb3f](https://github.com/facebook/rocksdb/commit/1fdb3f7dc60e96394e3e5b69a46ede5d67fb976c) -- 1.5x QPS increase for some workloads
* Cache speedup - [e8d40c3](https://github.com/facebook/rocksdb/commit/e8d40c31b3cca0c3e1ae9abe9b9003b1288026a9)
* Implemented autovector, which allocates first N elements on stack. Most of vectors in RocksDB are small. Also, we never want to allocate heap objects while holding a mutex. -- [c01676e4](https://github.com/facebook/rocksdb/commit/c01676e46d3be08c3c140361ef1f5884f47d3b3c)
* Lots of efforts to move malloc, memcpy and IO outside of locks<|MERGE_RESOLUTION|>--- conflicted
+++ resolved
@@ -7,13 +7,10 @@
 * Add a new option BlockBasedTableOptions::max_auto_readahead_size. RocksDB does auto-readahead for iterators on noticing more than two reads for a table file if user doesn't provide readahead_size. The readahead starts at 8KB and doubles on every additional read upto max_auto_readahead_size and now max_auto_readahead_size can be configured dynamically as well. Found that 256 KB readahead size provides the best performance, based on experiments, for auto readahead. Experiment data is in PR #3282. If value is set 0 then no automatic prefetching will be done by rocksdb. Also changing the value will only affect files opened after the change.
 * Add suppport to extend DB::VerifyFileChecksums API to also verify blob files checksum.
 * When using the new BlobDB, the amount of data written by flushes/compactions is now broken down into table files and blob files in the compaction statistics; namely, Write(GB) denotes the amount of data written to table files, while Wblob(GB) means the amount of data written to blob files.
-<<<<<<< HEAD
-* Made new default BlockBasedTableOptions::format_version=5 to enable new Bloom filter implementation by default.
-=======
+* New default BlockBasedTableOptions::format_version=5 to enable new Bloom filter implementation by default, compatible with RocksDB versions >= 6.6.0.
 * Add new SetBufferSize API to WriteBufferManager to allow dynamic management of memory allotted to all write buffers.  This allows user code to adjust memory monitoring provided by WriteBufferManager as process memory needs change datasets grow and shrink.
 * Clarified the required semantics of Read() functions in FileSystem and Env APIs. Please ensure any custom implementations are compliant.
 * For the new integrated BlobDB implementation, compaction statistics now include the amount of data read from blob files during compaction (due to garbage collection or compaction filters). Write amplification metrics have also been extended to account for data read from blob files.
->>>>>>> 67d72fb5
 
 ### New Features
 * Support compaction filters for the new implementation of BlobDB. Add `FilterBlobByKey()` to `CompactionFilter`. Subclasses can override this method so that compaction filters can determine whether the actual blob value has to be read during compaction. Use a new `kUndetermined` in `CompactionFilter::Decision` to indicated that further action is necessary for compaction filter to make a decision.
