--- conflicted
+++ resolved
@@ -7,16 +7,14 @@
 ### Public API Changes
 * Add `MakeSharedCache()` construction functions to various cache Options objects, and deprecated the `NewWhateverCache()` functions with long parameter lists.
 
-<<<<<<< HEAD
 ### Behavior changes
-* For x86, CPU features are no longer detected at runtime nor in build scripts, but in source code using common preprocessor defines. This will likely unlock some small performance improvements on some newer hardware. See (PR link here).
-=======
+* For x86, CPU features are no longer detected at runtime nor in build scripts, but in source code using common preprocessor defines. This will likely unlock some small performance improvements on some newer hardware, ...
+
 ### Bug Fixes
 * Delete an empty WAL file on DB open if the log number is less than the min log number to keep
 
 ### Performance Improvements
 * Improved the I/O efficiency of prefetching SST metadata by recording more information in the DB manifest. Opening files written with previous versions will still rely on heuristics for how much to prefetch (#11406).
->>>>>>> 6ba4717f
 
 ## 8.2.0 (04/24/2023)
 ### Public API Changes
