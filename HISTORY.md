--- conflicted
+++ resolved
@@ -16,11 +16,8 @@
 * Added input sanitization on negative bytes passed into `GenericRateLimiter::Request`.
 * Fixed an assertion failure in CompactionIterator when write-prepared transaction is used. We prove that certain operations can lead to a Delete being followed by a SingleDelete (same user key). We can drop the SingleDelete.
 * Fixed a bug of timestamp-based GC which can cause all versions of a key under full_history_ts_low to be dropped. This bug will be triggered when some of the ikeys' timestamps are lower than full_history_ts_low, while others are newer.
-<<<<<<< HEAD
 * In some cases outside of the DB read and compaction paths, SST block checksums are now checked where they were not before.
-=======
 * Explicitly check for and disallow the `BlockBasedTableOptions` if insertion into one of {`block_cache`, `block_cache_compressed`, `persistent_cache`} can show up in another of these. (RocksDB expects to be able to use the same key for different physical data among tiers.)
->>>>>>> 2225f063
 
 ### Behavior Changes
 * `NUM_FILES_IN_SINGLE_COMPACTION` was only counting the first input level files, now it's including all input files.
