# Rocksdb Change Log
<<<<<<< HEAD
## 7.0.0 (Unreleased)
### Behavior Changes
* `ReadOptions::total_order_seek` no longer affects `DB::Get()`. The original motivation for this interaction has been obsolete since RocksDB has been able to detect whether the current prefix extractor is compatible with that used to generate table files, probably RocksDB 5.14.0.
=======
## Unreleased
### Bug Fixes
* Fixed a major bug in which batched MultiGet could return old values for keys deleted by DeleteRange when memtable Bloom filter is enabled (memtable_prefix_bloom_size_ratio > 0). (The fix includes a substantial MultiGet performance improvement in the unusual case of both memtable_whole_key_filtering and prefix_extractor.)

### Public API changes
* Remove HDFS support from main repo.
* Remove librados support from main repo.
* Remove obsolete backupable_db.h and type alias `BackupableDBOptions`. Use backup_engine.h and `BackupEngineOptions`. Similar renamings are in the C and Java APIs.
* Removed obsolete utility_db.h and `UtilityDB::OpenTtlDB`. Use db_ttl.h and `DBWithTTL::Open`.
* Remove deprecated API DB::AddFile from main repo.
* Remove deprecated API ObjectLibrary::Register() and the (now obsolete) Regex public API. Use ObjectLibrary::AddFactory() with PatternEntry instead.
* Remove deprecated option DBOption::table_cache_remove_scan_count_limit.
* Remove deprecated API AdvancedColumnFamilyOptions::soft_rate_limit.
* Remove deprecated API AdvancedColumnFamilyOptions::hard_rate_limit.
* Remove deprecated API DBOption::base_background_compactions.
* Remove deprecated API DBOptions::purge_redundant_kvs_while_flush.
* Remove deprecated overloads of API DB::CompactRange.
* Remove deprecated option DBOptions::skip_log_error_on_recovery.
* Remove ReadOptions::iter_start_seqnum which has been deprecated.
* Remove DBOptions::preserved_deletes and DB::SetPreserveDeletesSequenceNumber().
* Remove deprecated API AdvancedColumnFamilyOptions::rate_limit_delay_max_milliseconds.

### Behavior Changes
* Disallow the combination of DBOptions.use_direct_io_for_flush_and_compaction == true and DBOptions.writable_file_max_buffer_size == 0. This combination can cause WritableFileWriter::Append() to loop forever, and it does not make much sense in direct IO.
>>>>>>> c7ce03dc

## 6.29.0 (01/21/2022)
Note: The next release will be major release 7.0. See https://github.com/facebook/rocksdb/issues/9390 for more info.
### Public API change
* Added values to `TraceFilterType`: `kTraceFilterIteratorSeek`, `kTraceFilterIteratorSeekForPrev`, and `kTraceFilterMultiGet`. They can be set in `TraceOptions` to filter out the operation types after which they are named.
* Added `TraceOptions::preserve_write_order`. When enabled it  guarantees write records are traced in the same order they are logged to WAL and applied to the DB. By default it is disabled (false) to match the legacy behavior and prevent regression.
* Made the Env class extend the Customizable class.  Implementations need to be registered with the ObjectRegistry and to implement a Name() method in order to be created via this method.
* `Options::OldDefaults` is marked deprecated, as it is no longer maintained.
* Add ObjectLibrary::AddFactory and ObjectLibrary::PatternEntry classes.  This method and associated class are the preferred mechanism for registering factories with the ObjectLibrary going forward.  The ObjectLibrary::Register method, which uses regular expressions and may be problematic, is deprecated and will be in a future release.
* Changed `BlockBasedTableOptions::block_size` from `size_t` to `uint64_t`.
* Added API warning against using `Iterator::Refresh()` together with `DB::DeleteRange()`, which are incompatible and have always risked causing the refreshed iterator to return incorrect results.
* Made `AdvancedColumnFamilyOptions.bottommost_temperature` dynamically changeable with `SetOptions()`.

### Behavior Changes
* `DB::DestroyColumnFamilyHandle()` will return Status::InvalidArgument() if called with `DB::DefaultColumnFamily()`.
* On 32-bit platforms, mmap reads are no longer quietly disabled, just discouraged.

### New Features
* Added `Options::DisableExtraChecks()` that can be used to improve peak write performance by disabling checks that should not be necessary in the absence of software logic errors or CPU+memory hardware errors. (Default options are slowly moving toward some performance overheads for extra correctness checking.)

### Performance Improvements
* Improved read performance when a prefix extractor is used (Seek, Get, MultiGet), even compared to version 6.25 baseline (see bug fix below), by optimizing the common case of prefix extractor compatible with table file and unchanging.

### Bug Fixes
* Fix a bug that FlushMemTable may return ok even flush not succeed.
* Fixed a bug of Sync() and Fsync() not using `fcntl(F_FULLFSYNC)` on OS X and iOS.
* Fixed a significant performance regression in version 6.26 when a prefix extractor is used on the read path (Seek, Get, MultiGet). (Excessive time was spent in SliceTransform::AsString().)
* Fixed a race condition in SstFileManagerImpl error recovery code that can cause a crash during process shutdown.

### New Features
* Added RocksJava support for MacOS universal binary (ARM+x86)

## 6.28.0 (2021-12-17)
### New Features
* Introduced 'CommitWithTimestamp' as a new tag. Currently, there is no API for user to trigger a write with this tag to the WAL. This is part of the efforts to support write-commited transactions with user-defined timestamps.
* Introduce SimulatedHybridFileSystem which can help simulating HDD latency in db_bench. Tiered Storage latency simulation can be enabled using -simulate_hybrid_fs_file (note that it doesn't work if db_bench is interrupted in the middle). -simulate_hdd can also be used to simulate all files on HDD.

### Bug Fixes
* Fixed a bug in rocksdb automatic implicit prefetching which got broken because of new feature adaptive_readahead and internal prefetching got disabled when iterator moves from one file to next.
* Fixed a bug in TableOptions.prepopulate_block_cache which causes segmentation fault when used with TableOptions.partition_filters = true and TableOptions.cache_index_and_filter_blocks = true.
* Fixed a bug affecting custom memtable factories which are not registered with the `ObjectRegistry`. The bug could result in failure to save the OPTIONS file.
* Fixed a bug causing two duplicate entries to be appended to a file opened in non-direct mode and tracked by `FaultInjectionTestFS`.
* Fixed a bug in TableOptions.prepopulate_block_cache to support block-based filters also.
* Block cache keys no longer use `FSRandomAccessFile::GetUniqueId()` (previously used when available), so a filesystem recycling unique ids can no longer lead to incorrect result or crash (#7405). For files generated by RocksDB >= 6.24, the cache keys are stable across DB::Open and DB directory move / copy / import / export / migration, etc. Although collisions are still theoretically possible, they are (a) impossible in many common cases, (b) not dependent on environmental factors, and (c) much less likely than a CPU miscalculation while executing RocksDB.
* Fixed a bug in C bindings causing iterator to return incorrect result (#9343).

### Behavior Changes
* MemTableList::TrimHistory now use allocated bytes when max_write_buffer_size_to_maintain > 0(default in TrasactionDB, introduced in PR#5022) Fix #8371.

### Public API change
* Extend WriteBatch::AssignTimestamp and AssignTimestamps API so that both functions can accept an optional `checker` argument that performs additional checking on timestamp sizes.
* Introduce a new EventListener callback that will be called upon the end of automatic error recovery.
* Add IncreaseFullHistoryTsLow API so users can advance each column family's full_history_ts_low seperately.
* Add GetFullHistoryTsLow API so users can query current full_history_low value of specified column family.

### Performance Improvements
* Replaced map property `TableProperties::properties_offsets`  with uint64_t property `external_sst_file_global_seqno_offset` to save table properties's memory.
* Block cache accesses are faster by RocksDB using cache keys of fixed size (16 bytes).

### Java API Changes
* Removed Java API `TableProperties.getPropertiesOffsets()` as it exposed internal details to external users.

## 6.27.0 (2021-11-19)
### New Features
* Added new ChecksumType kXXH3 which is faster than kCRC32c on almost all x86\_64 hardware.
* Added a new online consistency check for BlobDB which validates that the number/total size of garbage blobs does not exceed the number/total size of all blobs in any given blob file.
* Provided support for tracking per-sst user-defined timestamp information in MANIFEST.
* Added new option "adaptive_readahead" in ReadOptions. For iterators, RocksDB does auto-readahead on noticing sequential reads and by enabling this option, readahead_size of current file (if reads are sequential) will be carried forward to next file instead of starting from the scratch at each level (except L0 level files). If reads are not sequential it will fall back to 8KB. This option is applicable only for RocksDB internal prefetch buffer and isn't supported with underlying file system prefetching.
* Added the read count and read bytes related stats to Statistics for tiered storage hot, warm, and cold file reads.
* Added an option to dynamically charge an updating estimated memory usage of block-based table building to block cache if block cache available. It currently only includes charging memory usage of constructing (new) Bloom Filter and Ribbon Filter to block cache. To enable this feature, set `BlockBasedTableOptions::reserve_table_builder_memory = true`.
* Add a new API OnIOError in listener.h that notifies listeners when an IO error occurs during FileSystem operation along with filename, status etc.
* Added compaction readahead support for blob files to the integrated BlobDB implementation, which can improve compaction performance when the database resides on higher-latency storage like HDDs or remote filesystems. Readahead can be configured using the column family option `blob_compaction_readahead_size`.

### Bug Fixes
* Prevent a `CompactRange()` with `CompactRangeOptions::change_level == true` from possibly causing corruption to the LSM state (overlapping files within a level) when run in parallel with another manual compaction. Note that setting `force_consistency_checks == true` (the default) would cause the DB to enter read-only mode in this scenario and return `Status::Corruption`, rather than committing any corruption.
* Fixed a bug in CompactionIterator when write-prepared transaction is used. A released earliest write conflict snapshot may cause assertion failure in dbg mode and unexpected key in opt mode.
* Fix ticker WRITE_WITH_WAL("rocksdb.write.wal"), this bug is caused by a bad extra `RecordTick(stats_, WRITE_WITH_WAL)` (at 2 place), this fix remove the extra `RecordTick`s and fix the corresponding test case.
* EventListener::OnTableFileCreated was previously called with OK status and file_size==0 in cases of no SST file contents written (because there was no content to add) and the empty file deleted before calling the listener. Now the status is Aborted.
* Fixed a bug in CompactionIterator when write-preared transaction is used. Releasing earliest_snapshot during compaction may cause a SingleDelete to be output after a PUT of the same user key whose seq has been zeroed.
* Added input sanitization on negative bytes passed into `GenericRateLimiter::Request`.
* Fixed an assertion failure in CompactionIterator when write-prepared transaction is used. We prove that certain operations can lead to a Delete being followed by a SingleDelete (same user key). We can drop the SingleDelete.
* Fixed a bug of timestamp-based GC which can cause all versions of a key under full_history_ts_low to be dropped. This bug will be triggered when some of the ikeys' timestamps are lower than full_history_ts_low, while others are newer.
* In some cases outside of the DB read and compaction paths, SST block checksums are now checked where they were not before.
* Explicitly check for and disallow the `BlockBasedTableOptions` if insertion into one of {`block_cache`, `block_cache_compressed`, `persistent_cache`} can show up in another of these. (RocksDB expects to be able to use the same key for different physical data among tiers.)
* Users who configured a dedicated thread pool for bottommost compactions by explicitly adding threads to the `Env::Priority::BOTTOM` pool will no longer see RocksDB schedule automatic compactions exceeding the DB's compaction concurrency limit. For details on per-DB compaction concurrency limit, see API docs of `max_background_compactions` and `max_background_jobs`.
* Fixed a bug of background flush thread picking more memtables to flush and prematurely advancing column family's log_number.
* Fixed an assertion failure in ManifestTailer.
* Fixed a bug that could, with WAL enabled, cause backups, checkpoints, and `GetSortedWalFiles()` to fail randomly with an error like `IO error: 001234.log: No such file or directory`

### Behavior Changes
* `NUM_FILES_IN_SINGLE_COMPACTION` was only counting the first input level files, now it's including all input files.
* `TransactionUtil::CheckKeyForConflicts` can also perform conflict-checking based on user-defined timestamps in addition to sequence numbers.
* Removed `GenericRateLimiter`'s minimum refill bytes per period previously enforced.

### Public API change
* When options.ttl is used with leveled compaction with compactinon priority kMinOverlappingRatio, files exceeding half of TTL value will be prioritized more, so that by the time TTL is reached, fewer extra compactions will be scheduled to clear them up. At the same time, when compacting files with data older than half of TTL, output files may be cut off based on those files' boundaries, in order for the early TTL compaction to work properly.
* Made FileSystem and RateLimiter extend the Customizable class and added a CreateFromString method.  Implementations need to be registered with the ObjectRegistry and to implement a Name() method in order to be created via this method.
* Clarified in API comments that RocksDB is not exception safe for callbacks and custom extensions. An exception propagating into RocksDB can lead to undefined behavior, including data loss, unreported corruption, deadlocks, and more.
* Marked `WriteBufferManager` as `final` because it is not intended for extension.
* Removed unimportant implementation details from table_properties.h
* Add API `FSDirectory::FsyncWithDirOptions()`, which provides extra information like directory fsync reason in `DirFsyncOptions`. File system like btrfs is using that to skip directory fsync for creating a new file, or when renaming a file, fsync the target file instead of the directory, which improves the `DB::Open()` speed by ~20%.
* `DB::Open()` is not going be blocked by obsolete file purge if `DBOptions::avoid_unnecessary_blocking_io` is set to true.
* In builds where glibc provides `gettid()`, info log ("LOG" file) lines now print a system-wide thread ID from `gettid()` instead of the process-local `pthread_self()`. For all users, the thread ID format is changed from hexadecimal to decimal integer.
* In builds where glibc provides `pthread_setname_np()`, the background thread names no longer contain an ID suffix. For example, "rocksdb:bottom7" (and all other threads in the `Env::Priority::BOTTOM` pool) are now named "rocksdb:bottom". Previously large thread pools could breach the name size limit (e.g., naming "rocksdb:bottom10" would fail).
* Deprecating `ReadOptions::iter_start_seqnum` and `DBOptions::preserve_deletes`, please try using user defined timestamp feature instead. The options will be removed in a future release, currently it logs a warning message when using.

### Performance Improvements
* Released some memory related to filter construction earlier in `BlockBasedTableBuilder` for `FullFilter` and `PartitionedFilter` case (#9070)

### Behavior Changes
* `NUM_FILES_IN_SINGLE_COMPACTION` was only counting the first input level files, now it's including all input files.

## 6.26.0 (2021-10-20)
### Bug Fixes
* Fixes a bug in directed IO mode when calling MultiGet() for blobs in the same blob file. The bug is caused by not sorting the blob read requests by file offsets.
* Fix the incorrect disabling of SST rate limited deletion when the WAL and DB are in different directories. Only WAL rate limited deletion should be disabled if its in a different directory.
* Fix `DisableManualCompaction()` to cancel compactions even when they are waiting on automatic compactions to drain due to `CompactRangeOptions::exclusive_manual_compactions == true`.
* Fix contract of `Env::ReopenWritableFile()` and `FileSystem::ReopenWritableFile()` to specify any existing file must not be deleted or truncated.
* Fixed bug in calls to `IngestExternalFiles()` with files for multiple column families. The bug could have introduced a delay in ingested file keys becoming visible after `IngestExternalFiles()` returned. Furthermore, mutations to ingested file keys while they were invisible could have been dropped (not necessarily immediately).
* Fixed a possible race condition impacting users of `WriteBufferManager` who constructed it with `allow_stall == true`. The race condition led to undefined behavior (in our experience, typically a process crash).
* Fixed a bug where stalled writes would remain stalled forever after the user calls `WriteBufferManager::SetBufferSize()` with `new_size == 0` to dynamically disable memory limiting.
* Make `DB::close()` thread-safe.
* Fix a bug in atomic flush where one bg flush thread will wait forever for a preceding bg flush thread to commit its result to MANIFEST but encounters an error which is mapped to a soft error (DB not stopped).
* Fix a bug in `BackupEngine` where some internal callers of `GenericRateLimiter::Request()` do not honor `bytes <= GetSingleBurstBytes()`.

### New Features
* Print information about blob files when using "ldb list_live_files_metadata"
* Provided support for SingleDelete with user defined timestamp.
* Experimental new function DB::GetLiveFilesStorageInfo offers essentially a unified version of other functions like GetLiveFiles, GetLiveFilesChecksumInfo, and GetSortedWalFiles. Checkpoints and backups could show small behavioral changes and/or improved performance as they now use this new API.
* Add remote compaction read/write bytes statistics: `REMOTE_COMPACT_READ_BYTES`, `REMOTE_COMPACT_WRITE_BYTES`.
* Introduce an experimental feature to dump out the blocks from block cache and insert them to the secondary cache to reduce the cache warmup time (e.g., used while migrating DB instance). More information are in `class CacheDumper` and `CacheDumpedLoader` at `rocksdb/utilities/cache_dump_load.h` Note that, this feature is subject to the potential change in the future, it is still experimental.
* Introduced a new BlobDB configuration option `blob_garbage_collection_force_threshold`, which can be used to trigger compactions targeting the SST files which reference the oldest blob files when the ratio of garbage in those blob files meets or exceeds the specified threshold. This can reduce space amplification with skewed workloads where the affected SST files might not otherwise get picked up for compaction.
* Added EXPERIMENTAL support for table file (SST) unique identifiers that are stable and universally unique, available with new function `GetUniqueIdFromTableProperties`. Only SST files from RocksDB >= 6.24 support unique IDs.
* Added `GetMapProperty()` support for "rocksdb.dbstats" (`DB::Properties::kDBStats`). As a map property, it includes DB-level internal stats accumulated over the DB's lifetime, such as user write related stats and uptime.

### Public API change
* Made SystemClock extend the Customizable class and added a CreateFromString method.  Implementations need to be registered with the ObjectRegistry and to implement a Name() method in order to be created via this method.
* Made SliceTransform extend the Customizable class and added a CreateFromString method.  Implementations need to be registered with the ObjectRegistry and to implement a Name() method in order to be created via this method.  The Capped and Prefixed transform classes return a short name (no length); use GetId for the fully qualified name.
* Made FileChecksumGenFactory, SstPartitionerFactory, TablePropertiesCollectorFactory, and WalFilter extend the Customizable class and added a CreateFromString method.
* Some fields of SstFileMetaData are deprecated for compatibility with new base class FileStorageInfo.
* Add `file_temperature` to `IngestExternalFileArg` such that when ingesting SST files, we are able to indicate the temperature of the this batch of files.
* If `DB::Close()` failed with a non aborted status, calling `DB::Close()` again will return the original status instead of Status::OK.
* Add CacheTier to advanced_options.h to describe the cache tier we used. Add a `lowest_used_cache_tier` option to `DBOptions` (immutable) and pass it to BlockBasedTableReader. By default it is `CacheTier::kNonVolatileBlockTier`, which means, we always use both block cache (kVolatileTier) and secondary cache (kNonVolatileBlockTier). By set it to `CacheTier::kVolatileTier`, the DB will not use the secondary cache.
* Even when options.max_compaction_bytes is hit, compaction output files are only cut when it aligns with grandparent files' boundaries. options.max_compaction_bytes could be slightly violated with the change, but the violation is no more than one target SST file size, which is usually much smaller.

### Performance Improvements
* Improved CPU efficiency of building block-based table (SST) files (#9039 and #9040).

### Java API Changes
* Add Java API bindings for new integrated BlobDB options
* `keyMayExist()` supports ByteBuffer.
* Fix multiget throwing Null Pointer Exception for num of keys > 70k (https://github.com/facebook/rocksdb/issues/8039).

## 6.25.0 (2021-09-20)
### Bug Fixes
* Allow secondary instance to refresh iterator. Assign read seq after referencing SuperVersion.
* Fixed a bug of secondary instance's last_sequence going backward, and reads on the secondary fail to see recent updates from the primary.
* Fixed a bug that could lead to duplicate DB ID or DB session ID in POSIX environments without /proc/sys/kernel/random/uuid.
* Fix a race in DumpStats() with column family destruction due to not taking a Ref on each entry while iterating the ColumnFamilySet.
* Fix a race in item ref counting in LRUCache when promoting an item from the SecondaryCache.
* Fix a race in BackupEngine if RateLimiter is reconfigured during concurrent Restore operations.
* Fix a bug on POSIX in which failure to create a lock file (e.g. out of space) can prevent future LockFile attempts in the same process on the same file from succeeding.
* Fix a bug that backup_rate_limiter and restore_rate_limiter in BackupEngine could not limit read rates.
* Fix the implementation of `prepopulate_block_cache = kFlushOnly` to only apply to flushes rather than to all generated files.
* Fix WAL log data corruption when using DBOptions.manual_wal_flush(true) and WriteOptions.sync(true) together. The sync WAL should work with locked log_write_mutex_.
* Add checks for validity of the IO uring completion queue entries, and fail the BlockBasedTableReader MultiGet sub-batch if there's an invalid completion
* Add an interface RocksDbIOUringEnable() that, if defined by the user, will allow them to enable/disable the use of IO uring by RocksDB
* Fix the bug that when direct I/O is used and MultiRead() returns a short result, RandomAccessFileReader::MultiRead() still returns full size buffer, with returned short value together with some data in original buffer. This bug is unlikely cause incorrect results, because (1) since FileSystem layer is expected to retry on short result, returning short results is only possible when asking more bytes in the end of the file, which RocksDB doesn't do when using MultiRead(); (2) checksum is unlikely to match.

### New Features
* RemoteCompaction's interface now includes `db_name`, `db_id`, `session_id`, which could help the user uniquely identify compaction job between db instances and sessions.
* Added a ticker statistic, "rocksdb.verify_checksum.read.bytes", reporting how many bytes were read from file to serve `VerifyChecksum()` and `VerifyFileChecksums()` queries.
* Added ticker statistics, "rocksdb.backup.read.bytes" and "rocksdb.backup.write.bytes", reporting how many bytes were read and written during backup.
* Added properties for BlobDB: `rocksdb.num-blob-files`, `rocksdb.blob-stats`, `rocksdb.total-blob-file-size`, and `rocksdb.live-blob-file-size`. The existing property `rocksdb.estimate_live-data-size` was also extended to include live bytes residing in blob files.
* Added two new RateLimiter IOPriorities: `Env::IO_USER`,`Env::IO_MID`. `Env::IO_USER` will have superior priority over all other RateLimiter IOPriorities without being subject to fair scheduling constraint.
* `SstFileWriter` now supports `Put`s and `Delete`s with user-defined timestamps. Note that the ingestion logic itself is not timestamp-aware yet.
* Allow a single write batch to include keys from multiple column families whose timestamps' formats can differ. For example, some column families may disable timestamp, while others enable timestamp.
* Add compaction priority information in RemoteCompaction, which can be used to schedule high priority job first.
* Added new callback APIs `OnBlobFileCreationStarted`,`OnBlobFileCreated`and `OnBlobFileDeleted` in `EventListener` class of listener.h. It notifies listeners during creation/deletion of individual blob files in Integrated BlobDB. It also log blob file creation finished event and deletion event in LOG file.
* Batch blob read requests for `DB::MultiGet` using `MultiRead`.
* Add support for fallback to local compaction, the user can return `CompactionServiceJobStatus::kUseLocal` to instruct RocksDB to run the compaction locally instead of waiting for the remote compaction result.
* Add built-in rate limiter's implementation of `RateLimiter::GetTotalPendingRequest(int64_t* total_pending_requests, const Env::IOPriority pri)` for the total number of requests that are pending for bytes in the rate limiter.
* Charge memory usage during data buffering, from which training samples are gathered for dictionary compression, to block cache. Unbuffering data can now be triggered if the block cache becomes full and `strict_capacity_limit=true` for the block cache, in addition to existing conditions that can trigger unbuffering.

### Public API change
* Remove obsolete implementation details FullKey and ParseFullKey from public API
* Change `SstFileMetaData::size` from `size_t` to `uint64_t`.
* Made Statistics extend the Customizable class and added a CreateFromString method.  Implementations of Statistics need to be registered with the ObjectRegistry and to implement a Name() method in order to be created via this method.
* Extended `FlushJobInfo` and `CompactionJobInfo` in listener.h to provide information about the blob files generated by a flush/compaction and garbage collected during compaction in Integrated BlobDB. Added struct members `blob_file_addition_infos` and `blob_file_garbage_infos` that contain this information.
* Extended parameter `output_file_names` of `CompactFiles` API to also include paths of the blob files generated by the compaction in Integrated BlobDB.
* Most `BackupEngine` functions now return `IOStatus` instead of `Status`. Most existing code should be compatible with this change but some calls might need to be updated.
* Add a new field `level_at_creation` in `TablePropertiesCollectorFactory::Context` to capture the level at creating the SST file (i.e, table), of which the properties are being collected.

### Miscellaneous
* Add a paranoid check where in case FileSystem layer doesn't fill the buffer but returns succeed, checksum is unlikely to match even if buffer contains a previous block. The byte modified is not useful anyway, so it isn't expected to change any behavior when FileSystem is satisfying its contract.

## 6.24.0 (2021-08-20)
### Bug Fixes
* If the primary's CURRENT file is missing or inaccessible, the secondary instance should not hang repeatedly trying to switch to a new MANIFEST. It should instead return the error code encountered while accessing the file.
* Restoring backups with BackupEngine is now a logically atomic operation, so that if a restore operation is interrupted, DB::Open on it will fail. Using BackupEngineOptions::sync (default) ensures atomicity even in case of power loss or OS crash.
* Fixed a race related to the destruction of `ColumnFamilyData` objects. The earlier logic unlocked the DB mutex before destroying the thread-local `SuperVersion` pointers, which could result in a process crash if another thread managed to get a reference to the `ColumnFamilyData` object.
* Removed a call to `RenameFile()` on a non-existent info log file ("LOG") when opening a new DB. Such a call was guaranteed to fail though did not impact applications since we swallowed the error. Now we also stopped swallowing errors in renaming "LOG" file.
* Fixed an issue where `OnFlushCompleted` was not called for atomic flush.
* Fixed a bug affecting the batched `MultiGet` API when used with keys spanning multiple column families and `sorted_input == false`.
* Fixed a potential incorrect result in opt mode and assertion failures caused by releasing snapshot(s) during compaction.
* Fixed passing of BlobFileCompletionCallback to Compaction job and Atomic flush job which was default paramter (nullptr). BlobFileCompletitionCallback is internal callback that manages addition of blob files to SSTFileManager.
* Fixed MultiGet not updating the block_read_count and block_read_byte PerfContext counters.

### New Features
* Made the EventListener extend the Customizable class.
* EventListeners that have a non-empty Name() and that are registered with the ObjectRegistry can now be serialized to/from the OPTIONS file.
* Insert warm blocks (data blocks, uncompressed dict blocks, index and filter blocks) in Block cache during flush under option BlockBasedTableOptions.prepopulate_block_cache. Previously it was enabled for only data blocks.
* BlockBasedTableOptions.prepopulate_block_cache can be dynamically configured using DB::SetOptions.
* Add CompactionOptionsFIFO.age_for_warm, which allows RocksDB to move old files to warm tier in FIFO compactions. Note that file temperature is still an experimental feature.
* Add a comment to suggest btrfs user to disable file preallocation by setting `options.allow_fallocate=false`.
* Fast forward option in Trace replay changed to double type to allow replaying at a lower speed, by settings the value between 0 and 1. This option can be set via `ReplayOptions` in `Replayer::Replay()`, or via `--trace_replay_fast_forward` in db_bench.
* Add property `LiveSstFilesSizeAtTemperature` to retrieve sst file size at different temperature.
* Added a stat rocksdb.secondary.cache.hits.
* Added a PerfContext counter secondary_cache_hit_count.
* The integrated BlobDB implementation now supports the tickers `BLOB_DB_BLOB_FILE_BYTES_READ`, `BLOB_DB_GC_NUM_KEYS_RELOCATED`, and `BLOB_DB_GC_BYTES_RELOCATED`, as well as the histograms `BLOB_DB_COMPRESSION_MICROS` and `BLOB_DB_DECOMPRESSION_MICROS`.
* Added hybrid configuration of Ribbon filter and Bloom filter where some LSM levels use Ribbon for memory space efficiency and some use Bloom for speed. See NewRibbonFilterPolicy. This also changes the default behavior of NewRibbonFilterPolicy to use Bloom for flushes under Leveled and Universal compaction and Ribbon otherwise. The C API function `rocksdb_filterpolicy_create_ribbon` is unchanged but adds new `rocksdb_filterpolicy_create_ribbon_hybrid`.

### Public API change
* Added APIs to decode and replay trace file via Replayer class. Added `DB::NewDefaultReplayer()` to create a default Replayer instance. Added `TraceReader::Reset()` to restart reading a trace file. Created trace_record.h, trace_record_result.h and utilities/replayer.h files to access the decoded Trace records, replay them, and query the actual operation results.
* Added Configurable::GetOptionsMap to the public API for use in creating new Customizable classes.
* Generalized bits_per_key parameters in C API from int to double for greater configurability. Although this is a compatible change for existing C source code, anything depending on C API signatures, such as foreign function interfaces, will need to be updated.

### Performance Improvements
* Try to avoid updating DBOptions if `SetDBOptions()` does not change any option value.

### Behavior Changes
* `StringAppendOperator` additionally accepts a string as the delimiter.
* BackupEngineOptions::sync (default true) now applies to restoring backups in addition to creating backups. This could slow down restores, but ensures they are fully persisted before returning OK. (Consider increasing max_background_operations to improve performance.)

## 6.23.0 (2021-07-16)
### Behavior Changes
* Obsolete keys in the bottommost level that were preserved for a snapshot will now be cleaned upon snapshot release in all cases. This form of compaction (snapshot release triggered compaction) previously had an artificial limitation that multiple tombstones needed to be present.
### Bug Fixes
* Blob file checksums are now printed in hexadecimal format when using the `manifest_dump` `ldb` command.
* `GetLiveFilesMetaData()` now populates the `temperature`, `oldest_ancester_time`, and `file_creation_time` fields of its `LiveFileMetaData` results when the information is available. Previously these fields always contained zero indicating unknown.
* Fix mismatches of OnCompaction{Begin,Completed} in case of DisableManualCompaction().
* Fix continuous logging of an existing background error on every user write
* Fix a bug that `Get()` return Status::OK() and an empty value for non-existent key when `read_options.read_tier = kBlockCacheTier`.
* Fix a bug that stat in `get_context` didn't accumulate to statistics when query is failed.
* Fixed handling of DBOptions::wal_dir with LoadLatestOptions() or ldb --try_load_options on a copied or moved DB. Previously, when the WAL directory is same as DB directory (default), a copied or moved DB would reference the old path of the DB as the WAL directory, potentially corrupting both copies. Under this change, the wal_dir from DB::GetOptions() or LoadLatestOptions() may now be empty, indicating that the current DB directory is used for WALs. This is also a subtle API change.

### New Features
* ldb has a new feature, `list_live_files_metadata`, that shows the live SST files, as well as their LSM storage level and the column family they belong to.
* The new BlobDB implementation now tracks the amount of garbage in each blob file in the MANIFEST.
* Integrated BlobDB now supports Merge with base values (Put/Delete etc.).
* RemoteCompaction supports sub-compaction, the job_id in the user interface is changed from `int` to `uint64_t` to support sub-compaction id.
* Expose statistics option in RemoteCompaction worker.

### Public API change
* Added APIs to the Customizable class to allow developers to create their own Customizable classes.  Created the utilities/customizable_util.h file to contain helper methods for developing new Customizable classes.
* Change signature of SecondaryCache::Name().  Make SecondaryCache customizable and add SecondaryCache::CreateFromString method.

## 6.22.0 (2021-06-18)
### Behavior Changes
* Added two additional tickers, MEMTABLE_PAYLOAD_BYTES_AT_FLUSH and MEMTABLE_GARBAGE_BYTES_AT_FLUSH. These stats can be used to estimate the ratio of "garbage" (outdated) bytes in the memtable that are discarded at flush time.
* Added API comments clarifying safe usage of Disable/EnableManualCompaction and EventListener callbacks for compaction.
### Bug Fixes
* fs_posix.cc GetFreeSpace() always report disk space available to root even when running as non-root.  Linux defaults often have disk mounts with 5 to 10 percent of total space reserved only for root.  Out of space could result for non-root users.
* Subcompactions are now disabled when user-defined timestamps are used, since the subcompaction boundary picking logic is currently not timestamp-aware, which could lead to incorrect results when different subcompactions process keys that only differ by timestamp.
* Fix an issue that `DeleteFilesInRange()` may cause ongoing compaction reports corruption exception, or ASSERT for debug build. There's no actual data loss or corruption that we find.
* Fixed confusingly duplicated output in LOG for periodic stats ("DUMPING STATS"), including "Compaction Stats" and "File Read Latency Histogram By Level".
* Fixed performance bugs in background gathering of block cache entry statistics, that could consume a lot of CPU when there are many column families with a shared block cache.

### New Features
* Marked the Ribbon filter and optimize_filters_for_memory features as production-ready, each enabling memory savings for Bloom-like filters. Use `NewRibbonFilterPolicy` in place of `NewBloomFilterPolicy` to use Ribbon filters instead of Bloom, or `ribbonfilter` in place of `bloomfilter` in configuration string.
* Allow `DBWithTTL` to use `DeleteRange` api just like other DBs. `DeleteRangeCF()` which executes `WriteBatchInternal::DeleteRange()` has been added to the handler in `DBWithTTLImpl::Write()` to implement it.
* Add BlockBasedTableOptions.prepopulate_block_cache.  If enabled, it prepopulate warm/hot data blocks which are already in memory into block cache at the time of flush. On a flush, the data block that is in memory (in memtables) get flushed to the device. If using Direct IO, additional IO is incurred to read this data back into memory again, which is avoided by enabling this option and it also helps with Distributed FileSystem. More details in include/rocksdb/table.h.
* Added a `cancel` field to `CompactRangeOptions`, allowing individual in-process manual range compactions to be cancelled.

### New Features
* Added BlobMetaData to the ColumnFamilyMetaData to return information about blob files

### Public API change
* Added GetAllColumnFamilyMetaData API to retrieve the ColumnFamilyMetaData about all column families.

## 6.21.0 (2021-05-21)
### Bug Fixes
* Fixed a bug in handling file rename error in distributed/network file systems when the server succeeds but client returns error. The bug can cause CURRENT file to point to non-existing MANIFEST file, thus DB cannot be opened.
* Fixed a bug where ingested files were written with incorrect boundary key metadata. In rare cases this could have led to a level's files being wrongly ordered and queries for the boundary keys returning wrong results.
* Fixed a data race between insertion into memtables and the retrieval of the DB properties `rocksdb.cur-size-active-mem-table`, `rocksdb.cur-size-all-mem-tables`, and `rocksdb.size-all-mem-tables`.
* Fixed the false-positive alert when recovering from the WAL file. Avoid reporting "SST file is ahead of WAL" on a newly created empty column family, if the previous WAL file is corrupted.
* Fixed a bug where `GetLiveFiles()` output included a non-existent file called "OPTIONS-000000". Backups and checkpoints, which use `GetLiveFiles()`, failed on DBs impacted by this bug. Read-write DBs were impacted when the latest OPTIONS file failed to write and `fail_if_options_file_error == false`. Read-only DBs were impacted when no OPTIONS files existed.
* Handle return code by io_uring_submit_and_wait() and io_uring_wait_cqe().
* In the IngestExternalFile() API, only try to sync the ingested file if the file is linked and the FileSystem/Env supports reopening a writable file.
* Fixed a bug that `AdvancedColumnFamilyOptions.max_compaction_bytes` is under-calculated for manual compaction (`CompactRange()`). Manual compaction is split to multiple compactions if the compaction size exceed the `max_compaction_bytes`. The bug creates much larger compaction which size exceed the user setting. On the other hand, larger manual compaction size can increase the subcompaction parallelism, you can tune that by setting `max_compaction_bytes`.

### Behavior Changes
* Due to the fix of false-postive alert of "SST file is ahead of WAL", all the CFs with no SST file (CF empty) will bypass the consistency check. We fixed a false-positive, but introduced a very rare true-negative which will be triggered in the following conditions: A CF with some delete operations in the last a few queries which will result in an empty CF (those are flushed to SST file and a compaction triggered which combines this file and all other SST files and generates an empty CF, or there is another reason to write a manifest entry for this CF after a flush that generates no SST file from an empty CF). The deletion entries are logged in a WAL and this WAL was corrupted, while the CF's log number points to the next WAL (due to the flush). Therefore, the DB can only recover to the point without these trailing deletions and cause the inconsistent DB status.

### New Features
* Add new option allow_stall passed during instance creation of WriteBufferManager. When allow_stall is set, WriteBufferManager will stall all writers shared across multiple DBs and columns if memory usage goes beyond specified WriteBufferManager::buffer_size (soft limit). Stall will be cleared when memory is freed after flush and memory usage goes down below buffer_size.
* Allow `CompactionFilter`s to apply in more table file creation scenarios such as flush and recovery. For compatibility, `CompactionFilter`s by default apply during compaction. Users can customize this behavior by overriding `CompactionFilterFactory::ShouldFilterTableFileCreation()`.
* Added more fields to FilterBuildingContext with LSM details, for custom filter policies that vary behavior based on where they are in the LSM-tree.
* Added DB::Properties::kBlockCacheEntryStats for querying statistics on what percentage of block cache is used by various kinds of blocks, etc. using DB::GetProperty and DB::GetMapProperty. The same information is now dumped to info LOG periodically according to `stats_dump_period_sec`.
* Add an experimental Remote Compaction feature, which allows the user to run Compaction on a different host or process. The feature is still under development, currently only works on some basic use cases. The interface will be changed without backward/forward compatibility support.
* RocksDB would validate total entries read in flush, and compare with counter inserted into it. If flush_verify_memtable_count = true (default), flush will fail. Otherwise, only log to info logs.
* Add `TableProperties::num_filter_entries`, which can be used with `TableProperties::filter_size` to calculate the effective bits per filter entry (unique user key or prefix) for a table file.

### Performance Improvements
* BlockPrefetcher is used by iterators to prefetch data if they anticipate more data to be used in future. It is enabled implicitly by rocksdb. Added change to take in account read pattern if reads are sequential. This would disable prefetching for random reads in MultiGet and iterators as readahead_size is increased exponential doing large prefetches.

### Public API change
* Removed a parameter from TableFactory::NewTableBuilder, which should not be called by user code because TableBuilder is not a public API.
* Removed unused structure `CompactionFilterContext`.
* The `skip_filters` parameter to SstFileWriter is now considered deprecated. Use `BlockBasedTableOptions::filter_policy` to control generation of filters.
* ClockCache is known to have bugs that could lead to crash or corruption, so should not be used until fixed. Use NewLRUCache instead.
* Added a new pure virtual function `ApplyToAllEntries` to `Cache`, to replace `ApplyToAllCacheEntries`. Custom `Cache` implementations must add an implementation. Because this function is for gathering statistics, an empty implementation could be acceptable for some applications.
* Added the ObjectRegistry to the ConfigOptions class.  This registry instance will be used to find any customizable loadable objects during initialization.
* Expanded the ObjectRegistry functionality to allow nested ObjectRegistry instances.  Added methods to register a set of functions with the registry/library as a group.
* Deprecated backupable_db.h and BackupableDBOptions in favor of new versions with appropriate names: backup_engine.h and BackupEngineOptions. Old API compatibility is preserved.

### Default Option Change
* When options.arena_block_size <= 0 (default value 0), still use writer_buffer_size / 8 but cap to 1MB. Too large alloation size might not be friendly to allocator and might cause performance issues in extreme cases.

### Build
* By default, try to build with liburing. For make, if ROCKSDB_USE_IO_URING is not set, treat as enable, which means RocksDB will try to build with liburing. Users can disable it with ROCKSDB_USE_IO_URING=0. For cmake, add WITH_LIBURING to control it, with default on.

## 6.20.0 (2021-04-16)
### Behavior Changes
* `ColumnFamilyOptions::sample_for_compression` now takes effect for creation of all block-based tables. Previously it only took effect for block-based tables created by flush.
* `CompactFiles()` can no longer compact files from lower level to up level, which has the risk to corrupt DB (details: #8063). The validation is also added to all compactions.
* Fixed some cases in which DB::OpenForReadOnly() could write to the filesystem. If you want a Logger with a read-only DB, you must now set DBOptions::info_log yourself, such as using CreateLoggerFromOptions().
* get_iostats_context() will never return nullptr. If thread-local support is not available, and user does not opt-out iostats context, then compilation will fail. The same applies to perf context as well.
* Added support for WriteBatchWithIndex::NewIteratorWithBase when overwrite_key=false.  Previously, this combination was not supported and would assert or return nullptr.
* Improve the behavior of WriteBatchWithIndex for Merge operations.  Now more operations may be stored in order to return the correct merged result.

### Bug Fixes
* Use thread-safe `strerror_r()` to get error messages.
* Fixed a potential hang in shutdown for a DB whose `Env` has high-pri thread pool disabled (`Env::GetBackgroundThreads(Env::Priority::HIGH) == 0`)
* Made BackupEngine thread-safe and added documentation comments to clarify what is safe for multiple BackupEngine objects accessing the same backup directory.
* Fixed crash (divide by zero) when compression dictionary is applied to a file containing only range tombstones.
* Fixed a backward iteration bug with partitioned filter enabled: not including the prefix of the last key of the previous filter partition in current filter partition can cause wrong iteration result.
* Fixed a bug that allowed `DBOptions::max_open_files` to be set with a non-negative integer with `ColumnFamilyOptions::compaction_style = kCompactionStyleFIFO`.

### Performance Improvements
* On ARM platform, use `yield` instead of `wfe` to relax cpu to gain better performance.

### Public API change
* Added `TableProperties::slow_compression_estimated_data_size` and `TableProperties::fast_compression_estimated_data_size`. When `ColumnFamilyOptions::sample_for_compression > 0`, they estimate what `TableProperties::data_size` would have been if the "fast" or "slow" (see `ColumnFamilyOptions::sample_for_compression` API doc for definitions) compression had been used instead.
* Update DB::StartIOTrace and remove Env object from the arguments as its redundant and DB already has Env object that is passed down to IOTracer::StartIOTrace
* Added `FlushReason::kWalFull`, which is reported when a memtable is flushed due to the WAL reaching its size limit; those flushes were previously reported as `FlushReason::kWriteBufferManager`. Also, changed the reason for flushes triggered by the write buffer manager to `FlushReason::kWriteBufferManager`; they were previously reported as `FlushReason::kWriteBufferFull`.
* Extend file_checksum_dump ldb command and DB::GetLiveFilesChecksumInfo API for IntegratedBlobDB and get checksum of blob files along with SST files.

### New Features
* Added the ability to open BackupEngine backups as read-only DBs, using BackupInfo::name_for_open and env_for_open provided by BackupEngine::GetBackupInfo() with include_file_details=true.
* Added BackupEngine support for integrated BlobDB, with blob files shared between backups when table files are shared. Because of current limitations, blob files always use the kLegacyCrc32cAndFileSize naming scheme, and incremental backups must read and checksum all blob files in a DB, even for files that are already backed up.
* Added an optional output parameter to BackupEngine::CreateNewBackup(WithMetadata) to return the BackupID of the new backup.
* Added BackupEngine::GetBackupInfo / GetLatestBackupInfo for querying individual backups.
* Made the Ribbon filter a long-term supported feature in terms of the SST schema(compatible with version >= 6.15.0) though the API for enabling it is expected to change.

## 6.19.0 (2021-03-21)
### Bug Fixes
* Fixed the truncation error found in APIs/tools when dumping block-based SST files in a human-readable format. After fix, the block-based table can be fully dumped as a readable file.
* When hitting a write slowdown condition, no write delay (previously 1 millisecond) is imposed until `delayed_write_rate` is actually exceeded, with an initial burst allowance of 1 millisecond worth of bytes. Also, beyond the initial burst allowance, `delayed_write_rate` is now more strictly enforced, especially with multiple column families.

### Public API change
* Changed default `BackupableDBOptions::share_files_with_checksum` to `true` and deprecated `false` because of potential for data loss. Note that accepting this change in behavior can temporarily increase backup data usage because files are not shared between backups using the two different settings. Also removed obsolete option kFlagMatchInterimNaming.
* Add a new option BlockBasedTableOptions::max_auto_readahead_size. RocksDB does auto-readahead for iterators on noticing more than two reads for a table file if user doesn't provide readahead_size. The readahead starts at 8KB and doubles on every additional read upto max_auto_readahead_size and now max_auto_readahead_size can be configured dynamically as well. Found that 256 KB readahead size provides the best performance, based on experiments, for auto readahead. Experiment data is in PR #3282. If value is set 0 then no automatic prefetching will be done by rocksdb. Also changing the value will only affect files opened after the change.
* Add suppport to extend DB::VerifyFileChecksums API to also verify blob files checksum.
* When using the new BlobDB, the amount of data written by flushes/compactions is now broken down into table files and blob files in the compaction statistics; namely, Write(GB) denotes the amount of data written to table files, while Wblob(GB) means the amount of data written to blob files.
* New default BlockBasedTableOptions::format_version=5 to enable new Bloom filter implementation by default, compatible with RocksDB versions >= 6.6.0.
* Add new SetBufferSize API to WriteBufferManager to allow dynamic management of memory allotted to all write buffers.  This allows user code to adjust memory monitoring provided by WriteBufferManager as process memory needs change datasets grow and shrink.
* Clarified the required semantics of Read() functions in FileSystem and Env APIs. Please ensure any custom implementations are compliant.
* For the new integrated BlobDB implementation, compaction statistics now include the amount of data read from blob files during compaction (due to garbage collection or compaction filters). Write amplification metrics have also been extended to account for data read from blob files.
* Add EqualWithoutTimestamp() to Comparator.
* Extend support to track blob files in SSTFileManager whenever a blob file is created/deleted. Blob files will be scheduled to delete via SSTFileManager and SStFileManager will now take blob files in account while calculating size and space limits along with SST files.
* Add new Append and PositionedAppend API with checksum handoff to legacy Env.

### New Features
* Support compaction filters for the new implementation of BlobDB. Add `FilterBlobByKey()` to `CompactionFilter`. Subclasses can override this method so that compaction filters can determine whether the actual blob value has to be read during compaction. Use a new `kUndetermined` in `CompactionFilter::Decision` to indicated that further action is necessary for compaction filter to make a decision.
* Add support to extend retrieval of checksums for blob files from the MANIFEST when checkpointing. During backup, rocksdb can detect corruption in blob files  during file copies.
* Add new options for db_bench --benchmarks: flush, waitforcompaction, compact0, compact1.
* Add an option to BackupEngine::GetBackupInfo to include the name and size of each backed-up file. Especially in the presence of file sharing among backups, this offers detailed insight into backup space usage.
* Enable backward iteration on keys with user-defined timestamps.
* Add statistics and info log for error handler: counters for bg error, bg io error, bg retryable io error, auto resume count, auto resume total retry number, and auto resume sucess; Histogram for auto resume retry count in each recovery call. Note that, each auto resume attempt will have one or multiple retries.

### Behavior Changes
* During flush, only WAL sync retryable IO error is mapped to hard error, which will stall the writes. When WAL is used but only SST file write has retryable IO error, it will be mapped to soft error and write will not be affected.

## 6.18.0 (2021-02-19)
### Behavior Changes
* When retryable IO error occurs during compaction, it is mapped to soft error and set the BG error. However, auto resume is not called to clean the soft error since compaction will reschedule by itself. In this change, When retryable IO error occurs during compaction, BG error is not set. User will be informed the error via EventHelper.
* Introduce a new trace file format for query tracing and replay and trace file version is bump up to 0.2. A payload map is added as the first portion of the payload. We will not have backward compatible issues when adding new entries to trace records. Added the iterator_upper_bound and iterator_lower_bound in Seek and SeekForPrev tracing function. Added them as the new payload member for iterator tracing.

### New Features
* Add support for key-value integrity protection in live updates from the user buffers provided to `WriteBatch` through the write to RocksDB's in-memory update buffer (memtable). This is intended to detect some cases of in-memory data corruption, due to either software or hardware errors. Users can enable protection by constructing their `WriteBatch` with `protection_bytes_per_key == 8`.
* Add support for updating `full_history_ts_low` option in manual compaction, which is for old timestamp data GC.
* Add a mechanism for using Makefile to build external plugin code into the RocksDB libraries/binaries. This intends to simplify compatibility and distribution for plugins (e.g., special-purpose `FileSystem`s) whose source code resides outside the RocksDB repo. See "plugin/README.md" for developer details, and "PLUGINS.md" for a listing of available plugins.
* Added memory pre-fetching for experimental Ribbon filter, which especially optimizes performance with batched MultiGet.
* A new, experimental version of BlobDB (key-value separation) is now available. The new implementation is integrated into the RocksDB core, i.e. it is accessible via the usual `rocksdb::DB` API, as opposed to the separate `rocksdb::blob_db::BlobDB` interface used by the earlier version, and can be configured on a per-column family basis using the configuration options `enable_blob_files`, `min_blob_size`, `blob_file_size`, `blob_compression_type`, `enable_blob_garbage_collection`, and `blob_garbage_collection_age_cutoff`. It extends RocksDB's consistency guarantees to blobs, and offers more features and better performance. Note that some features, most notably `Merge`, compaction filters, and backup/restore are not yet supported, and there is no support for migrating a database created by the old implementation.

### Bug Fixes
* Since 6.15.0, `TransactionDB` returns error `Status`es from calls to `DeleteRange()` and calls to `Write()` where the `WriteBatch` contains a range deletion. Previously such operations may have succeeded while not providing the expected transactional guarantees. There are certain cases where range deletion can still be used on such DBs; see the API doc on `TransactionDB::DeleteRange()` for details.
* `OptimisticTransactionDB` now returns error `Status`es from calls to `DeleteRange()` and calls to `Write()` where the `WriteBatch` contains a range deletion. Previously such operations may have succeeded while not providing the expected transactional guarantees.
* Fix `WRITE_PREPARED`, `WRITE_UNPREPARED` TransactionDB `MultiGet()` may return uncommitted data with snapshot.
* In DB::OpenForReadOnly, if any error happens while checking Manifest file path, it was overridden by Status::NotFound. It has been fixed and now actual error is returned.

### Public API Change
* Added a "only_mutable_options" flag to the ConfigOptions.  When this flag is "true", the Configurable functions and convenience methods (such as GetDBOptionsFromString) will only deal with options that are marked as mutable.  When this flag is true, only options marked as mutable can be configured (a Status::InvalidArgument will be returned) and options not marked as mutable will not be returned or compared.  The default is "false", meaning to compare all options.
* Add new Append and PositionedAppend APIs to FileSystem to bring the data verification information (data checksum information) from upper layer (e.g., WritableFileWriter) to the storage layer. In this way, the customized FileSystem is able to verify the correctness of data being written to the storage on time. Add checksum_handoff_file_types to DBOptions. User can use this option to control which file types (Currently supported file tyes: kWALFile, kTableFile, kDescriptorFile.) should use the new Append and PositionedAppend APIs to handoff the verification information. Currently, RocksDB only use crc32c to calculate the checksum for write handoff.
* Add an option, `CompressionOptions::max_dict_buffer_bytes`, to limit the in-memory buffering for selecting samples for generating/training a dictionary. The limit is currently loosely adhered to.


## 6.17.0 (2021-01-15)
### Behavior Changes
* When verifying full file checksum with `DB::VerifyFileChecksums()`, we now fail with `Status::InvalidArgument` if the name of the checksum generator used for verification does not match the name of the checksum generator used for protecting the file when it was created.
* Since RocksDB does not continue write the same file if a file write fails for any reason, the file scope write IO error is treated the same as retryable IO error. More information about error handling of file scope IO error is included in `ErrorHandler::SetBGError`.

### Bug Fixes
* Version older than 6.15 cannot decode VersionEdits `WalAddition` and `WalDeletion`, fixed this by changing the encoded format of them to be ignorable by older versions.
* Fix a race condition between DB startups and shutdowns in managing the periodic background worker threads. One effect of this race condition could be the process being terminated.

### Public API Change
* Add a public API WriteBufferManager::dummy_entries_in_cache_usage() which reports the size of dummy entries stored in cache (passed to WriteBufferManager). Dummy entries are used to account for DataBlocks.
* Add a SystemClock class that contains the time-related methods from Env.  The original methods in Env may be deprecated in a future release.  This class will allow easier testing, development, and expansion of time-related features.
* Add a public API GetRocksBuildProperties and GetRocksBuildInfoAsString to get properties about the current build.  These properties may include settings related to the GIT settings (branch, timestamp).  This change also sets the "build date" based on the GIT properties, rather than the actual build time, thereby enabling more reproducible builds.

## 6.16.0 (2020-12-18)
### Behavior Changes
* Attempting to write a merge operand without explicitly configuring `merge_operator` now fails immediately, causing the DB to enter read-only mode. Previously, failure was deferred until the `merge_operator` was needed by a user read or a background operation.

### Bug Fixes
* Truncated WALs ending in incomplete records can no longer produce gaps in the recovered data when `WALRecoveryMode::kPointInTimeRecovery` is used. Gaps are still possible when WALs are truncated exactly on record boundaries; for complete protection, users should enable `track_and_verify_wals_in_manifest`.
* Fix a bug where compressed blocks read by MultiGet are not inserted into the compressed block cache when use_direct_reads = true.
* Fixed the issue of full scanning on obsolete files when there are too many outstanding compactions with ConcurrentTaskLimiter enabled.
* Fixed the logic of populating native data structure for `read_amp_bytes_per_bit` during OPTIONS file parsing on big-endian architecture. Without this fix, original code introduced in PR7659, when running on big-endian machine, can mistakenly store read_amp_bytes_per_bit (an uint32) in little endian format. Future access to `read_amp_bytes_per_bit` will give wrong values. Little endian architecture is not affected.
* Fixed prefix extractor with timestamp issues.
* Fixed a bug in atomic flush: in two-phase commit mode, the minimum WAL log number to keep is incorrect.
* Fixed a bug related to checkpoint in PR7789: if there are multiple column families, and the checkpoint is not opened as read only, then in rare cases, data loss may happen in the checkpoint. Since backup engine relies on checkpoint, it may also be affected.
* When ldb --try_load_options is used with the --column_family option, the ColumnFamilyOptions for the specified column family was not loaded from the OPTIONS file. Fix it so its loaded from OPTIONS and then overridden with command line overrides.

### New Features
* User defined timestamp feature supports `CompactRange` and `GetApproximateSizes`.
* Support getting aggregated table properties (kAggregatedTableProperties and kAggregatedTablePropertiesAtLevel) with DB::GetMapProperty, for easier access to the data in a structured format.
* Experimental option BlockBasedTableOptions::optimize_filters_for_memory now works with experimental Ribbon filter (as well as Bloom filter).

### Public API Change
* Deprecated public but rarely-used FilterBitsBuilder::CalculateNumEntry, which is replaced with ApproximateNumEntries taking a size_t parameter and returning size_t.
* To improve portability the functions `Env::GetChildren` and `Env::GetChildrenFileAttributes` will no longer return entries for the special directories `.` or `..`.
* Added a new option `track_and_verify_wals_in_manifest`. If `true`, the log numbers and sizes of the synced WALs are tracked in MANIFEST, then during DB recovery, if a synced WAL is missing from disk, or the WAL's size does not match the recorded size in MANIFEST, an error will be reported and the recovery will be aborted. Note that this option does not work with secondary instance.
* `rocksdb_approximate_sizes` and `rocksdb_approximate_sizes_cf` in the C API now requires an error pointer (`char** errptr`) for receiving any error.
* All overloads of DB::GetApproximateSizes now return Status, so that any failure to obtain the sizes is indicated to the caller.

## 6.15.0 (2020-11-13)
### Bug Fixes
* Fixed a bug in the following combination of features: indexes with user keys (`format_version >= 3`), indexes are partitioned (`index_type == kTwoLevelIndexSearch`), and some index partitions are pinned in memory (`BlockBasedTableOptions::pin_l0_filter_and_index_blocks_in_cache`). The bug could cause keys to be truncated when read from the index leading to wrong read results or other unexpected behavior.
* Fixed a bug when indexes are partitioned (`index_type == kTwoLevelIndexSearch`), some index partitions are pinned in memory (`BlockBasedTableOptions::pin_l0_filter_and_index_blocks_in_cache`), and partitions reads could be mixed between block cache and directly from the file (e.g., with `enable_index_compression == 1` and `mmap_read == 1`, partitions that were stored uncompressed due to poor compression ratio would be read directly from the file via mmap, while partitions that were stored compressed would be read from block cache). The bug could cause index partitions to be mistakenly considered empty during reads leading to wrong read results.
* Since 6.12, memtable lookup should report unrecognized value_type as corruption (#7121).
* Since 6.14, fix false positive flush/compaction `Status::Corruption` failure when `paranoid_file_checks == true` and range tombstones were written to the compaction output files.
* Since 6.14, fix a bug that could cause a stalled write to crash with mixed of slowdown and no_slowdown writes (`WriteOptions.no_slowdown=true`).
* Fixed a bug which causes hang in closing DB when refit level is set in opt build. It was because ContinueBackgroundWork() was called in assert statement which is a no op. It was introduced in 6.14.
* Fixed a bug which causes Get() to return incorrect result when a key's merge operand is applied twice. This can occur if the thread performing Get() runs concurrently with a background flush thread and another thread writing to the MANIFEST file (PR6069).
* Reverted a behavior change silently introduced in 6.14.2, in which the effects of the `ignore_unknown_options` flag (used in option parsing/loading functions) changed.
* Reverted a behavior change silently introduced in 6.14, in which options parsing/loading functions began returning `NotFound` instead of `InvalidArgument` for option names not available in the present version.
* Fixed MultiGet bugs it doesn't return valid data with user defined timestamp.
* Fixed a potential bug caused by evaluating `TableBuilder::NeedCompact()` before `TableBuilder::Finish()` in compaction job. For example, the `NeedCompact()` method of `CompactOnDeletionCollector` returned by built-in `CompactOnDeletionCollectorFactory` requires `BlockBasedTable::Finish()` to return the correct result. The bug can cause a compaction-generated file not to be marked for future compaction based on deletion ratio.
* Fixed a seek issue with prefix extractor and timestamp.
* Fixed a bug of encoding and parsing BlockBasedTableOptions::read_amp_bytes_per_bit as a 64-bit integer.
* Fixed a bug of a recovery corner case, details in PR7621.

### Public API Change
* Deprecate `BlockBasedTableOptions::pin_l0_filter_and_index_blocks_in_cache` and `BlockBasedTableOptions::pin_top_level_index_and_filter`. These options still take effect until users migrate to the replacement APIs in `BlockBasedTableOptions::metadata_cache_options`. Migration guidance can be found in the API comments on the deprecated options.
* Add new API `DB::VerifyFileChecksums` to verify SST file checksum with corresponding entries in the MANIFEST if present. Current implementation requires scanning and recomputing file checksums.

### Behavior Changes
* The dictionary compression settings specified in `ColumnFamilyOptions::compression_opts` now additionally affect files generated by flush and compaction to non-bottommost level. Previously those settings at most affected files generated by compaction to bottommost level, depending on whether `ColumnFamilyOptions::bottommost_compression_opts` overrode them. Users who relied on dictionary compression settings in `ColumnFamilyOptions::compression_opts` affecting only the bottommost level can keep the behavior by moving their dictionary settings to `ColumnFamilyOptions::bottommost_compression_opts` and setting its `enabled` flag.
* When the `enabled` flag is set in `ColumnFamilyOptions::bottommost_compression_opts`, those compression options now take effect regardless of the value in `ColumnFamilyOptions::bottommost_compression`. Previously, those compression options only took effect when `ColumnFamilyOptions::bottommost_compression != kDisableCompressionOption`. Now, they additionally take effect when `ColumnFamilyOptions::bottommost_compression == kDisableCompressionOption` (such a setting causes bottommost compression type to fall back to `ColumnFamilyOptions::compression_per_level` if configured, and otherwise fall back to `ColumnFamilyOptions::compression`).

### New Features
* An EXPERIMENTAL new Bloom alternative that saves about 30% space compared to Bloom filters, with about 3-4x construction time and similar query times is available using NewExperimentalRibbonFilterPolicy.

## 6.14 (2020-10-09)
### Bug fixes
* Fixed a bug after a `CompactRange()` with `CompactRangeOptions::change_level` set fails due to a conflict in the level change step, which caused all subsequent calls to `CompactRange()` with `CompactRangeOptions::change_level` set to incorrectly fail with a `Status::NotSupported("another thread is refitting")` error.
* Fixed a bug that the bottom most level compaction could still be a trivial move even if `BottommostLevelCompaction.kForce` or `kForceOptimized` is set.

### Public API Change
* The methods to create and manage EncrypedEnv have been changed.  The EncryptionProvider is now passed to NewEncryptedEnv as a shared pointer, rather than a raw pointer.  Comparably, the CTREncryptedProvider now takes a shared pointer, rather than a reference, to a BlockCipher.  CreateFromString methods have been added to BlockCipher and EncryptionProvider to provide a single API by which different ciphers and providers can be created, respectively.
* The internal classes (CTREncryptionProvider, ROT13BlockCipher, CTRCipherStream) associated with the EncryptedEnv have been moved out of the public API.  To create a CTREncryptionProvider, one can either use EncryptionProvider::NewCTRProvider, or EncryptionProvider::CreateFromString("CTR").  To create a new ROT13BlockCipher, one can either use BlockCipher::NewROT13Cipher or BlockCipher::CreateFromString("ROT13").
* The EncryptionProvider::AddCipher method has been added to allow keys to be added to an EncryptionProvider.  This API will allow future providers to support multiple cipher keys.
* Add a new option "allow_data_in_errors". When this new option is set by users, it allows users to opt-in to get error messages containing corrupted keys/values. Corrupt keys, values will be logged in the messages, logs, status etc. that will help users with the useful information regarding affected data. By default value of this option is set false to prevent users data to be exposed in the messages so currently, data will be redacted from logs, messages, status by default.
* AdvancedColumnFamilyOptions::force_consistency_checks is now true by default, for more proactive DB corruption detection at virtually no cost (estimated two extra CPU cycles per million on a major production workload). Corruptions reported by these checks now mention "force_consistency_checks" in case a false positive corruption report is suspected and the option needs to be disabled (unlikely). Since existing column families have a saved setting for force_consistency_checks, only new column families will pick up the new default.

### General Improvements
* The settings of the DBOptions and ColumnFamilyOptions are now managed by Configurable objects (see New Features).  The same convenience methods to configure these options still exist but the backend implementation has been unified under a common implementation.

### New Features

* Methods to configure serialize, and compare -- such as TableFactory -- are exposed directly through the Configurable base class (from which these objects inherit).  This change will allow for better and more thorough configuration management and retrieval in the future.  The options for a Configurable object can be set via the ConfigureFromMap, ConfigureFromString, or ConfigureOption method.  The serialized version of the options of an object can be retrieved via the GetOptionString, ToString, or GetOption methods.  The list of options supported by an object can be obtained via the GetOptionNames method.  The "raw" object (such as the BlockBasedTableOption) for an option may be retrieved via the GetOptions method.  Configurable options can be compared via the AreEquivalent method.  The settings within a Configurable object may be validated via the ValidateOptions method.  The object may be intialized (at which point only mutable options may be updated) via the PrepareOptions method.
* Introduce options.check_flush_compaction_key_order with default value to be true. With this option, during flush and compaction, key order will be checked when writing to each SST file. If the order is violated, the flush or compaction will fail.
* Added is_full_compaction to CompactionJobStats, so that the information is available through the EventListener interface.
* Add more stats for MultiGet in Histogram to get number of data blocks, index blocks, filter blocks and sst files read from file system per level.
* SST files have a new table property called db_host_id, which is set to the hostname by default. A new option in DBOptions, db_host_id, allows the property value to be overridden with a user specified string, or disable it completely by making the option string empty.
* Methods to create customizable extensions -- such as TableFactory -- are exposed directly through the Customizable base class (from which these objects inherit).  This change will allow these Customizable classes to be loaded and configured in a standard way (via CreateFromString).  More information on how to write and use Customizable classes is in the customizable.h header file.

## 6.13 (2020-09-12)
### Bug fixes
* Fix a performance regression introduced in 6.4 that makes a upper bound check for every Next() even if keys are within a data block that is within the upper bound.
* Fix a possible corruption to the LSM state (overlapping files within a level) when a `CompactRange()` for refitting levels (`CompactRangeOptions::change_level == true`) and another manual compaction are executed in parallel.
* Sanitize `recycle_log_file_num` to zero when the user attempts to enable it in combination with `WALRecoveryMode::kTolerateCorruptedTailRecords`. Previously the two features were allowed together, which compromised the user's configured crash-recovery guarantees.
* Fix a bug where a level refitting in CompactRange() might race with an automatic compaction that puts the data to the target level of the refitting. The bug has been there for years.
* Fixed a bug in version 6.12 in which BackupEngine::CreateNewBackup could fail intermittently with non-OK status when backing up a read-write DB configured with a DBOptions::file_checksum_gen_factory.
* Fix useless no-op compactions scheduled upon snapshot release when options.disable-auto-compactions = true.
* Fix a bug when max_write_buffer_size_to_maintain is set, immutable flushed memtable destruction is delayed until the next super version is installed. A memtable is not added to delete list because of its reference hold by super version and super version doesn't switch because of empt delete list. So memory usage keeps on increasing beyond write_buffer_size + max_write_buffer_size_to_maintain.
* Avoid converting MERGES to PUTS when allow_ingest_behind is true.
* Fix compression dictionary sampling together with `SstFileWriter`. Previously, the dictionary would be trained/finalized immediately with zero samples. Now, the whole `SstFileWriter` file is buffered in memory and then sampled.
* Fix a bug with `avoid_unnecessary_blocking_io=1` and creating backups (BackupEngine::CreateNewBackup) or checkpoints (Checkpoint::Create). With this setting and WAL enabled, these operations could randomly fail with non-OK status.
* Fix a bug in which bottommost compaction continues to advance the underlying InternalIterator to skip tombstones even after shutdown.

### New Features
* A new field `std::string requested_checksum_func_name` is added to `FileChecksumGenContext`, which enables the checksum factory to create generators for a suite of different functions.
* Added a new subcommand, `ldb unsafe_remove_sst_file`, which removes a lost or corrupt SST file from a DB's metadata. This command involves data loss and must not be used on a live DB.

### Performance Improvements
* Reduce thread number for multiple DB instances by re-using one global thread for statistics dumping and persisting.
* Reduce write-amp in heavy write bursts in `kCompactionStyleLevel` compaction style with `level_compaction_dynamic_level_bytes` set.
* BackupEngine incremental backups no longer read DB table files that are already saved to a shared part of the backup directory, unless `share_files_with_checksum` is used with `kLegacyCrc32cAndFileSize` naming (discouraged).
  * For `share_files_with_checksum`, we are confident there is no regression (vs. pre-6.12) in detecting DB or backup corruption at backup creation time, mostly because the old design did not leverage this extra checksum computation for detecting inconsistencies at backup creation time.
  * For `share_table_files` without "checksum" (not recommended), there is a regression in detecting fundamentally unsafe use of the option, greatly mitigated by file size checking (under "Behavior Changes"). Almost no reason to use `share_files_with_checksum=false` should remain.
  * `DB::VerifyChecksum` and `BackupEngine::VerifyBackup` with checksum checking are still able to catch corruptions that `CreateNewBackup` does not.

### Public API Change
* Expose kTypeDeleteWithTimestamp in EntryType and update GetEntryType() accordingly.
* Added file_checksum and file_checksum_func_name to TableFileCreationInfo, which can pass the table file checksum information through the OnTableFileCreated callback during flush and compaction.
* A warning is added to `DB::DeleteFile()` API describing its known problems and deprecation plan.
* Add a new stats level, i.e. StatsLevel::kExceptTickers (PR7329) to exclude tickers even if application passes a non-null Statistics object.
* Added a new status code IOStatus::IOFenced() for the Env/FileSystem to indicate that writes from this instance are fenced off. Like any other background error, this error is returned to the user in Put/Merge/Delete/Flush calls and can be checked using Status::IsIOFenced().

### Behavior Changes
* File abstraction `FSRandomAccessFile.Prefetch()` default return status is changed from `OK` to `NotSupported`. If the user inherited file doesn't implement prefetch, RocksDB will create internal prefetch buffer to improve read performance.
* When retryabel IO error happens during Flush (manifest write error is excluded) and WAL is disabled, originally it is mapped to kHardError. Now,it is mapped to soft error. So DB will not stall the writes unless the memtable is full. At the same time, when auto resume is triggered to recover the retryable IO error during Flush, SwitchMemtable is not called to avoid generating to many small immutable memtables. If WAL is enabled, no behavior changes.
* When considering whether a table file is already backed up in a shared part of backup directory, BackupEngine would already query the sizes of source (DB) and pre-existing destination (backup) files. BackupEngine now uses these file sizes to detect corruption, as at least one of (a) old backup, (b) backup in progress, or (c) current DB is corrupt if there's a size mismatch.

### Others
* Error in prefetching partitioned index blocks will not be swallowed. It will fail the query and return the IOError users.

## 6.12 (2020-07-28)
### Public API Change
* Encryption file classes now exposed for inheritance in env_encryption.h
* File I/O listener is extended to cover more I/O operations. Now class `EventListener` in listener.h contains new callback functions: `OnFileFlushFinish()`, `OnFileSyncFinish()`, `OnFileRangeSyncFinish()`, `OnFileTruncateFinish()`, and ``OnFileCloseFinish()``.
* `FileOperationInfo` now reports `duration` measured by `std::chrono::steady_clock` and `start_ts` measured by `std::chrono::system_clock` instead of start and finish timestamps measured by `system_clock`. Note that `system_clock` is called before `steady_clock` in program order at operation starts.
* `DB::GetDbSessionId(std::string& session_id)` is added. `session_id` stores a unique identifier that gets reset every time the DB is opened. This DB session ID should be unique among all open DB instances on all hosts, and should be unique among re-openings of the same or other DBs. This identifier is recorded in the LOG file on the line starting with "DB Session ID:".
* `DB::OpenForReadOnly()` now returns `Status::NotFound` when the specified DB directory does not exist. Previously the error returned depended on the underlying `Env`. This change is available in all 6.11 releases as well.
* A parameter `verify_with_checksum` is added to `BackupEngine::VerifyBackup`, which is false by default. If it is ture, `BackupEngine::VerifyBackup` verifies checksums and file sizes of backup files. Pass `false` for `verify_with_checksum` to maintain the previous behavior and performance of `BackupEngine::VerifyBackup`, by only verifying sizes of backup files.

### Behavior Changes
* Best-efforts recovery ignores CURRENT file completely. If CURRENT file is missing during recovery, best-efforts recovery still proceeds with MANIFEST file(s).
* In best-efforts recovery, an error that is not Corruption or IOError::kNotFound or IOError::kPathNotFound will be overwritten silently. Fix this by checking all non-ok cases and return early.
* When `file_checksum_gen_factory` is set to `GetFileChecksumGenCrc32cFactory()`, BackupEngine will compare the crc32c checksums of table files computed when creating a backup to the expected checksums stored in the DB manifest, and will fail `CreateNewBackup()` on mismatch (corruption). If the `file_checksum_gen_factory` is not set or set to any other customized factory, there is no checksum verification to detect if SST files in a DB are corrupt when read, copied, and independently checksummed by BackupEngine.
* When a DB sets `stats_dump_period_sec > 0`, either as the initial value for DB open or as a dynamic option change, the first stats dump is staggered in the following X seconds, where X is an integer in `[0, stats_dump_period_sec)`. Subsequent stats dumps are still spaced `stats_dump_period_sec` seconds apart.
* When the paranoid_file_checks option is true, a hash is generated of all keys and values are generated when the SST file is written, and then the values are read back in to validate the file.  A corruption is signaled if the two hashes do not match.

### Bug fixes
* Compressed block cache was automatically disabled with read-only DBs by mistake. Now it is fixed: compressed block cache will be in effective with read-only DB too.
* Fix a bug of wrong iterator result if another thread finishes an update and a DB flush between two statement.
* Disable file deletion after MANIFEST write/sync failure until db re-open or Resume() so that subsequent re-open will not see MANIFEST referencing deleted SSTs.
* Fix a bug when index_type == kTwoLevelIndexSearch in PartitionedIndexBuilder to update FlushPolicy to point to internal key partitioner when it changes from user-key mode to internal-key mode in index partition.
* Make compaction report InternalKey corruption while iterating over the input.
* Fix a bug which may cause MultiGet to be slow because it may read more data than requested, but this won't affect correctness. The bug was introduced in 6.10 release.
* Fail recovery and report once hitting a physical log record checksum mismatch, while reading MANIFEST. RocksDB should not continue processing the MANIFEST any further.
* Fixed a bug in size-amp-triggered and periodic-triggered universal compaction, where the compression settings for the first input level were used rather than the compression settings for the output (bottom) level.

### New Features
* DB identity (`db_id`) and DB session identity (`db_session_id`) are added to table properties and stored in SST files. SST files generated from SstFileWriter and Repairer have DB identity “SST Writer” and “DB Repairer”, respectively. Their DB session IDs are generated in the same way as `DB::GetDbSessionId`. The session ID for SstFileWriter (resp., Repairer) resets every time `SstFileWriter::Open` (resp., `Repairer::Run`) is called.
* Added experimental option BlockBasedTableOptions::optimize_filters_for_memory for reducing allocated memory size of Bloom filters (~10% savings with Jemalloc) while preserving the same general accuracy. To have an effect, the option requires format_version=5 and malloc_usable_size. Enabling this option is forward and backward compatible with existing format_version=5.
* `BackupableDBOptions::share_files_with_checksum_naming` is added with new default behavior for naming backup files with `share_files_with_checksum`, to address performance and backup integrity issues. See API comments for details.
* Added auto resume function to automatically recover the DB from background Retryable IO Error. When retryable IOError happens during flush and WAL write, the error is mapped to Hard Error and DB will be in read mode. When retryable IO Error happens during compaction, the error will be mapped to Soft Error. DB is still in write/read mode. Autoresume function will create a thread for a DB to call DB->ResumeImpl() to try the recover for Retryable IO Error during flush and WAL write. Compaction will be rescheduled by itself if retryable IO Error happens. Auto resume may also cause other Retryable IO Error during the recovery, so the recovery will fail. Retry the auto resume may solve the issue, so we use max_bgerror_resume_count to decide how many resume cycles will be tried in total. If it is <=0, auto resume retryable IO Error is disabled. Default is INT_MAX, which will lead to a infinit auto resume. bgerror_resume_retry_interval decides the time interval between two auto resumes.
* Option `max_subcompactions` can be set dynamically using DB::SetDBOptions().
* Added experimental ColumnFamilyOptions::sst_partitioner_factory to define determine the partitioning of sst files. This helps compaction to split the files on interesting boundaries (key prefixes) to make propagation of sst files less write amplifying (covering the whole key space).

### Performance Improvements
* Eliminate key copies for internal comparisons while accessing ingested block-based tables.
* Reduce key comparisons during random access in all block-based tables.
* BackupEngine avoids unnecessary repeated checksum computation for backing up a table file to the `shared_checksum` directory when using `share_files_with_checksum_naming = kUseDbSessionId` (new default), except on SST files generated before this version of RocksDB, which fall back on using `kLegacyCrc32cAndFileSize`.

## 6.11 (2020-06-12)
### Bug Fixes
* Fix consistency checking error swallowing in some cases when options.force_consistency_checks = true.
* Fix possible false NotFound status from batched MultiGet using index type kHashSearch.
* Fix corruption caused by enabling delete triggered compaction (NewCompactOnDeletionCollectorFactory) in universal compaction mode, along with parallel compactions. The bug can result in two parallel compactions picking the same input files, resulting in the DB resurrecting older and deleted versions of some keys.
* Fix a use-after-free bug in best-efforts recovery. column_family_memtables_ needs to point to valid ColumnFamilySet.
* Let best-efforts recovery ignore corrupted files during table loading.
* Fix corrupt key read from ingested file when iterator direction switches from reverse to forward at a key that is a prefix of another key in the same file. It is only possible in files with a non-zero global seqno.
* Fix abnormally large estimate from GetApproximateSizes when a range starts near the end of one SST file and near the beginning of another. Now GetApproximateSizes consistently and fairly includes the size of SST metadata in addition to data blocks, attributing metadata proportionally among the data blocks based on their size.
* Fix potential file descriptor leakage in PosixEnv's IsDirectory() and NewRandomAccessFile().
* Fix false negative from the VerifyChecksum() API when there is a checksum mismatch in an index partition block in a BlockBasedTable format table file (index_type is kTwoLevelIndexSearch).
* Fix sst_dump to return non-zero exit code if the specified file is not a recognized SST file or fails requested checks.
* Fix incorrect results from batched MultiGet for duplicate keys, when the duplicate key matches the largest key of an SST file and the value type for the key in the file is a merge value.

### Public API Change
* Flush(..., column_family) may return Status::ColumnFamilyDropped() instead of Status::InvalidArgument() if column_family is dropped while processing the flush request.
* BlobDB now explicitly disallows using the default column family's storage directories as blob directory.
* DeleteRange now returns `Status::InvalidArgument` if the range's end key comes before its start key according to the user comparator. Previously the behavior was undefined.
* ldb now uses options.force_consistency_checks = true by default and "--disable_consistency_checks" is added to disable it.
* DB::OpenForReadOnly no longer creates files or directories if the named DB does not exist, unless create_if_missing is set to true.
* The consistency checks that validate LSM state changes (table file additions/deletions during flushes and compactions) are now stricter, more efficient, and no longer optional, i.e. they are performed even if `force_consistency_checks` is `false`.
* Disable delete triggered compaction (NewCompactOnDeletionCollectorFactory) in universal compaction mode and num_levels = 1 in order to avoid a corruption bug.
* `pin_l0_filter_and_index_blocks_in_cache` no longer applies to L0 files larger than `1.5 * write_buffer_size` to give more predictable memory usage. Such L0 files may exist due to intra-L0 compaction, external file ingestion, or user dynamically changing `write_buffer_size` (note, however, that files that are already pinned will continue being pinned, even after such a dynamic change).
* In point-in-time wal recovery mode, fail database recovery in case of IOError while reading the WAL to avoid data loss.
* A new method `Env::LowerThreadPoolCPUPriority(Priority, CpuPriority)` is added to `Env` to be able to lower to a specific priority such as `CpuPriority::kIdle`.

### New Features
* sst_dump to add a new --readahead_size argument. Users can specify read size when scanning the data. Sst_dump also tries to prefetch tail part of the SST files so usually some number of I/Os are saved there too.
* Generate file checksum in SstFileWriter if Options.file_checksum_gen_factory is set. The checksum and checksum function name are stored in ExternalSstFileInfo after the sst file write is finished.
* Add a value_size_soft_limit in read options which limits the cumulative value size of keys read in batches in MultiGet. Once the cumulative value size of found keys exceeds read_options.value_size_soft_limit, all the remaining keys are returned with status Abort without further finding their values. By default the value_size_soft_limit is std::numeric_limits<uint64_t>::max().
* Enable SST file ingestion with file checksum information when calling IngestExternalFiles(const std::vector<IngestExternalFileArg>& args). Added files_checksums and files_checksum_func_names to IngestExternalFileArg such that user can ingest the sst files with their file checksum information. Added verify_file_checksum to IngestExternalFileOptions (default is True). To be backward compatible, if DB does not enable file checksum or user does not provide checksum information (vectors of files_checksums and files_checksum_func_names are both empty), verification of file checksum is always sucessful. If DB enables file checksum, DB will always generate the checksum for each ingested SST file during Prepare stage of ingestion and store the checksum in Manifest, unless verify_file_checksum is False and checksum information is provided by the application. In this case, we only verify the checksum function name and directly store the ingested checksum in Manifest. If verify_file_checksum is set to True, DB will verify the ingested checksum and function name with the genrated ones. Any mismatch will fail the ingestion. Note that, if IngestExternalFileOptions::write_global_seqno is True, the seqno will be changed in the ingested file. Therefore, the checksum of the file will be changed. In this case, a new checksum will be generated after the seqno is updated and be stored in the Manifest.

### Performance Improvements
* Eliminate redundant key comparisons during random access in block-based tables.

## 6.10 (2020-05-02)
### Bug Fixes
* Fix wrong result being read from ingested file. May happen when a key in the file happen to be prefix of another key also in the file. The issue can further cause more data corruption. The issue exists with rocksdb >= 5.0.0 since DB::IngestExternalFile() was introduced.
* Finish implementation of BlockBasedTableOptions::IndexType::kBinarySearchWithFirstKey. It's now ready for use. Significantly reduces read amplification in some setups, especially for iterator seeks.
* Fix a bug by updating CURRENT file so that it points to the correct MANIFEST file after best-efforts recovery.
* Fixed a bug where ColumnFamilyHandle objects were not cleaned up in case an error happened during BlobDB's open after the base DB had been opened.
* Fix a potential undefined behavior caused by trying to dereference nullable pointer (timestamp argument) in DB::MultiGet.
* Fix a bug caused by not including user timestamp in MultiGet LookupKey construction. This can lead to wrong query result since the trailing bytes of a user key, if not shorter than timestamp, will be mistaken for user timestamp.
* Fix a bug caused by using wrong compare function when sorting the input keys of MultiGet with timestamps.
* Upgraded version of bzip library (1.0.6 -> 1.0.8) used with RocksJava to address potential vulnerabilities if an attacker can manipulate compressed data saved and loaded by RocksDB (not normal). See issue #6703.

### Public API Change
* Add a ConfigOptions argument to the APIs dealing with converting options to and from strings and files.  The ConfigOptions is meant to replace some of the options (such as input_strings_escaped and ignore_unknown_options) and allow for more parameters to be passed in the future without changing the function signature.
* Add NewFileChecksumGenCrc32cFactory to the file checksum public API, such that the builtin Crc32c based file checksum generator factory can be used by applications.
* Add IsDirectory to Env and FS to indicate if a path is a directory.

### New Features
* Added support for pipelined & parallel compression optimization for `BlockBasedTableBuilder`. This optimization makes block building, block compression and block appending a pipeline, and uses multiple threads to accelerate block compression. Users can set `CompressionOptions::parallel_threads` greater than 1 to enable compression parallelism. This feature is experimental for now.
* Provide an allocator for memkind to be used with block cache. This is to work with memory technologies (Intel DCPMM is one such technology currently available) that require different libraries for allocation and management (such as PMDK and memkind). The high capacities available make it possible to provision large caches (up to several TBs in size) beyond what is achievable with DRAM.
* Option `max_background_flushes` can be set dynamically using DB::SetDBOptions().
* Added functionality in sst_dump tool to check the compressed file size for different compression levels and print the time spent on compressing files with each compression type. Added arguments `--compression_level_from` and `--compression_level_to` to report size of all compression levels and one compression_type must be specified with it so that it will report compressed sizes of one compression type with different levels.
* Added statistics for redundant insertions into block cache: rocksdb.block.cache.*add.redundant. (There is currently no coordination to ensure that only one thread loads a table block when many threads are trying to access that same table block.)

### Bug Fixes
* Fix a bug when making options.bottommost_compression, options.compression_opts and options.bottommost_compression_opts dynamically changeable: the modified values are not written to option files or returned back to users when being queried.
* Fix a bug where index key comparisons were unaccounted in `PerfContext::user_key_comparison_count` for lookups in files written with `format_version >= 3`.
* Fix many bloom.filter statistics not being updated in batch MultiGet.

### Performance Improvements
* Improve performance of batch MultiGet with partitioned filters, by sharing block cache lookups to applicable filter blocks.
* Reduced memory copies when fetching and uncompressing compressed blocks from sst files.

## 6.9.0 (2020-03-29)
### Behavior changes
* Since RocksDB 6.8, ttl-based FIFO compaction can drop a file whose oldest key becomes older than options.ttl while others have not. This fix reverts this and makes ttl-based FIFO compaction use the file's flush time as the criterion. This fix also requires that max_open_files = -1 and compaction_options_fifo.allow_compaction = false to function properly.

### Public API Change
* Fix spelling so that API now has correctly spelled transaction state name `COMMITTED`, while the old misspelled `COMMITED` is still available as an alias.
* Updated default format_version in BlockBasedTableOptions from 2 to 4. SST files generated with the new default can be read by RocksDB versions 5.16 and newer, and use more efficient encoding of keys in index blocks.
* A new parameter `CreateBackupOptions` is added to both `BackupEngine::CreateNewBackup` and `BackupEngine::CreateNewBackupWithMetadata`, you can decrease CPU priority of `BackupEngine`'s background threads by setting `decrease_background_thread_cpu_priority` and `background_thread_cpu_priority` in `CreateBackupOptions`.
* Updated the public API of SST file checksum. Introduce the FileChecksumGenFactory to create the FileChecksumGenerator for each SST file, such that the FileChecksumGenerator is not shared and it can be more general for checksum implementations. Changed the FileChecksumGenerator interface from Value, Extend, and GetChecksum to Update, Finalize, and GetChecksum. Finalize should be only called once after all data is processed to generate the final checksum. Temproal data should be maintained by the FileChecksumGenerator object itself and finally it can return the checksum string.

### Bug Fixes
* Fix a bug where range tombstone blocks in ingested files were cached incorrectly during ingestion. If range tombstones were read from those incorrectly cached blocks, the keys they covered would be exposed.
* Fix a data race that might cause crash when calling DB::GetCreationTimeOfOldestFile() by a small chance. The bug was introduced in 6.6 Release.
* Fix a bug where a boolean value optimize_filters_for_hits was for max threads when calling load table handles after a flush or compaction. The value is correct to 1. The bug should not cause user visible problems.
* Fix a bug which might crash the service when write buffer manager fails to insert the dummy handle to the block cache.

### Performance Improvements
* In CompactRange, for levels starting from 0, if the level does not have any file with any key falling in the specified range, the level is skipped. So instead of always compacting from level 0, the compaction starts from the first level with keys in the specified range until the last such level.
* Reduced memory copy when reading sst footer and blobdb in direct IO mode.
* When restarting a database with large numbers of sst files, large amount of CPU time is spent on getting logical block size of the sst files, which slows down the starting progress, this inefficiency is optimized away with an internal cache for the logical block sizes.

### New Features
* Basic support for user timestamp in iterator. Seek/SeekToFirst/Next and lower/upper bounds are supported. Reverse iteration is not supported. Merge is not considered.
* When file lock failure when the lock is held by the current process, return acquiring time and thread ID in the error message.
* Added a new option, best_efforts_recovery (default: false), to allow database to open in a db dir with missing table files. During best efforts recovery, missing table files are ignored, and database recovers to the most recent state without missing table file. Cross-column-family consistency is not guaranteed even if WAL is enabled.
* options.bottommost_compression, options.compression_opts and options.bottommost_compression_opts are now dynamically changeable.

## 6.8.0 (2020-02-24)
### Java API Changes
* Major breaking changes to Java comparators, toward standardizing on ByteBuffer for performant, locale-neutral operations on keys (#6252).
* Added overloads of common API methods using direct ByteBuffers for keys and values (#2283).

### Bug Fixes
* Fix incorrect results while block-based table uses kHashSearch, together with Prev()/SeekForPrev().
* Fix a bug that prevents opening a DB after two consecutive crash with TransactionDB, where the first crash recovers from a corrupted WAL with kPointInTimeRecovery but the second cannot.
* Fixed issue #6316 that can cause a corruption of the MANIFEST file in the middle when writing to it fails due to no disk space.
* Add DBOptions::skip_checking_sst_file_sizes_on_db_open. It disables potentially expensive checking of all sst file sizes in DB::Open().
* BlobDB now ignores trivially moved files when updating the mapping between blob files and SSTs. This should mitigate issue #6338 where out of order flush/compaction notifications could trigger an assertion with the earlier code.
* Batched MultiGet() ignores IO errors while reading data blocks, causing it to potentially continue looking for a key and returning stale results.
* `WriteBatchWithIndex::DeleteRange` returns `Status::NotSupported`. Previously it returned success even though reads on the batch did not account for range tombstones. The corresponding language bindings now cannot be used. In C, that includes `rocksdb_writebatch_wi_delete_range`, `rocksdb_writebatch_wi_delete_range_cf`, `rocksdb_writebatch_wi_delete_rangev`, and `rocksdb_writebatch_wi_delete_rangev_cf`. In Java, that includes `WriteBatchWithIndex::deleteRange`.
* Assign new MANIFEST file number when caller tries to create a new MANIFEST by calling LogAndApply(..., new_descriptor_log=true). This bug can cause MANIFEST being overwritten during recovery if options.write_dbid_to_manifest = true and there are WAL file(s).

### Performance Improvements
* Perfom readahead when reading from option files. Inside DB, options.log_readahead_size will be used as the readahead size. In other cases, a default 512KB is used.

### Public API Change
* The BlobDB garbage collector now emits the statistics `BLOB_DB_GC_NUM_FILES` (number of blob files obsoleted during GC), `BLOB_DB_GC_NUM_NEW_FILES` (number of new blob files generated during GC), `BLOB_DB_GC_FAILURES` (number of failed GC passes), `BLOB_DB_GC_NUM_KEYS_RELOCATED` (number of blobs relocated during GC), and `BLOB_DB_GC_BYTES_RELOCATED` (total size of blobs relocated during GC). On the other hand, the following statistics, which are not relevant for the new GC implementation, are now deprecated: `BLOB_DB_GC_NUM_KEYS_OVERWRITTEN`, `BLOB_DB_GC_NUM_KEYS_EXPIRED`, `BLOB_DB_GC_BYTES_OVERWRITTEN`, `BLOB_DB_GC_BYTES_EXPIRED`, and `BLOB_DB_GC_MICROS`.
* Disable recycle_log_file_num when an inconsistent recovery modes are requested: kPointInTimeRecovery and kAbsoluteConsistency

### New Features
* Added the checksum for each SST file generated by Flush or Compaction. Added sst_file_checksum_func to Options such that user can plugin their own SST file checksum function via override the FileChecksumFunc class. If user does not set the sst_file_checksum_func, SST file checksum calculation will not be enabled. The checksum information inlcuding uint32_t checksum value and a checksum function name (string). The checksum information is stored in FileMetadata in version store and also logged to MANIFEST. A new tool is added to LDB such that user can dump out a list of file checksum information from MANIFEST (stored in an unordered_map).
* `db_bench` now supports `value_size_distribution_type`, `value_size_min`, `value_size_max` options for generating random variable sized value. Added `blob_db_compression_type` option for BlobDB to enable blob compression.
* Replace RocksDB namespace "rocksdb" with flag "ROCKSDB_NAMESPACE" which if is not defined, defined as "rocksdb" in header file rocksdb_namespace.h.

## 6.7.0 (2020-01-21)
### Public API Change
* Added a rocksdb::FileSystem class in include/rocksdb/file_system.h to encapsulate file creation/read/write operations, and an option DBOptions::file_system to allow a user to pass in an instance of rocksdb::FileSystem. If its a non-null value, this will take precendence over DBOptions::env for file operations. A new API rocksdb::FileSystem::Default() returns a platform default object. The DBOptions::env option and Env::Default() API will continue to be used for threading and other OS related functions, and where DBOptions::file_system is not specified, for file operations. For storage developers who are accustomed to rocksdb::Env, the interface in rocksdb::FileSystem is new and will probably undergo some changes as more storage systems are ported to it from rocksdb::Env. As of now, no env other than Posix has been ported to the new interface.
* A new rocksdb::NewSstFileManager() API that allows the caller to pass in separate Env and FileSystem objects.
* Changed Java API for RocksDB.keyMayExist functions to use Holder<byte[]> instead of StringBuilder, so that retrieved values need not decode to Strings.
* A new `OptimisticTransactionDBOptions` Option that allows users to configure occ validation policy. The default policy changes from kValidateSerial to kValidateParallel to reduce mutex contention.

### Bug Fixes
* Fix a bug that can cause unnecessary bg thread to be scheduled(#6104).
* Fix crash caused by concurrent CF iterations and drops(#6147).
* Fix a race condition for cfd->log_number_ between manifest switch and memtable switch (PR 6249) when number of column families is greater than 1.
* Fix a bug on fractional cascading index when multiple files at the same level contain the same smallest user key, and those user keys are for merge operands. In this case, Get() the exact key may miss some merge operands.
* Delcare kHashSearch index type feature-incompatible with index_block_restart_interval larger than 1.
* Fixed an issue where the thread pools were not resized upon setting `max_background_jobs` dynamically through the `SetDBOptions` interface.
* Fix a bug that can cause write threads to hang when a slowdown/stall happens and there is a mix of writers with WriteOptions::no_slowdown set/unset.
* Fixed an issue where an incorrect "number of input records" value was used to compute the "records dropped" statistics for compactions.
* Fix a regression bug that causes segfault when hash is used, max_open_files != -1 and total order seek is used and switched back.

### New Features
* It is now possible to enable periodic compactions for the base DB when using BlobDB.
* BlobDB now garbage collects non-TTL blobs when `enable_garbage_collection` is set to `true` in `BlobDBOptions`. Garbage collection is performed during compaction: any valid blobs located in the oldest N files (where N is the number of non-TTL blob files multiplied by the value of `BlobDBOptions::garbage_collection_cutoff`) encountered during compaction get relocated to new blob files, and old blob files are dropped once they are no longer needed. Note: we recommend enabling periodic compactions for the base DB when using this feature to deal with the case when some old blob files are kept alive by SSTs that otherwise do not get picked for compaction.
* `db_bench` now supports the `garbage_collection_cutoff` option for BlobDB.
* Introduce ReadOptions.auto_prefix_mode. When set to true, iterator will return the same result as total order seek, but may choose to use prefix seek internally based on seek key and iterator upper bound.
* MultiGet() can use IO Uring to parallelize read from the same SST file. This featuer is by default disabled. It can be enabled with environment variable ROCKSDB_USE_IO_URING.

## 6.6.2 (2020-01-13)
### Bug Fixes
* Fixed a bug where non-L0 compaction input files were not considered to compute the `creation_time` of new compaction outputs.

## 6.6.1 (2020-01-02)
### Bug Fixes
* Fix a bug in WriteBatchWithIndex::MultiGetFromBatchAndDB, which is called by Transaction::MultiGet, that causes due to stale pointer access when the number of keys is > 32
* Fixed two performance issues related to memtable history trimming. First, a new SuperVersion is now created only if some memtables were actually trimmed. Second, trimming is only scheduled if there is at least one flushed memtable that is kept in memory for the purposes of transaction conflict checking.
* BlobDB no longer updates the SST to blob file mapping upon failed compactions.
* Fix a bug in which a snapshot read through an iterator could be affected by a DeleteRange after the snapshot (#6062).
* Fixed a bug where BlobDB was comparing the `ColumnFamilyHandle` pointers themselves instead of only the column family IDs when checking whether an API call uses the default column family or not.
* Delete superversions in BackgroundCallPurge.
* Fix use-after-free and double-deleting files in BackgroundCallPurge().

## 6.6.0 (2019-11-25)
### Bug Fixes
* Fix data corruption caused by output of intra-L0 compaction on ingested file not being placed in correct order in L0.
* Fix a data race between Version::GetColumnFamilyMetaData() and Compaction::MarkFilesBeingCompacted() for access to being_compacted (#6056). The current fix acquires the db mutex during Version::GetColumnFamilyMetaData(), which may cause regression.
* Fix a bug in DBIter that is_blob_ state isn't updated when iterating backward using seek.
* Fix a bug when format_version=3, partitioned filters, and prefix search are used in conjunction. The bug could result into Seek::(prefix) returning NotFound for an existing prefix.
* Revert the feature "Merging iterator to avoid child iterator reseek for some cases (#5286)" since it might cause strong results when reseek happens with a different iterator upper bound.
* Fix a bug causing a crash during ingest external file when background compaction cause severe error (file not found).
* Fix a bug when partitioned filters and prefix search are used in conjunction, ::SeekForPrev could return invalid for an existing prefix. ::SeekForPrev might be called by the user, or internally on ::Prev, or within ::Seek if the return value involves Delete or a Merge operand.
* Fix OnFlushCompleted fired before flush result persisted in MANIFEST when there's concurrent flush job. The bug exists since OnFlushCompleted was introduced in rocksdb 3.8.
* Fixed an sst_dump crash on some plain table SST files.
* Fixed a memory leak in some error cases of opening plain table SST files.
* Fix a bug when a crash happens while calling WriteLevel0TableForRecovery for multiple column families, leading to a column family's log number greater than the first corrutped log number when the DB is being opened in PointInTime recovery mode during next recovery attempt (#5856).

### New Features
* Universal compaction to support options.periodic_compaction_seconds. A full compaction will be triggered if any file is over the threshold.
* `GetLiveFilesMetaData` and `GetColumnFamilyMetaData` now expose the file number of SST files as well as the oldest blob file referenced by each SST.
* A batched MultiGet API (DB::MultiGet()) that supports retrieving keys from multiple column families.
* Full and partitioned filters in the block-based table use an improved Bloom filter implementation, enabled with format_version 5 (or above) because previous releases cannot read this filter. This replacement is faster and more accurate, especially for high bits per key or millions of keys in a single (full) filter. For example, the new Bloom filter has the same false positive rate at 9.55 bits per key as the old one at 10 bits per key, and a lower false positive rate at 16 bits per key than the old one at 100 bits per key.
* Added AVX2 instructions to USE_SSE builds to accelerate the new Bloom filter and XXH3-based hash function on compatible x86_64 platforms (Haswell and later, ~2014).
* Support options.ttl or options.periodic_compaction_seconds with options.max_open_files = -1. File's oldest ancester time and file creation time will be written to manifest. If it is availalbe, this information will be used instead of creation_time and file_creation_time in table properties.
* Setting options.ttl for universal compaction now has the same meaning as setting periodic_compaction_seconds.
* SstFileMetaData also returns file creation time and oldest ancester time.
* The `sst_dump` command line tool `recompress` command now displays how many blocks were compressed and how many were not, in particular how many were not compressed because the compression ratio was not met (12.5% threshold for GoodCompressionRatio), as seen in the `number.block.not_compressed` counter stat since version 6.0.0.
* The block cache usage is now takes into account the overhead of metadata per each entry. This results into more accurate management of memory. A side-effect of this feature is that less items are fit into the block cache of the same size, which would result to higher cache miss rates. This can be remedied by increasing the block cache size or passing kDontChargeCacheMetadata to its constuctor to restore the old behavior.
* When using BlobDB, a mapping is maintained and persisted in the MANIFEST between each SST file and the oldest non-TTL blob file it references.
* `db_bench` now supports and by default issues non-TTL Puts to BlobDB. TTL Puts can be enabled by specifying a non-zero value for the `blob_db_max_ttl_range` command line parameter explicitly.
* `sst_dump` now supports printing BlobDB blob indexes in a human-readable format. This can be enabled by specifying the `decode_blob_index` flag on the command line.
* A number of new information elements are now exposed through the EventListener interface. For flushes, the file numbers of the new SST file and the oldest blob file referenced by the SST are propagated. For compactions, the level, file number, and the oldest blob file referenced are passed to the client for each compaction input and output file.

### Public API Change
* RocksDB release 4.1 or older will not be able to open DB generated by the new release. 4.2 was released on Feb 23, 2016.
* TTL Compactions in Level compaction style now initiate successive cascading compactions on a key range so that it reaches the bottom level quickly on TTL expiry. `creation_time` table property for compaction output files is now set to the minimum of the creation times of all compaction inputs.
* With FIFO compaction style, options.periodic_compaction_seconds will have the same meaning as options.ttl. Whichever stricter will be used. With the default options.periodic_compaction_seconds value with options.ttl's default of 0, RocksDB will give a default of 30 days.
* Added an API GetCreationTimeOfOldestFile(uint64_t* creation_time) to get the file_creation_time of the oldest SST file in the DB.
* FilterPolicy now exposes additional API to make it possible to choose filter configurations based on context, such as table level and compaction style. See `LevelAndStyleCustomFilterPolicy` in db_bloom_filter_test.cc. While most existing custom implementations of FilterPolicy should continue to work as before, those wrapping the return of NewBloomFilterPolicy will require overriding new function `GetBuilderWithContext()`, because calling `GetFilterBitsBuilder()` on the FilterPolicy returned by NewBloomFilterPolicy is no longer supported.
* An unlikely usage of FilterPolicy is no longer supported. Calling GetFilterBitsBuilder() on the FilterPolicy returned by NewBloomFilterPolicy will now cause an assertion violation in debug builds, because RocksDB has internally migrated to a more elaborate interface that is expected to evolve further. Custom implementations of FilterPolicy should work as before, except those wrapping the return of NewBloomFilterPolicy, which will require a new override of a protected function in FilterPolicy.
* NewBloomFilterPolicy now takes bits_per_key as a double instead of an int. This permits finer control over the memory vs. accuracy trade-off in the new Bloom filter implementation and should not change source code compatibility.
* The option BackupableDBOptions::max_valid_backups_to_open is now only used when opening BackupEngineReadOnly. When opening a read/write BackupEngine, anything but the default value logs a warning and is treated as the default. This change ensures that backup deletion has proper accounting of shared files to ensure they are deleted when no longer referenced by a backup.
* Deprecate `snap_refresh_nanos` option.
* Added DisableManualCompaction/EnableManualCompaction to stop and resume manual compaction.
* Add TryCatchUpWithPrimary() to StackableDB in non-LITE mode.
* Add a new Env::LoadEnv() overloaded function to return a shared_ptr to Env.
* Flush sets file name to "(nil)" for OnTableFileCreationCompleted() if the flush does not produce any L0. This can happen if the file is empty thus delete by RocksDB.

### Default Option Changes
* Changed the default value of periodic_compaction_seconds to `UINT64_MAX - 1` which allows RocksDB to auto-tune periodic compaction scheduling. When using the default value, periodic compactions are now auto-enabled if a compaction filter is used. A value of `0` will turn off the feature completely.
* Changed the default value of ttl to `UINT64_MAX - 1` which allows RocksDB to auto-tune ttl value. When using the default value, TTL will be auto-enabled to 30 days, when the feature is supported. To revert the old behavior, you can explicitly set it to 0.

### Performance Improvements
* For 64-bit hashing, RocksDB is standardizing on a slightly modified preview version of XXH3. This function is now used for many non-persisted hashes, along with fastrange64() in place of the modulus operator, and some benchmarks show a slight improvement.
* Level iterator to invlidate the iterator more often in prefix seek and the level is filtered out by prefix bloom.

## 6.5.2 (2019-11-15)
### Bug Fixes
* Fix a assertion failure in MultiGet() when BlockBasedTableOptions::no_block_cache is true and there is no compressed block cache
* Fix a buffer overrun problem in BlockBasedTable::MultiGet() when compression is enabled and no compressed block cache is configured.
* If a call to BackupEngine::PurgeOldBackups or BackupEngine::DeleteBackup suffered a crash, power failure, or I/O error, files could be left over from old backups that could only be purged with a call to GarbageCollect. Any call to PurgeOldBackups, DeleteBackup, or GarbageCollect should now suffice to purge such files.

## 6.5.1 (2019-10-16)
### Bug Fixes
* Revert the feature "Merging iterator to avoid child iterator reseek for some cases (#5286)" since it might cause strange results when reseek happens with a different iterator upper bound.
* Fix a bug in BlockBasedTableIterator that might return incorrect results when reseek happens with a different iterator upper bound.
* Fix a bug when partitioned filters and prefix search are used in conjunction, ::SeekForPrev could return invalid for an existing prefix. ::SeekForPrev might be called by the user, or internally on ::Prev, or within ::Seek if the return value involves Delete or a Merge operand.

## 6.5.0 (2019-09-13)
### Bug Fixes
* Fixed a number of data races in BlobDB.
* Fix a bug where the compaction snapshot refresh feature is not disabled as advertised when `snap_refresh_nanos` is set to 0..
* Fix bloom filter lookups by the MultiGet batching API when BlockBasedTableOptions::whole_key_filtering is false, by checking that a key is in the perfix_extractor domain and extracting the prefix before looking up.
* Fix a bug in file ingestion caused by incorrect file number allocation when the number of column families involved in the ingestion exceeds 2.

### New Features
* Introduced DBOptions::max_write_batch_group_size_bytes to configure maximum limit on number of bytes that are written in a single batch of WAL or memtable write. It is followed when the leader write size is larger than 1/8 of this limit.
* VerifyChecksum() by default will issue readahead. Allow ReadOptions to be passed in to those functions to override the readhead size. For checksum verifying before external SST file ingestion, a new option IngestExternalFileOptions.verify_checksums_readahead_size, is added for this readahead setting.
* When user uses options.force_consistency_check in RocksDb, instead of crashing the process, we now pass the error back to the users without killing the process.
* Add an option `memtable_insert_hint_per_batch` to WriteOptions. If it is true, each WriteBatch will maintain its own insert hints for each memtable in concurrent write. See include/rocksdb/options.h for more details.

### Public API Change
* Added max_write_buffer_size_to_maintain option to better control memory usage of immutable memtables.
* Added a lightweight API GetCurrentWalFile() to get last live WAL filename and size. Meant to be used as a helper for backup/restore tooling in a larger ecosystem such as MySQL with a MyRocks storage engine.
* The MemTable Bloom filter, when enabled, now always uses cache locality. Options::bloom_locality now only affects the PlainTable SST format.

### Performance Improvements
* Improve the speed of the MemTable Bloom filter, reducing the write overhead of enabling it by 1/3 to 1/2, with similar benefit to read performance.

## 6.4.0 (2019-07-30)
### Default Option Change
* LRUCacheOptions.high_pri_pool_ratio is set to 0.5 (previously 0.0) by default, which means that by default midpoint insertion is enabled. The same change is made for the default value of high_pri_pool_ratio argument in NewLRUCache(). When block cache is not explicitly created, the small block cache created by BlockBasedTable will still has this option to be 0.0.
* Change BlockBasedTableOptions.cache_index_and_filter_blocks_with_high_priority's default value from false to true.

### Public API Change
* Filter and compression dictionary blocks are now handled similarly to data blocks with regards to the block cache: instead of storing objects in the cache, only the blocks themselves are cached. In addition, filter and compression dictionary blocks (as well as filter partitions) no longer get evicted from the cache when a table is closed.
* Due to the above refactoring, block cache eviction statistics for filter and compression dictionary blocks are temporarily broken. We plan to reintroduce them in a later phase.
* The semantics of the per-block-type block read counts in the performance context now match those of the generic block_read_count.
* Errors related to the retrieval of the compression dictionary are now propagated to the user.
* db_bench adds a "benchmark" stats_history, which prints out the whole stats history.
* Overload GetAllKeyVersions() to support non-default column family.
* Added new APIs ExportColumnFamily() and CreateColumnFamilyWithImport() to support export and import of a Column Family. https://github.com/facebook/rocksdb/issues/3469
* ldb sometimes uses a string-append merge operator if no merge operator is passed in. This is to allow users to print keys from a DB with a merge operator.
* Replaces old Registra with ObjectRegistry to allow user to create custom object from string, also add LoadEnv() to Env.
* Added new overload of GetApproximateSizes which gets SizeApproximationOptions object and returns a Status. The older overloads are redirecting their calls to this new method and no longer assert if the include_flags doesn't have either of INCLUDE_MEMTABLES or INCLUDE_FILES bits set. It's recommended to use the new method only, as it is more type safe and returns a meaningful status in case of errors.
* LDBCommandRunner::RunCommand() to return the status code as an integer, rather than call exit() using the code.

### New Features
* Add argument `--secondary_path` to ldb to open the database as the secondary instance. This would keep the original DB intact.
* Compression dictionary blocks are now prefetched and pinned in the cache (based on the customer's settings) the same way as index and filter blocks.
* Added DBOptions::log_readahead_size which specifies the number of bytes to prefetch when reading the log. This is mostly useful for reading a remotely located log, as it can save the number of round-trips. If 0 (default), then the prefetching is disabled.
* Added new option in SizeApproximationOptions used with DB::GetApproximateSizes. When approximating the files total size that is used to store a keys range, allow approximation with an error margin of up to total_files_size * files_size_error_margin. This allows to take some shortcuts in files size approximation, resulting in better performance, while guaranteeing the resulting error is within a reasonable margin.
* Support loading custom objects in unit tests. In the affected unit tests, RocksDB will create custom Env objects based on environment variable TEST_ENV_URI. Users need to make sure custom object types are properly registered. For example, a static library should expose a `RegisterCustomObjects` function. By linking the unit test binary with the static library, the unit test can execute this function.

### Performance Improvements
* Reduce iterator key comparison for upper/lower bound check.
* Improve performance of row_cache: make reads with newer snapshots than data in an SST file share the same cache key, except in some transaction cases.
* The compression dictionary is no longer copied to a new object upon retrieval.

### Bug Fixes
* Fix ingested file and directory not being fsync.
* Return TryAgain status in place of Corruption when new tail is not visible to TransactionLogIterator.
* Fixed a regression where the fill_cache read option also affected index blocks.
* Fixed an issue where using cache_index_and_filter_blocks==false affected partitions of partitioned indexes/filters as well.

## 6.3.2 (2019-08-15)
### Public API Change
* The semantics of the per-block-type block read counts in the performance context now match those of the generic block_read_count.

### Bug Fixes
* Fixed a regression where the fill_cache read option also affected index blocks.
* Fixed an issue where using cache_index_and_filter_blocks==false affected partitions of partitioned indexes as well.

## 6.3.1 (2019-07-24)
### Bug Fixes
* Fix auto rolling bug introduced in 6.3.0, which causes segfault if log file creation fails.

## 6.3.0 (2019-06-18)
### Public API Change
* Now DB::Close() will return Aborted() error when there is unreleased snapshot. Users can retry after all snapshots are released.
* Index blocks are now handled similarly to data blocks with regards to the block cache: instead of storing objects in the cache, only the blocks themselves are cached. In addition, index blocks no longer get evicted from the cache when a table is closed, can now use the compressed block cache (if any), and can be shared among multiple table readers.
* Partitions of partitioned indexes no longer affect the read amplification statistics.
* Due to the above refactoring, block cache eviction statistics for indexes are temporarily broken. We plan to reintroduce them in a later phase.
* options.keep_log_file_num will be enforced strictly all the time. File names of all log files will be tracked, which may take significantly amount of memory if options.keep_log_file_num is large and either of options.max_log_file_size or options.log_file_time_to_roll is set.
* Add initial support for Get/Put with user timestamps. Users can specify timestamps via ReadOptions and WriteOptions when calling DB::Get and DB::Put.
* Accessing a partition of a partitioned filter or index through a pinned reference is no longer considered a cache hit.
* Add C bindings for secondary instance, i.e. DBImplSecondary.
* Rate limited deletion of WALs is only enabled if DBOptions::wal_dir is not set, or explicitly set to db_name passed to DB::Open and DBOptions::db_paths is empty, or same as db_paths[0].path

### New Features
* Add an option `snap_refresh_nanos` (default to 0) to periodically refresh the snapshot list in compaction jobs. Assign to 0 to disable the feature.
* Add an option `unordered_write` which trades snapshot guarantees with higher write throughput. When used with WRITE_PREPARED transactions with two_write_queues=true, it offers higher throughput with however no compromise on guarantees.
* Allow DBImplSecondary to remove memtables with obsolete data after replaying MANIFEST and WAL.
* Add an option `failed_move_fall_back_to_copy` (default is true) for external SST ingestion. When `move_files` is true and hard link fails, ingestion falls back to copy if `failed_move_fall_back_to_copy` is true. Otherwise, ingestion reports an error.
* Add command `list_file_range_deletes` in ldb, which prints out tombstones in SST files.

### Performance Improvements
* Reduce binary search when iterator reseek into the same data block.
* DBIter::Next() can skip user key checking if previous entry's seqnum is 0.
* Merging iterator to avoid child iterator reseek for some cases
* Log Writer will flush after finishing the whole record, rather than a fragment.
* Lower MultiGet batching API latency by reading data blocks from disk in parallel

### General Improvements
* Added new status code kColumnFamilyDropped to distinguish between Column Family Dropped and DB Shutdown in progress.
* Improve ColumnFamilyOptions validation when creating a new column family.

### Bug Fixes
* Fix a bug in WAL replay of secondary instance by skipping write batches with older sequence numbers than the current last sequence number.
* Fix flush's/compaction's merge processing logic which allowed `Put`s covered by range tombstones to reappear. Note `Put`s may exist even if the user only ever called `Merge()` due to an internal conversion during compaction to the bottommost level.
* Fix/improve memtable earliest sequence assignment and WAL replay so that WAL entries of unflushed column families will not be skipped after replaying the MANIFEST and increasing db sequence due to another flushed/compacted column family.
* Fix a bug caused by secondary not skipping the beginning of new MANIFEST.
* On DB open, delete WAL trash files left behind in wal_dir

## 6.2.0 (2019-04-30)
### New Features
* Add an option `strict_bytes_per_sync` that causes a file-writing thread to block rather than exceed the limit on bytes pending writeback specified by `bytes_per_sync` or `wal_bytes_per_sync`.
* Improve range scan performance by avoiding per-key upper bound check in BlockBasedTableIterator.
* Introduce Periodic Compaction for Level style compaction. Files are re-compacted periodically and put in the same level.
* Block-based table index now contains exact highest key in the file, rather than an upper bound. This may improve Get() and iterator Seek() performance in some situations, especially when direct IO is enabled and block cache is disabled. A setting BlockBasedTableOptions::index_shortening is introduced to control this behavior. Set it to kShortenSeparatorsAndSuccessor to get the old behavior.
* When reading from option file/string/map, customized envs can be filled according to object registry.
* Improve range scan performance when using explicit user readahead by not creating new table readers for every iterator.
* Add index type BlockBasedTableOptions::IndexType::kBinarySearchWithFirstKey. It significantly reduces read amplification in some setups, especially for iterator seeks. It's not fully implemented yet: IO errors are not handled right.

### Public API Change
* Change the behavior of OptimizeForPointLookup(): move away from hash-based block-based-table index, and use whole key memtable filtering.
* Change the behavior of OptimizeForSmallDb(): use a 16MB block cache, put index and filter blocks into it, and cost the memtable size to it. DBOptions.OptimizeForSmallDb() and ColumnFamilyOptions.OptimizeForSmallDb() start to take an optional cache object.
* Added BottommostLevelCompaction::kForceOptimized to avoid double compacting newly compacted files in the bottommost level compaction of manual compaction. Note this option may prohibit the manual compaction to produce a single file in the bottommost level.

### Bug Fixes
* Adjust WriteBufferManager's dummy entry size to block cache from 1MB to 256KB.
* Fix a race condition between WritePrepared::Get and ::Put with duplicate keys.
* Fix crash when memtable prefix bloom is enabled and read/write a key out of domain of prefix extractor.
* Close a WAL file before another thread deletes it.
* Fix an assertion failure `IsFlushPending() == true` caused by one bg thread releasing the db mutex in ~ColumnFamilyData and another thread clearing `flush_requested_` flag.

## 6.1.1 (2019-04-09)
### New Features
* When reading from option file/string/map, customized comparators and/or merge operators can be filled according to object registry.

### Public API Change

### Bug Fixes
* Fix a bug in 2PC where a sequence of txn prepare, memtable flush, and crash could result in losing the prepared transaction.
* Fix a bug in Encryption Env which could cause encrypted files to be read beyond file boundaries.

## 6.1.0 (2019-03-27)
### New Features
* Introduce two more stats levels, kExceptHistogramOrTimers and kExceptTimers.
* Added a feature to perform data-block sampling for compressibility, and report stats to user.
* Add support for trace filtering.
* Add DBOptions.avoid_unnecessary_blocking_io. If true, we avoid file deletion when destroying ColumnFamilyHandle and Iterator. Instead, a job is scheduled to delete the files in background.

### Public API Change
* Remove bundled fbson library.
* statistics.stats_level_ becomes atomic. It is preferred to use statistics.set_stats_level() and statistics.get_stats_level() to access it.
* Introduce a new IOError subcode, PathNotFound, to indicate trying to open a nonexistent file or directory for read.
* Add initial support for multiple db instances sharing the same data in single-writer, multi-reader mode.
* Removed some "using std::xxx" from public headers.

### Bug Fixes
* Fix JEMALLOC_CXX_THROW macro missing from older Jemalloc versions, causing build failures on some platforms.
* Fix SstFileReader not able to open file ingested with write_glbal_seqno=true.

## 6.0.0 (2019-02-19)
### New Features
* Enabled checkpoint on readonly db (DBImplReadOnly).
* Make DB ignore dropped column families while committing results of atomic flush.
* RocksDB may choose to preopen some files even if options.max_open_files != -1. This may make DB open slightly longer.
* For users of dictionary compression with ZSTD v0.7.0+, we now reuse the same digested dictionary when compressing each of an SST file's data blocks for faster compression speeds.
* For all users of dictionary compression who set `cache_index_and_filter_blocks == true`, we now store dictionary data used for decompression in the block cache for better control over memory usage. For users of ZSTD v1.1.4+ who compile with -DZSTD_STATIC_LINKING_ONLY, this includes a digested dictionary, which is used to increase decompression speed.
* Add support for block checksums verification for external SST files before ingestion.
* Introduce stats history which periodically saves Statistics snapshots and added `GetStatsHistory` API to retrieve these snapshots.
* Add a place holder in manifest which indicate a record from future that can be safely ignored.
* Add support for trace sampling.
* Enable properties block checksum verification for block-based tables.
* For all users of dictionary compression, we now generate a separate dictionary for compressing each bottom-level SST file. Previously we reused a single dictionary for a whole compaction to bottom level. The new approach achieves better compression ratios; however, it uses more memory and CPU for buffering/sampling data blocks and training dictionaries.
* Add whole key bloom filter support in memtable.
* Files written by `SstFileWriter` will now use dictionary compression if it is configured in the file writer's `CompressionOptions`.

### Public API Change
* Disallow CompactionFilter::IgnoreSnapshots() = false, because it is not very useful and the behavior is confusing. The filter will filter everything if there is no snapshot declared by the time the compaction starts. However, users can define a snapshot after the compaction starts and before it finishes and this new snapshot won't be repeatable, because after the compaction finishes, some keys may be dropped.
* CompactionPri = kMinOverlappingRatio also uses compensated file size, which boosts file with lots of tombstones to be compacted first.
* Transaction::GetForUpdate is extended with a do_validate parameter with default value of true. If false it skips validating the snapshot before doing the read. Similarly ::Merge, ::Put, ::Delete, and ::SingleDelete are extended with assume_tracked with default value of false. If true it indicates that call is assumed to be after a ::GetForUpdate.
* `TableProperties::num_entries` and `TableProperties::num_deletions` now also account for number of range tombstones.
* Remove geodb, spatial_db, document_db, json_document, date_tiered_db, and redis_lists.
* With "ldb ----try_load_options", when wal_dir specified by the option file doesn't exist, ignore it.
* Change time resolution in FileOperationInfo.
* Deleting Blob files also go through SStFileManager.
* Remove CuckooHash memtable.
* The counter stat `number.block.not_compressed` now also counts blocks not compressed due to poor compression ratio.
* Remove ttl option from `CompactionOptionsFIFO`. The option has been deprecated and ttl in `ColumnFamilyOptions` is used instead.
* Support SST file ingestion across multiple column families via DB::IngestExternalFiles. See the function's comment about atomicity.
* Remove Lua compaction filter.

### Bug Fixes
* Fix a deadlock caused by compaction and file ingestion waiting for each other in the event of write stalls.
* Fix a memory leak when files with range tombstones are read in mmap mode and block cache is enabled
* Fix handling of corrupt range tombstone blocks such that corruptions cannot cause deleted keys to reappear
* Lock free MultiGet
* Fix incorrect `NotFound` point lookup result when querying the endpoint of a file that has been extended by a range tombstone.
* Fix with pipelined write, write leaders's callback failure lead to the whole write group fail.

### Change Default Options
* Change options.compaction_pri's default to kMinOverlappingRatio

## 5.18.0 (2018-11-30)
### New Features
* Introduced `JemallocNodumpAllocator` memory allocator. When being use, block cache will be excluded from core dump.
* Introduced `PerfContextByLevel` as part of `PerfContext` which allows storing perf context at each level. Also replaced `__thread` with `thread_local` keyword for perf_context. Added per-level perf context for bloom filter and `Get` query.
* With level_compaction_dynamic_level_bytes = true, level multiplier may be adjusted automatically when Level 0 to 1 compaction is lagged behind.
* Introduced DB option `atomic_flush`. If true, RocksDB supports flushing multiple column families and atomically committing the result to MANIFEST. Useful when WAL is disabled.
* Added `num_deletions` and `num_merge_operands` members to `TableProperties`.
* Added "rocksdb.min-obsolete-sst-number-to-keep" DB property that reports the lower bound on SST file numbers that are being kept from deletion, even if the SSTs are obsolete.
* Add xxhash64 checksum support
* Introduced `MemoryAllocator`, which lets the user specify custom memory allocator for block based table.
* Improved `DeleteRange` to prevent read performance degradation. The feature is no longer marked as experimental.

### Public API Change
* `DBOptions::use_direct_reads` now affects reads issued by `BackupEngine` on the database's SSTs.
* `NO_ITERATORS` is divided into two counters `NO_ITERATOR_CREATED` and `NO_ITERATOR_DELETE`. Both of them are only increasing now, just as other counters.

### Bug Fixes
* Fix corner case where a write group leader blocked due to write stall blocks other writers in queue with WriteOptions::no_slowdown set.
* Fix in-memory range tombstone truncation to avoid erroneously covering newer keys at a lower level, and include range tombstones in compacted files whose largest key is the range tombstone's start key.
* Properly set the stop key for a truncated manual CompactRange
* Fix slow flush/compaction when DB contains many snapshots. The problem became noticeable to us in DBs with 100,000+ snapshots, though it will affect others at different thresholds.
* Fix the bug that WriteBatchWithIndex's SeekForPrev() doesn't see the entries with the same key.
* Fix the bug where user comparator was sometimes fed with InternalKey instead of the user key. The bug manifests when during GenerateBottommostFiles.
* Fix a bug in WritePrepared txns where if the number of old snapshots goes beyond the snapshot cache size (128 default) the rest will not be checked when evicting a commit entry from the commit cache.
* Fixed Get correctness bug in the presence of range tombstones where merge operands covered by a range tombstone always result in NotFound.
* Start populating `NO_FILE_CLOSES` ticker statistic, which was always zero previously.
* The default value of NewBloomFilterPolicy()'s argument use_block_based_builder is changed to false. Note that this new default may cause large temp memory usage when building very large SST files.

## 5.17.0 (2018-10-05)
### Public API Change
* `OnTableFileCreated` will now be called for empty files generated during compaction. In that case, `TableFileCreationInfo::file_path` will be "(nil)" and `TableFileCreationInfo::file_size` will be zero.
* Add `FlushOptions::allow_write_stall`, which controls whether Flush calls start working immediately, even if it causes user writes to stall, or will wait until flush can be performed without causing write stall (similar to `CompactRangeOptions::allow_write_stall`). Note that the default value is false, meaning we add delay to Flush calls until stalling can be avoided when possible. This is behavior change compared to previous RocksDB versions, where Flush calls didn't check if they might cause stall or not.
* Application using PessimisticTransactionDB is expected to rollback/commit recovered transactions before starting new ones. This assumption is used to skip concurrency control during recovery.
* Expose column family id to `OnCompactionCompleted`.

### New Features
* TransactionOptions::skip_concurrency_control allows pessimistic transactions to skip the overhead of concurrency control. Could be used for optimizing certain transactions or during recovery.

### Bug Fixes
* Avoid creating empty SSTs and subsequently deleting them in certain cases during compaction.
* Sync CURRENT file contents during checkpoint.

## 5.16.3 (2018-10-01)
### Bug Fixes
* Fix crash caused when `CompactFiles` run with `CompactionOptions::compression == CompressionType::kDisableCompressionOption`. Now that setting causes the compression type to be chosen according to the column family-wide compression options.

## 5.16.2 (2018-09-21)
### Bug Fixes
* Fix bug in partition filters with format_version=4.

## 5.16.1 (2018-09-17)
### Bug Fixes
* Remove trace_analyzer_tool from rocksdb_lib target in TARGETS file.
* Fix RocksDB Java build and tests.
* Remove sync point in Block destructor.

## 5.16.0 (2018-08-21)
### Public API Change
* The merge operands are passed to `MergeOperator::ShouldMerge` in the reversed order relative to how they were merged (passed to FullMerge or FullMergeV2) for performance reasons
* GetAllKeyVersions() to take an extra argument of `max_num_ikeys`.
* Using ZSTD dictionary trainer (i.e., setting `CompressionOptions::zstd_max_train_bytes` to a nonzero value) now requires ZSTD version 1.1.3 or later.

### New Features
* Changes the format of index blocks by delta encoding the index values, which are the block handles. This saves the encoding of BlockHandle::offset of the non-head index entries in each restart interval. The feature is backward compatible but not forward compatible. It is disabled by default unless format_version 4 or above is used.
* Add a new tool: trace_analyzer. Trace_analyzer analyzes the trace file generated by using trace_replay API. It can convert the binary format trace file to a human readable txt file, output the statistics of the analyzed query types such as access statistics and size statistics, combining the dumped whole key space file to analyze, support query correlation analyzing, and etc. Current supported query types are: Get, Put, Delete, SingleDelete, DeleteRange, Merge, Iterator (Seek, SeekForPrev only).
* Add hash index support to data blocks, which helps reducing the cpu utilization of point-lookup operations. This feature is backward compatible with the data block created without the hash index. It is disabled by default unless BlockBasedTableOptions::data_block_index_type is set to data_block_index_type = kDataBlockBinaryAndHash.

### Bug Fixes
* Fix a bug in misreporting the estimated partition index size in properties block.

## 5.15.0 (2018-07-17)
### Public API Change
* Remove managed iterator. ReadOptions.managed is not effective anymore.
* For bottommost_compression, a compatible CompressionOptions is added via `bottommost_compression_opts`. To keep backward compatible, a new boolean `enabled` is added to CompressionOptions. For compression_opts, it will be always used no matter what value of `enabled` is. For bottommost_compression_opts, it will only be used when user set `enabled=true`, otherwise, compression_opts will be used for bottommost_compression as default.
* With LRUCache, when high_pri_pool_ratio > 0, midpoint insertion strategy will be enabled to put low-pri items to the tail of low-pri list (the midpoint) when they first inserted into the cache. This is to make cache entries never get hit age out faster, improving cache efficiency when large background scan presents.
* For users of `Statistics` objects created via `CreateDBStatistics()`, the format of the string returned by its `ToString()` method has changed.
* The "rocksdb.num.entries" table property no longer counts range deletion tombstones as entries.

### New Features
* Changes the format of index blocks by storing the key in their raw form rather than converting them to InternalKey. This saves 8 bytes per index key. The feature is backward compatible but not forward compatible. It is disabled by default unless format_version 3 or above is used.
* Avoid memcpy when reading mmap files with OpenReadOnly and max_open_files==-1.
* Support dynamically changing `ColumnFamilyOptions::ttl` via `SetOptions()`.
* Add a new table property, "rocksdb.num.range-deletions", which counts the number of range deletion tombstones in the table.
* Improve the performance of iterators doing long range scans by using readahead, when using direct IO.
* pin_top_level_index_and_filter (default true) in BlockBasedTableOptions can be used in combination with cache_index_and_filter_blocks to prefetch and pin the top-level index of partitioned index and filter blocks in cache. It has no impact when cache_index_and_filter_blocks is false.
* Write properties meta-block at the end of block-based table to save read-ahead IO.

### Bug Fixes
* Fix deadlock with enable_pipelined_write=true and max_successive_merges > 0
* Check conflict at output level in CompactFiles.
* Fix corruption in non-iterator reads when mmap is used for file reads
* Fix bug with prefix search in partition filters where a shared prefix would be ignored from the later partitions. The bug could report an eixstent key as missing. The bug could be triggered if prefix_extractor is set and partition filters is enabled.
* Change default value of `bytes_max_delete_chunk` to 0 in NewSstFileManager() as it doesn't work well with checkpoints.
* Fix a bug caused by not copying the block trailer with compressed SST file, direct IO, prefetcher and no compressed block cache.
* Fix write can stuck indefinitely if enable_pipelined_write=true. The issue exists since pipelined write was introduced in 5.5.0.

## 5.14.0 (2018-05-16)
### Public API Change
* Add a BlockBasedTableOption to align uncompressed data blocks on the smaller of block size or page size boundary, to reduce flash reads by avoiding reads spanning 4K pages.
* The background thread naming convention changed (on supporting platforms) to "rocksdb:<thread pool priority><thread number>", e.g., "rocksdb:low0".
* Add a new ticker stat rocksdb.number.multiget.keys.found to count number of keys successfully read in MultiGet calls
* Touch-up to write-related counters in PerfContext. New counters added: write_scheduling_flushes_compactions_time, write_thread_wait_nanos. Counters whose behavior was fixed or modified: write_memtable_time, write_pre_and_post_process_time, write_delay_time.
* Posix Env's NewRandomRWFile() will fail if the file doesn't exist.
* Now, `DBOptions::use_direct_io_for_flush_and_compaction` only applies to background writes, and `DBOptions::use_direct_reads` applies to both user reads and background reads. This conforms with Linux's `open(2)` manpage, which advises against simultaneously reading a file in buffered and direct modes, due to possibly undefined behavior and degraded performance.
* Iterator::Valid() always returns false if !status().ok(). So, now when doing a Seek() followed by some Next()s, there's no need to check status() after every operation.
* Iterator::Seek()/SeekForPrev()/SeekToFirst()/SeekToLast() always resets status().
* Introduced `CompressionOptions::kDefaultCompressionLevel`, which is a generic way to tell RocksDB to use the compression library's default level. It is now the default value for `CompressionOptions::level`. Previously the level defaulted to -1, which gave poor compression ratios in ZSTD.

### New Features
* Introduce TTL for level compaction so that all files older than ttl go through the compaction process to get rid of old data.
* TransactionDBOptions::write_policy can be configured to enable WritePrepared 2PC transactions. Read more about them in the wiki.
* Add DB properties "rocksdb.block-cache-capacity", "rocksdb.block-cache-usage", "rocksdb.block-cache-pinned-usage" to show block cache usage.
* Add `Env::LowerThreadPoolCPUPriority(Priority)` method, which lowers the CPU priority of background (esp. compaction) threads to minimize interference with foreground tasks.
* Fsync parent directory after deleting a file in delete scheduler.
* In level-based compaction, if bottom-pri thread pool was setup via `Env::SetBackgroundThreads()`, compactions to the bottom level will be delegated to that thread pool.
* `prefix_extractor` has been moved from ImmutableCFOptions to MutableCFOptions, meaning it can be dynamically changed without a DB restart.

### Bug Fixes
* Fsync after writing global seq number to the ingestion file in ExternalSstFileIngestionJob.
* Fix WAL corruption caused by race condition between user write thread and FlushWAL when two_write_queue is not set.
* Fix `BackupableDBOptions::max_valid_backups_to_open` to not delete backup files when refcount cannot be accurately determined.
* Fix memory leak when pin_l0_filter_and_index_blocks_in_cache is used with partitioned filters
* Disable rollback of merge operands in WritePrepared transactions to work around an issue in MyRocks. It can be enabled back by setting TransactionDBOptions::rollback_merge_operands to true.
* Fix wrong results by ReverseBytewiseComparator::FindShortSuccessor()

### Java API Changes
* Add `BlockBasedTableConfig.setBlockCache` to allow sharing a block cache across DB instances.
* Added SstFileManager to the Java API to allow managing SST files across DB instances.

## 5.13.0 (2018-03-20)
### Public API Change
* RocksDBOptionsParser::Parse()'s `ignore_unknown_options` argument will only be effective if the option file shows it is generated using a higher version of RocksDB than the current version.
* Remove CompactionEventListener.

### New Features
* SstFileManager now can cancel compactions if they will result in max space errors. SstFileManager users can also use SetCompactionBufferSize to specify how much space must be leftover during a compaction for auxiliary file functions such as logging and flushing.
* Avoid unnecessarily flushing in `CompactRange()` when the range specified by the user does not overlap unflushed memtables.
* If `ColumnFamilyOptions::max_subcompactions` is set greater than one, we now parallelize large manual level-based compactions.
* Add "rocksdb.live-sst-files-size" DB property to return total bytes of all SST files belong to the latest LSM tree.
* NewSstFileManager to add an argument bytes_max_delete_chunk with default 64MB. With this argument, a file larger than 64MB will be ftruncated multiple times based on this size.

### Bug Fixes
* Fix a leak in prepared_section_completed_ where the zeroed entries would not removed from the map.
* Fix WAL corruption caused by race condition between user write thread and backup/checkpoint thread.

## 5.12.0 (2018-02-14)
### Public API Change
* Iterator::SeekForPrev is now a pure virtual method. This is to prevent user who implement the Iterator interface fail to implement SeekForPrev by mistake.
* Add `include_end` option to make the range end exclusive when `include_end == false` in `DeleteFilesInRange()`.
* Add `CompactRangeOptions::allow_write_stall`, which makes `CompactRange` start working immediately, even if it causes user writes to stall. The default value is false, meaning we add delay to `CompactRange` calls until stalling can be avoided when possible. Note this delay is not present in previous RocksDB versions.
* Creating checkpoint with empty directory now returns `Status::InvalidArgument`; previously, it returned `Status::IOError`.
* Adds a BlockBasedTableOption to turn off index block compression.
* Close() method now returns a status when closing a db.

### New Features
* Improve the performance of iterators doing long range scans by using readahead.
* Add new function `DeleteFilesInRanges()` to delete files in multiple ranges at once for better performance.
* FreeBSD build support for RocksDB and RocksJava.
* Improved performance of long range scans with readahead.
* Updated to and now continuously tested in Visual Studio 2017.

### Bug Fixes
* Fix `DisableFileDeletions()` followed by `GetSortedWalFiles()` to not return obsolete WAL files that `PurgeObsoleteFiles()` is going to delete.
* Fix Handle error return from WriteBuffer() during WAL file close and DB close.
* Fix advance reservation of arena block addresses.
* Fix handling of empty string as checkpoint directory.

## 5.11.0 (2018-01-08)
### Public API Change
* Add `autoTune` and `getBytesPerSecond()` to RocksJava RateLimiter

### New Features
* Add a new histogram stat called rocksdb.db.flush.micros for memtable flush.
* Add "--use_txn" option to use transactional API in db_stress.
* Disable onboard cache for compaction output in Windows platform.
* Improve the performance of iterators doing long range scans by using readahead.

### Bug Fixes
* Fix a stack-use-after-scope bug in ForwardIterator.
* Fix builds on platforms including Linux, Windows, and PowerPC.
* Fix buffer overrun in backup engine for DBs with huge number of files.
* Fix a mislabel bug for bottom-pri compaction threads.
* Fix DB::Flush() keep waiting after flush finish under certain condition.

## 5.10.0 (2017-12-11)
### Public API Change
* When running `make` with environment variable `USE_SSE` set and `PORTABLE` unset, will use all machine features available locally. Previously this combination only compiled SSE-related features.

### New Features
* Provide lifetime hints when writing files on Linux. This reduces hardware write-amp on storage devices supporting multiple streams.
* Add a DB stat, `NUMBER_ITER_SKIP`, which returns how many internal keys were skipped during iterations (e.g., due to being tombstones or duplicate versions of a key).
* Add PerfContext counters, `key_lock_wait_count` and `key_lock_wait_time`, which measure the number of times transactions wait on key locks and total amount of time waiting.

### Bug Fixes
* Fix IOError on WAL write doesn't propagate to write group follower
* Make iterator invalid on merge error.
* Fix performance issue in `IngestExternalFile()` affecting databases with large number of SST files.
* Fix possible corruption to LSM structure when `DeleteFilesInRange()` deletes a subset of files spanned by a `DeleteRange()` marker.

## 5.9.0 (2017-11-01)
### Public API Change
* `BackupableDBOptions::max_valid_backups_to_open == 0` now means no backups will be opened during BackupEngine initialization. Previously this condition disabled limiting backups opened.
* `DBOptions::preserve_deletes` is a new option that allows one to specify that DB should not drop tombstones for regular deletes if they have sequence number larger than what was set by the new API call `DB::SetPreserveDeletesSequenceNumber(SequenceNumber seqnum)`. Disabled by default.
* API call `DB::SetPreserveDeletesSequenceNumber(SequenceNumber seqnum)` was added, users who wish to preserve deletes are expected to periodically call this function to advance the cutoff seqnum (all deletes made before this seqnum can be dropped by DB). It's user responsibility to figure out how to advance the seqnum in the way so the tombstones are kept for the desired period of time, yet are eventually processed in time and don't eat up too much space.
* `ReadOptions::iter_start_seqnum` was added;
if set to something > 0 user will see 2 changes in iterators behavior 1) only keys written with sequence larger than this parameter would be returned and 2) the `Slice` returned by iter->key() now points to the memory that keep User-oriented representation of the internal key, rather than user key. New struct `FullKey` was added to represent internal keys, along with a new helper function `ParseFullKey(const Slice& internal_key, FullKey* result);`.
* Deprecate trash_dir param in NewSstFileManager, right now we will rename deleted files to <name>.trash instead of moving them to trash directory
* Allow setting a custom trash/DB size ratio limit in the SstFileManager, after which files that are to be scheduled for deletion are deleted immediately, regardless of any delete ratelimit.
* Return an error on write if write_options.sync = true and write_options.disableWAL = true to warn user of inconsistent options. Previously we will not write to WAL and not respecting the sync options in this case.

### New Features
* CRC32C is now using the 3-way pipelined SSE algorithm `crc32c_3way` on supported platforms to improve performance. The system will choose to use this algorithm on supported platforms automatically whenever possible. If PCLMULQDQ is not supported it will fall back to the old Fast_CRC32 algorithm.
* `DBOptions::writable_file_max_buffer_size` can now be changed dynamically.
* `DBOptions::bytes_per_sync`, `DBOptions::compaction_readahead_size`, and `DBOptions::wal_bytes_per_sync` can now be changed dynamically, `DBOptions::wal_bytes_per_sync` will flush all memtables and switch to a new WAL file.
* Support dynamic adjustment of rate limit according to demand for background I/O. It can be enabled by passing `true` to the `auto_tuned` parameter in `NewGenericRateLimiter()`. The value passed as `rate_bytes_per_sec` will still be respected as an upper-bound.
* Support dynamically changing `ColumnFamilyOptions::compaction_options_fifo`.
* Introduce `EventListener::OnStallConditionsChanged()` callback. Users can implement it to be notified when user writes are stalled, stopped, or resumed.
* Add a new db property "rocksdb.estimate-oldest-key-time" to return oldest data timestamp. The property is available only for FIFO compaction with compaction_options_fifo.allow_compaction = false.
* Upon snapshot release, recompact bottommost files containing deleted/overwritten keys that previously could not be dropped due to the snapshot. This alleviates space-amp caused by long-held snapshots.
* Support lower bound on iterators specified via `ReadOptions::iterate_lower_bound`.
* Support for differential snapshots (via iterator emitting the sequence of key-values representing the difference between DB state at two different sequence numbers). Supports preserving and emitting puts and regular deletes, doesn't support SingleDeletes, MergeOperator, Blobs and Range Deletes.

### Bug Fixes
* Fix a potential data inconsistency issue during point-in-time recovery. `DB:Open()` will abort if column family inconsistency is found during PIT recovery.
* Fix possible metadata corruption in databases using `DeleteRange()`.

## 5.8.0 (2017-08-30)
### Public API Change
* Users of `Statistics::getHistogramString()` will see fewer histogram buckets and different bucket endpoints.
* `Slice::compare` and BytewiseComparator `Compare` no longer accept `Slice`s containing nullptr.
* `Transaction::Get` and `Transaction::GetForUpdate` variants with `PinnableSlice` added.

### New Features
* Add Iterator::Refresh(), which allows users to update the iterator state so that they can avoid some initialization costs of recreating iterators.
* Replace dynamic_cast<> (except unit test) so people can choose to build with RTTI off. With make, release mode is by default built with -fno-rtti and debug mode is built without it. Users can override it by setting USE_RTTI=0 or 1.
* Universal compactions including the bottom level can be executed in a dedicated thread pool. This alleviates head-of-line blocking in the compaction queue, which cause write stalling, particularly in multi-instance use cases. Users can enable this feature via `Env::SetBackgroundThreads(N, Env::Priority::BOTTOM)`, where `N > 0`.
* Allow merge operator to be called even with a single merge operand during compactions, by appropriately overriding `MergeOperator::AllowSingleOperand`.
* Add `DB::VerifyChecksum()`, which verifies the checksums in all SST files in a running DB.
* Block-based table support for disabling checksums by setting `BlockBasedTableOptions::checksum = kNoChecksum`.

### Bug Fixes
* Fix wrong latencies in `rocksdb.db.get.micros`, `rocksdb.db.write.micros`, and `rocksdb.sst.read.micros`.
* Fix incorrect dropping of deletions during intra-L0 compaction.
* Fix transient reappearance of keys covered by range deletions when memtable prefix bloom filter is enabled.
* Fix potentially wrong file smallest key when range deletions separated by snapshot are written together.

## 5.7.0 (2017-07-13)
### Public API Change
* DB property "rocksdb.sstables" now prints keys in hex form.

### New Features
* Measure estimated number of reads per file. The information can be accessed through DB::GetColumnFamilyMetaData or "rocksdb.sstables" DB property.
* RateLimiter support for throttling background reads, or throttling the sum of background reads and writes. This can give more predictable I/O usage when compaction reads more data than it writes, e.g., due to lots of deletions.
* [Experimental] FIFO compaction with TTL support. It can be enabled by setting CompactionOptionsFIFO.ttl > 0.
* Introduce `EventListener::OnBackgroundError()` callback. Users can implement it to be notified of errors causing the DB to enter read-only mode, and optionally override them.
* Partitioned Index/Filters exiting the experimental mode. To enable partitioned indexes set index_type to kTwoLevelIndexSearch and to further enable partitioned filters set partition_filters to true. To configure the partition size set metadata_block_size.


### Bug Fixes
* Fix discarding empty compaction output files when `DeleteRange()` is used together with subcompactions.

## 5.6.0 (2017-06-06)
### Public API Change
* Scheduling flushes and compactions in the same thread pool is no longer supported by setting `max_background_flushes=0`. Instead, users can achieve this by configuring their high-pri thread pool to have zero threads.
* Replace `Options::max_background_flushes`, `Options::max_background_compactions`, and `Options::base_background_compactions` all with `Options::max_background_jobs`, which automatically decides how many threads to allocate towards flush/compaction.
* options.delayed_write_rate by default take the value of options.rate_limiter rate.
* Replace global variable `IOStatsContext iostats_context` with `IOStatsContext* get_iostats_context()`; replace global variable `PerfContext perf_context` with `PerfContext* get_perf_context()`.

### New Features
* Change ticker/histogram statistics implementations to use core-local storage. This improves aggregation speed compared to our previous thread-local approach, particularly for applications with many threads.
* Users can pass a cache object to write buffer manager, so that they can cap memory usage for memtable and block cache using one single limit.
* Flush will be triggered when 7/8 of the limit introduced by write_buffer_manager or db_write_buffer_size is triggered, so that the hard threshold is hard to hit.
* Introduce WriteOptions.low_pri. If it is true, low priority writes will be throttled if the compaction is behind.
* `DB::IngestExternalFile()` now supports ingesting files into a database containing range deletions.

### Bug Fixes
* Shouldn't ignore return value of fsync() in flush.

## 5.5.0 (2017-05-17)
### New Features
* FIFO compaction to support Intra L0 compaction too with CompactionOptionsFIFO.allow_compaction=true.
* DB::ResetStats() to reset internal stats.
* Statistics::Reset() to reset user stats.
* ldb add option --try_load_options, which will open DB with its own option file.
* Introduce WriteBatch::PopSavePoint to pop the most recent save point explicitly.
* Support dynamically change `max_open_files` option via SetDBOptions()
* Added DB::CreateColumnFamilie() and DB::DropColumnFamilies() to bulk create/drop column families.
* Add debugging function `GetAllKeyVersions` to see internal versions of a range of keys.
* Support file ingestion with universal compaction style
* Support file ingestion behind with option `allow_ingest_behind`
* New option enable_pipelined_write which may improve write throughput in case writing from multiple threads and WAL enabled.

### Bug Fixes
* Fix the bug that Direct I/O uses direct reads for non-SST file

## 5.4.0 (2017-04-11)
### Public API Change
* random_access_max_buffer_size no longer has any effect
* Removed Env::EnableReadAhead(), Env::ShouldForwardRawRequest()
* Support dynamically change `stats_dump_period_sec` option via SetDBOptions().
* Added ReadOptions::max_skippable_internal_keys to set a threshold to fail a request as incomplete when too many keys are being skipped when using iterators.
* DB::Get in place of std::string accepts PinnableSlice, which avoids the extra memcpy of value to std::string in most of cases.
    * PinnableSlice releases the pinned resources that contain the value when it is destructed or when ::Reset() is called on it.
    * The old API that accepts std::string, although discouraged, is still supported.
* Replace Options::use_direct_writes with Options::use_direct_io_for_flush_and_compaction. Read Direct IO wiki for details.
* Added CompactionEventListener and EventListener::OnFlushBegin interfaces.

### New Features
* Memtable flush can be avoided during checkpoint creation if total log file size is smaller than a threshold specified by the user.
* Introduce level-based L0->L0 compactions to reduce file count, so write delays are incurred less often.
* (Experimental) Partitioning filters which creates an index on the partitions. The feature can be enabled by setting partition_filters when using kFullFilter. Currently the feature also requires two-level indexing to be enabled. Number of partitions is the same as the number of partitions for indexes, which is controlled by metadata_block_size.

## 5.3.0 (2017-03-08)
### Public API Change
* Remove disableDataSync option.
* Remove timeout_hint_us option from WriteOptions. The option has been deprecated and has no effect since 3.13.0.
* Remove option min_partial_merge_operands. Partial merge operands will always be merged in flush or compaction if there are more than one.
* Remove option verify_checksums_in_compaction. Compaction will always verify checksum.

### Bug Fixes
* Fix the bug that iterator may skip keys

## 5.2.0 (2017-02-08)
### Public API Change
* NewLRUCache() will determine number of shard bits automatically based on capacity, if the user doesn't pass one. This also impacts the default block cache when the user doesn't explicit provide one.
* Change the default of delayed slowdown value to 16MB/s and further increase the L0 stop condition to 36 files.
* Options::use_direct_writes and Options::use_direct_reads are now ready to use.
* (Experimental) Two-level indexing that partition the index and creates a 2nd level index on the partitions. The feature can be enabled by setting kTwoLevelIndexSearch as IndexType and configuring index_per_partition.

### New Features
* Added new overloaded function GetApproximateSizes that allows to specify if memtable stats should be computed only without computing SST files' stats approximations.
* Added new function GetApproximateMemTableStats that approximates both number of records and size of memtables.
* Add Direct I/O mode for SST file I/O

### Bug Fixes
* RangeSync() should work if ROCKSDB_FALLOCATE_PRESENT is not set
* Fix wrong results in a data race case in Get()
* Some fixes related to 2PC.
* Fix bugs of data corruption in direct I/O

## 5.1.0 (2017-01-13)
* Support dynamically change `delete_obsolete_files_period_micros` option via SetDBOptions().
* Added EventListener::OnExternalFileIngested which will be called when IngestExternalFile() add a file successfully.
* BackupEngine::Open and BackupEngineReadOnly::Open now always return error statuses matching those of the backup Env.

### Bug Fixes
* Fix the bug that if 2PC is enabled, checkpoints may loss some recent transactions.
* When file copying is needed when creating checkpoints or bulk loading files, fsync the file after the file copying.

## 5.0.0 (2016-11-17)
### Public API Change
* Options::max_bytes_for_level_multiplier is now a double along with all getters and setters.
* Support dynamically change `delayed_write_rate` and `max_total_wal_size` options via SetDBOptions().
* Introduce DB::DeleteRange for optimized deletion of large ranges of contiguous keys.
* Support dynamically change `delayed_write_rate` option via SetDBOptions().
* Options::allow_concurrent_memtable_write and Options::enable_write_thread_adaptive_yield are now true by default.
* Remove Tickers::SEQUENCE_NUMBER to avoid confusion if statistics object is shared among RocksDB instance. Alternatively DB::GetLatestSequenceNumber() can be used to get the same value.
* Options.level0_stop_writes_trigger default value changes from 24 to 32.
* New compaction filter API: CompactionFilter::FilterV2(). Allows to drop ranges of keys.
* Removed flashcache support.
* DB::AddFile() is deprecated and is replaced with DB::IngestExternalFile(). DB::IngestExternalFile() remove all the restrictions that existed for DB::AddFile.

### New Features
* Add avoid_flush_during_shutdown option, which speeds up DB shutdown by not flushing unpersisted data (i.e. with disableWAL = true). Unpersisted data will be lost. The options is dynamically changeable via SetDBOptions().
* Add memtable_insert_with_hint_prefix_extractor option. The option is mean to reduce CPU usage for inserting keys into memtable, if keys can be group by prefix and insert for each prefix are sequential or almost sequential. See include/rocksdb/options.h for more details.
* Add LuaCompactionFilter in utilities.  This allows developers to write compaction filters in Lua.  To use this feature, LUA_PATH needs to be set to the root directory of Lua.
* No longer populate "LATEST_BACKUP" file in backup directory, which formerly contained the number of the latest backup. The latest backup can be determined by finding the highest numbered file in the "meta/" subdirectory.

## 4.13.0 (2016-10-18)
### Public API Change
* DB::GetOptions() reflect dynamic changed options (i.e. through DB::SetOptions()) and return copy of options instead of reference.
* Added Statistics::getAndResetTickerCount().

### New Features
* Add DB::SetDBOptions() to dynamic change base_background_compactions and max_background_compactions.
* Added Iterator::SeekForPrev(). This new API will seek to the last key that less than or equal to the target key.

## 4.12.0 (2016-09-12)
### Public API Change
* CancelAllBackgroundWork() flushes all memtables for databases containing writes that have bypassed the WAL (writes issued with WriteOptions::disableWAL=true) before shutting down background threads.
* Merge options source_compaction_factor, max_grandparent_overlap_bytes and expanded_compaction_factor into max_compaction_bytes.
* Remove ImmutableCFOptions.
* Add a compression type ZSTD, which can work with ZSTD 0.8.0 or up. Still keep ZSTDNotFinal for compatibility reasons.

### New Features
* Introduce NewClockCache, which is based on CLOCK algorithm with better concurrent performance in some cases. It can be used to replace the default LRU-based block cache and table cache. To use it, RocksDB need to be linked with TBB lib.
* Change ticker/histogram statistics implementations to accumulate data in thread-local storage, which improves CPU performance by reducing cache coherency costs. Callers of CreateDBStatistics do not need to change anything to use this feature.
* Block cache mid-point insertion, where index and filter block are inserted into LRU block cache with higher priority. The feature can be enabled by setting BlockBasedTableOptions::cache_index_and_filter_blocks_with_high_priority to true and high_pri_pool_ratio > 0 when creating NewLRUCache.

## 4.11.0 (2016-08-01)
### Public API Change
* options.memtable_prefix_bloom_huge_page_tlb_size => memtable_huge_page_size. When it is set, RocksDB will try to allocate memory from huge page for memtable too, rather than just memtable bloom filter.

### New Features
* A tool to migrate DB after options change. See include/rocksdb/utilities/option_change_migration.h.
* Add ReadOptions.background_purge_on_iterator_cleanup. If true, we avoid file deletion when destroying iterators.

## 4.10.0 (2016-07-05)
### Public API Change
* options.memtable_prefix_bloom_bits changes to options.memtable_prefix_bloom_bits_ratio and deprecate options.memtable_prefix_bloom_probes
* enum type CompressionType and PerfLevel changes from char to unsigned char. Value of all PerfLevel shift by one.
* Deprecate options.filter_deletes.

### New Features
* Add avoid_flush_during_recovery option.
* Add a read option background_purge_on_iterator_cleanup to avoid deleting files in foreground when destroying iterators. Instead, a job is scheduled in high priority queue and would be executed in a separate background thread.
* RepairDB support for column families. RepairDB now associates data with non-default column families using information embedded in the SST/WAL files (4.7 or later). For data written by 4.6 or earlier, RepairDB associates it with the default column family.
* Add options.write_buffer_manager which allows users to control total memtable sizes across multiple DB instances.

## 4.9.0 (2016-06-09)
### Public API changes
* Add bottommost_compression option, This option can be used to set a specific compression algorithm for the bottommost level (Last level containing files in the DB).
* Introduce CompactionJobInfo::compression, This field state the compression algorithm used to generate the output files of the compaction.
* Deprecate BlockBaseTableOptions.hash_index_allow_collision=false
* Deprecate options builder (GetOptions()).

### New Features
* Introduce NewSimCache() in rocksdb/utilities/sim_cache.h. This function creates a block cache that is able to give simulation results (mainly hit rate) of simulating block behavior with a configurable cache size.

## 4.8.0 (2016-05-02)
### Public API Change
* Allow preset compression dictionary for improved compression of block-based tables. This is supported for zlib, zstd, and lz4. The compression dictionary's size is configurable via CompressionOptions::max_dict_bytes.
* Delete deprecated classes for creating backups (BackupableDB) and restoring from backups (RestoreBackupableDB). Now, BackupEngine should be used for creating backups, and BackupEngineReadOnly should be used for restorations. For more details, see https://github.com/facebook/rocksdb/wiki/How-to-backup-RocksDB%3F
* Expose estimate of per-level compression ratio via DB property: "rocksdb.compression-ratio-at-levelN".
* Added EventListener::OnTableFileCreationStarted. EventListener::OnTableFileCreated will be called on failure case. User can check creation status via TableFileCreationInfo::status.

### New Features
* Add ReadOptions::readahead_size. If non-zero, NewIterator will create a new table reader which performs reads of the given size.

## 4.7.0 (2016-04-08)
### Public API Change
* rename options compaction_measure_io_stats to report_bg_io_stats and include flush too.
* Change some default options. Now default options will optimize for server-workloads. Also enable slowdown and full stop triggers for pending compaction bytes. These changes may cause sub-optimal performance or significant increase of resource usage. To avoid these risks, users can open existing RocksDB with options extracted from RocksDB option files. See https://github.com/facebook/rocksdb/wiki/RocksDB-Options-File for how to use RocksDB option files. Or you can call Options.OldDefaults() to recover old defaults. DEFAULT_OPTIONS_HISTORY.md will track change history of default options.

## 4.6.0 (2016-03-10)
### Public API Changes
* Change default of BlockBasedTableOptions.format_version to 2. It means default DB created by 4.6 or up cannot be opened by RocksDB version 3.9 or earlier.
* Added strict_capacity_limit option to NewLRUCache. If the flag is set to true, insert to cache will fail if no enough capacity can be free. Signature of Cache::Insert() is updated accordingly.
* Tickers [NUMBER_DB_NEXT, NUMBER_DB_PREV, NUMBER_DB_NEXT_FOUND, NUMBER_DB_PREV_FOUND, ITER_BYTES_READ] are not updated immediately. The are updated when the Iterator is deleted.
* Add monotonically increasing counter (DB property "rocksdb.current-super-version-number") that increments upon any change to the LSM tree.

### New Features
* Add CompactionPri::kMinOverlappingRatio, a compaction picking mode friendly to write amplification.
* Deprecate Iterator::IsKeyPinned() and replace it with Iterator::GetProperty() with prop_name="rocksdb.iterator.is.key.pinned"

## 4.5.0 (2016-02-05)
### Public API Changes
* Add a new perf context level between kEnableCount and kEnableTime. Level 2 now does not include timers for mutexes.
* Statistics of mutex operation durations will not be measured by default. If you want to have them enabled, you need to set Statistics::stats_level_ to kAll.
* DBOptions::delete_scheduler and NewDeleteScheduler() are removed, please use DBOptions::sst_file_manager and NewSstFileManager() instead

### New Features
* ldb tool now supports operations to non-default column families.
* Add kPersistedTier to ReadTier.  This option allows Get and MultiGet to read only the persited data and skip mem-tables if writes were done with disableWAL = true.
* Add DBOptions::sst_file_manager. Use NewSstFileManager() in include/rocksdb/sst_file_manager.h to create a SstFileManager that can be used to track the total size of SST files and control the SST files deletion rate.

## 4.4.0 (2016-01-14)
### Public API Changes
* Change names in CompactionPri and add a new one.
* Deprecate options.soft_rate_limit and add options.soft_pending_compaction_bytes_limit.
* If options.max_write_buffer_number > 3, writes will be slowed down when writing to the last write buffer to delay a full stop.
* Introduce CompactionJobInfo::compaction_reason, this field include the reason to trigger the compaction.
* After slow down is triggered, if estimated pending compaction bytes keep increasing, slowdown more.
* Increase default options.delayed_write_rate to 2MB/s.
* Added a new parameter --path to ldb tool. --path accepts the name of either MANIFEST, SST or a WAL file. Either --db or --path can be used when calling ldb.

## 4.3.0 (2015-12-08)
### New Features
* CompactionFilter has new member function called IgnoreSnapshots which allows CompactionFilter to be called even if there are snapshots later than the key.
* RocksDB will now persist options under the same directory as the RocksDB database on successful DB::Open, CreateColumnFamily, DropColumnFamily, and SetOptions.
* Introduce LoadLatestOptions() in rocksdb/utilities/options_util.h.  This function can construct the latest DBOptions / ColumnFamilyOptions used by the specified RocksDB intance.
* Introduce CheckOptionsCompatibility() in rocksdb/utilities/options_util.h.  This function checks whether the input set of options is able to open the specified DB successfully.

### Public API Changes
* When options.db_write_buffer_size triggers, only the column family with the largest column family size will be flushed, not all the column families.

## 4.2.0 (2015-11-09)
### New Features
* Introduce CreateLoggerFromOptions(), this function create a Logger for provided DBOptions.
* Add GetAggregatedIntProperty(), which returns the sum of the GetIntProperty of all the column families.
* Add MemoryUtil in rocksdb/utilities/memory.h.  It currently offers a way to get the memory usage by type from a list rocksdb instances.

### Public API Changes
* CompactionFilter::Context includes information of Column Family ID
* The need-compaction hint given by TablePropertiesCollector::NeedCompact() will be persistent and recoverable after DB recovery. This introduces a breaking format change. If you use this experimental feature, including NewCompactOnDeletionCollectorFactory() in the new version, you may not be able to directly downgrade the DB back to version 4.0 or lower.
* TablePropertiesCollectorFactory::CreateTablePropertiesCollector() now takes an option Context, containing the information of column family ID for the file being written.
* Remove DefaultCompactionFilterFactory.


## 4.1.0 (2015-10-08)
### New Features
* Added single delete operation as a more efficient way to delete keys that have not been overwritten.
* Added experimental AddFile() to DB interface that allow users to add files created by SstFileWriter into an empty Database, see include/rocksdb/sst_file_writer.h and DB::AddFile() for more info.
* Added support for opening SST files with .ldb suffix which enables opening LevelDB databases.
* CompactionFilter now supports filtering of merge operands and merge results.

### Public API Changes
* Added SingleDelete() to the DB interface.
* Added AddFile() to DB interface.
* Added SstFileWriter class.
* CompactionFilter has a new method FilterMergeOperand() that RocksDB applies to every merge operand during compaction to decide whether to filter the operand.
* We removed CompactionFilterV2 interfaces from include/rocksdb/compaction_filter.h. The functionality was deprecated already in version 3.13.

## 4.0.0 (2015-09-09)
### New Features
* Added support for transactions.  See include/rocksdb/utilities/transaction.h for more info.
* DB::GetProperty() now accepts "rocksdb.aggregated-table-properties" and "rocksdb.aggregated-table-properties-at-levelN", in which case it returns aggregated table properties of the target column family, or the aggregated table properties of the specified level N if the "at-level" version is used.
* Add compression option kZSTDNotFinalCompression for people to experiment ZSTD although its format is not finalized.
* We removed the need for LATEST_BACKUP file in BackupEngine. We still keep writing it when we create new backups (because of backward compatibility), but we don't read it anymore.

### Public API Changes
* Removed class Env::RandomRWFile and Env::NewRandomRWFile().
* Renamed DBOptions.num_subcompactions to DBOptions.max_subcompactions to make the name better match the actual functionality of the option.
* Added Equal() method to the Comparator interface that can optionally be overwritten in cases where equality comparisons can be done more efficiently than three-way comparisons.
* Previous 'experimental' OptimisticTransaction class has been replaced by Transaction class.

## 3.13.0 (2015-08-06)
### New Features
* RollbackToSavePoint() in WriteBatch/WriteBatchWithIndex
* Add NewCompactOnDeletionCollectorFactory() in utilities/table_properties_collectors, which allows rocksdb to mark a SST file as need-compaction when it observes at least D deletion entries in any N consecutive entries in that SST file.  Note that this feature depends on an experimental NeedCompact() API --- the result of this API will not persist after DB restart.
* Add DBOptions::delete_scheduler. Use NewDeleteScheduler() in include/rocksdb/delete_scheduler.h to create a DeleteScheduler that can be shared among multiple RocksDB instances to control the file deletion rate of SST files that exist in the first db_path.

### Public API Changes
* Deprecated WriteOptions::timeout_hint_us. We no longer support write timeout. If you really need this option, talk to us and we might consider returning it.
* Deprecated purge_redundant_kvs_while_flush option.
* Removed BackupEngine::NewBackupEngine() and NewReadOnlyBackupEngine() that were deprecated in RocksDB 3.8. Please use BackupEngine::Open() instead.
* Deprecated Compaction Filter V2. We are not aware of any existing use-cases. If you use this filter, your compile will break with RocksDB 3.13. Please let us know if you use it and we'll put it back in RocksDB 3.14.
* Env::FileExists now returns a Status instead of a boolean
* Add statistics::getHistogramString() to print detailed distribution of a histogram metric.
* Add DBOptions::skip_stats_update_on_db_open.  When it is on, DB::Open() will run faster as it skips the random reads required for loading necessary stats from SST files to optimize compaction.

## 3.12.0 (2015-07-02)
### New Features
* Added experimental support for optimistic transactions.  See include/rocksdb/utilities/optimistic_transaction.h for more info.
* Added a new way to report QPS from db_bench (check out --report_file and --report_interval_seconds)
* Added a cache for individual rows. See DBOptions::row_cache for more info.
* Several new features on EventListener (see include/rocksdb/listener.h):
 - OnCompationCompleted() now returns per-compaction job statistics, defined in include/rocksdb/compaction_job_stats.h.
 - Added OnTableFileCreated() and OnTableFileDeleted().
* Add compaction_options_universal.enable_trivial_move to true, to allow trivial move while performing universal compaction. Trivial move will happen only when all the input files are non overlapping.

### Public API changes
* EventListener::OnFlushCompleted() now passes FlushJobInfo instead of a list of parameters.
* DB::GetDbIdentity() is now a const function.  If this function is overridden in your application, be sure to also make GetDbIdentity() const to avoid compile error.
* Move listeners from ColumnFamilyOptions to DBOptions.
* Add max_write_buffer_number_to_maintain option
* DB::CompactRange()'s parameter reduce_level is changed to change_level, to allow users to move levels to lower levels if allowed. It can be used to migrate a DB from options.level_compaction_dynamic_level_bytes=false to options.level_compaction_dynamic_level_bytes.true.
* Change default value for options.compaction_filter_factory and options.compaction_filter_factory_v2 to nullptr instead of DefaultCompactionFilterFactory and DefaultCompactionFilterFactoryV2.
* If CancelAllBackgroundWork is called without doing a flush after doing loads with WAL disabled, the changes which haven't been flushed before the call to CancelAllBackgroundWork will be lost.
* WBWIIterator::Entry() now returns WriteEntry instead of `const WriteEntry&`
* options.hard_rate_limit is deprecated.
* When options.soft_rate_limit or options.level0_slowdown_writes_trigger is triggered, the way to slow down writes is changed to: write rate to DB is limited to to options.delayed_write_rate.
* DB::GetApproximateSizes() adds a parameter to allow the estimation to include data in mem table, with default to be not to include. It is now only supported in skip list mem table.
* DB::CompactRange() now accept CompactRangeOptions instead of multiple parameters. CompactRangeOptions is defined in include/rocksdb/options.h.
* CompactRange() will now skip bottommost level compaction for level based compaction if there is no compaction filter, bottommost_level_compaction is introduced in CompactRangeOptions to control when it's possible to skip bottommost level compaction. This mean that if you want the compaction to produce a single file you need to set bottommost_level_compaction to BottommostLevelCompaction::kForce.
* Add Cache.GetPinnedUsage() to get the size of memory occupied by entries that are in use by the system.
* DB:Open() will fail if the compression specified in Options is not linked with the binary. If you see this failure, recompile RocksDB with compression libraries present on your system. Also, previously our default compression was snappy. This behavior is now changed. Now, the default compression is snappy only if it's available on the system. If it isn't we change the default to kNoCompression.
* We changed how we account for memory used in block cache. Previously, we only counted the sum of block sizes currently present in block cache. Now, we count the actual memory usage of the blocks. For example, a block of size 4.5KB will use 8KB memory with jemalloc. This might decrease your memory usage and possibly decrease performance. Increase block cache size if you see this happening after an upgrade.
* Add BackupEngineImpl.options_.max_background_operations to specify the maximum number of operations that may be performed in parallel. Add support for parallelized backup and restore.
* Add DB::SyncWAL() that does a WAL sync without blocking writers.

## 3.11.0 (2015-05-19)
### New Features
* Added a new API Cache::SetCapacity(size_t capacity) to dynamically change the maximum configured capacity of the cache. If the new capacity is less than the existing cache usage, the implementation will try to lower the usage by evicting the necessary number of elements following a strict LRU policy.
* Added an experimental API for handling flashcache devices (blacklists background threads from caching their reads) -- NewFlashcacheAwareEnv
* If universal compaction is used and options.num_levels > 1, compact files are tried to be stored in none-L0 with smaller files based on options.target_file_size_base. The limitation of DB size when using universal compaction is greatly mitigated by using more levels. You can set num_levels = 1 to make universal compaction behave as before. If you set num_levels > 1 and want to roll back to a previous version, you need to compact all files to a big file in level 0 (by setting target_file_size_base to be large and CompactRange(<cf_handle>, nullptr, nullptr, true, 0) and reopen the DB with the same version to rewrite the manifest, and then you can open it using previous releases.
* More information about rocksdb background threads are available in Env::GetThreadList(), including the number of bytes read / written by a compaction job, mem-table size and current number of bytes written by a flush job and many more.  Check include/rocksdb/thread_status.h for more detail.

### Public API changes
* TablePropertiesCollector::AddUserKey() is added to replace TablePropertiesCollector::Add(). AddUserKey() exposes key type, sequence number and file size up to now to users.
* DBOptions::bytes_per_sync used to apply to both WAL and table files. As of 3.11 it applies only to table files. If you want to use this option to sync WAL in the background, please use wal_bytes_per_sync

## 3.10.0 (2015-03-24)
### New Features
* GetThreadStatus() is now able to report detailed thread status, including:
 - Thread Operation including flush and compaction.
 - The stage of the current thread operation.
 - The elapsed time in micros since the current thread operation started.
 More information can be found in include/rocksdb/thread_status.h.  In addition, when running db_bench with --thread_status_per_interval, db_bench will also report thread status periodically.
* Changed the LRU caching algorithm so that referenced blocks (by iterators) are never evicted. This change made parameter removeScanCountLimit obsolete. Because of that NewLRUCache doesn't take three arguments anymore. table_cache_remove_scan_limit option is also removed
* By default we now optimize the compilation for the compilation platform (using -march=native). If you want to build portable binary, use 'PORTABLE=1' before the make command.
* We now allow level-compaction to place files in different paths by
  specifying them in db_paths along with the target_size.
  Lower numbered levels will be placed earlier in the db_paths and higher
  numbered levels will be placed later in the db_paths vector.
* Potentially big performance improvements if you're using RocksDB with lots of column families (100-1000)
* Added BlockBasedTableOptions.format_version option, which allows user to specify which version of block based table he wants. As a general guideline, newer versions have more features, but might not be readable by older versions of RocksDB.
* Added new block based table format (version 2), which you can enable by setting BlockBasedTableOptions.format_version = 2. This format changes how we encode size information in compressed blocks and should help with memory allocations if you're using Zlib or BZip2 compressions.
* MemEnv (env that stores data in memory) is now available in default library build. You can create it by calling NewMemEnv().
* Add SliceTransform.SameResultWhenAppended() to help users determine it is safe to apply prefix bloom/hash.
* Block based table now makes use of prefix bloom filter if it is a full fulter.
* Block based table remembers whether a whole key or prefix based bloom filter is supported in SST files. Do a sanity check when reading the file with users' configuration.
* Fixed a bug in ReadOnlyBackupEngine that deleted corrupted backups in some cases, even though the engine was ReadOnly
* options.level_compaction_dynamic_level_bytes, a feature to allow RocksDB to pick dynamic base of bytes for levels. With this feature turned on, we will automatically adjust max bytes for each level. The goal of this feature is to have lower bound on size amplification. For more details, see comments in options.h.
* Added an abstract base class WriteBatchBase for write batches
* Fixed a bug where we start deleting files of a dropped column families even if there are still live references to it

### Public API changes
* Deprecated skip_log_error_on_recovery and table_cache_remove_scan_count_limit options.
* Logger method logv with log level parameter is now virtual

### RocksJava
* Added compression per level API.
* MemEnv is now available in RocksJava via RocksMemEnv class.
* lz4 compression is now included in rocksjava static library when running `make rocksdbjavastatic`.
* Overflowing a size_t when setting rocksdb options now throws an IllegalArgumentException, which removes the necessity for a developer to catch these Exceptions explicitly.

## 3.9.0 (2014-12-08)

### New Features
* Add rocksdb::GetThreadList(), which in the future will return the current status of all
  rocksdb-related threads.  We will have more code instruments in the following RocksDB
  releases.
* Change convert function in rocksdb/utilities/convenience.h to return Status instead of boolean.
  Also add support for nested options in convert function

### Public API changes
* New API to create a checkpoint added. Given a directory name, creates a new
  database which is an image of the existing database.
* New API LinkFile added to Env. If you implement your own Env class, an
  implementation of the API LinkFile will have to be provided.
* MemTableRep takes MemTableAllocator instead of Arena

### Improvements
* RocksDBLite library now becomes smaller and will be compiled with -fno-exceptions flag.

## 3.8.0 (2014-11-14)

### Public API changes
* BackupEngine::NewBackupEngine() was deprecated; please use BackupEngine::Open() from now on.
* BackupableDB/RestoreBackupableDB have new GarbageCollect() methods, which will clean up files from corrupt and obsolete backups.
* BackupableDB/RestoreBackupableDB have new GetCorruptedBackups() methods which list corrupt backups.

### Cleanup
* Bunch of code cleanup, some extra warnings turned on (-Wshadow, -Wshorten-64-to-32, -Wnon-virtual-dtor)

### New features
* CompactFiles and EventListener, although they are still in experimental state
* Full ColumnFamily support in RocksJava.

## 3.7.0 (2014-11-06)
### Public API changes
* Introduce SetOptions() API to allow adjusting a subset of options dynamically online
* Introduce 4 new convenient functions for converting Options from string: GetColumnFamilyOptionsFromMap(), GetColumnFamilyOptionsFromString(), GetDBOptionsFromMap(), GetDBOptionsFromString()
* Remove WriteBatchWithIndex.Delete() overloads using SliceParts
* When opening a DB, if options.max_background_compactions is larger than the existing low pri pool of options.env, it will enlarge it. Similarly, options.max_background_flushes is larger than the existing high pri pool of options.env, it will enlarge it.

## 3.6.0 (2014-10-07)
### Disk format changes
* If you're using RocksDB on ARM platforms and you're using default bloom filter, there is a disk format change you need to be aware of. There are three steps you need to do when you convert to new release: 1. turn off filter policy, 2. compact the whole database, 3. turn on filter policy

### Behavior changes
* We have refactored our system of stalling writes.  Any stall-related statistics' meanings are changed. Instead of per-write stall counts, we now count stalls per-epoch, where epochs are periods between flushes and compactions. You'll find more information in our Tuning Perf Guide once we release RocksDB 3.6.
* When disableDataSync=true, we no longer sync the MANIFEST file.
* Add identity_as_first_hash property to CuckooTable. SST file needs to be rebuilt to be opened by reader properly.

### Public API changes
* Change target_file_size_base type to uint64_t from int.
* Remove allow_thread_local. This feature was proved to be stable, so we are turning it always-on.

## 3.5.0 (2014-09-03)
### New Features
* Add include/utilities/write_batch_with_index.h, providing a utility class to query data out of WriteBatch when building it.
* Move BlockBasedTable related options to BlockBasedTableOptions from Options. Change corresponding JNI interface. Options affected include:
  no_block_cache, block_cache, block_cache_compressed, block_size, block_size_deviation, block_restart_interval, filter_policy, whole_key_filtering. filter_policy is changed to shared_ptr from a raw pointer.
* Remove deprecated options: disable_seek_compaction and db_stats_log_interval
* OptimizeForPointLookup() takes one parameter for block cache size. It now builds hash index, bloom filter, and block cache.

### Public API changes
* The Prefix Extractor used with V2 compaction filters is now passed user key to SliceTransform::Transform instead of unparsed RocksDB key.

## 3.4.0 (2014-08-18)
### New Features
* Support Multiple DB paths in universal style compactions
* Add feature of storing plain table index and bloom filter in SST file.
* CompactRange() will never output compacted files to level 0. This used to be the case when all the compaction input files were at level 0.
* Added iterate_upper_bound to define the extent upto which the forward iterator will return entries. This will prevent iterating over delete markers and overwritten entries for edge cases where you want to break out the iterator anyways. This may improve performance in case there are a large number of delete markers or overwritten entries.

### Public API changes
* DBOptions.db_paths now is a vector of a DBPath structure which indicates both of path and target size
* NewPlainTableFactory instead of bunch of parameters now accepts PlainTableOptions, which is defined in include/rocksdb/table.h
* Moved include/utilities/*.h to include/rocksdb/utilities/*.h
* Statistics APIs now take uint32_t as type instead of Tickers. Also make two access functions getTickerCount and histogramData const
* Add DB property rocksdb.estimate-num-keys, estimated number of live keys in DB.
* Add DB::GetIntProperty(), which returns DB properties that are integer as uint64_t.
* The Prefix Extractor used with V2 compaction filters is now passed user key to SliceTransform::Transform instead of unparsed RocksDB key.

## 3.3.0 (2014-07-10)
### New Features
* Added JSON API prototype.
* HashLinklist reduces performance outlier caused by skewed bucket by switching data in the bucket from linked list to skip list. Add parameter threshold_use_skiplist in NewHashLinkListRepFactory().
* RocksDB is now able to reclaim storage space more effectively during the compaction process.  This is done by compensating the size of each deletion entry by the 2X average value size, which makes compaction to be triggered by deletion entries more easily.
* Add TimeOut API to write.  Now WriteOptions have a variable called timeout_hint_us.  With timeout_hint_us set to non-zero, any write associated with this timeout_hint_us may be aborted when it runs longer than the specified timeout_hint_us, and it is guaranteed that any write completes earlier than the specified time-out will not be aborted due to the time-out condition.
* Add a rate_limiter option, which controls total throughput of flush and compaction. The throughput is specified in bytes/sec. Flush always has precedence over compaction when available bandwidth is constrained.

### Public API changes
* Removed NewTotalOrderPlainTableFactory because it is not used and implemented semantically incorrect.

## 3.2.0 (2014-06-20)

### Public API changes
* We removed seek compaction as a concept from RocksDB because:
1) It makes more sense for spinning disk workloads, while RocksDB is primarily designed for flash and memory,
2) It added some complexity to the important code-paths,
3) None of our internal customers were really using it.
Because of that, Options::disable_seek_compaction is now obsolete. It is still a parameter in Options, so it does not break the build, but it does not have any effect. We plan to completely remove it at some point, so we ask users to please remove this option from your code base.
* Add two parameters to NewHashLinkListRepFactory() for logging on too many entries in a hash bucket when flushing.
* Added new option BlockBasedTableOptions::hash_index_allow_collision. When enabled, prefix hash index for block-based table will not store prefix and allow hash collision, reducing memory consumption.

### New Features
* PlainTable now supports a new key encoding: for keys of the same prefix, the prefix is only written once. It can be enabled through encoding_type parameter of NewPlainTableFactory()
* Add AdaptiveTableFactory, which is used to convert from a DB of PlainTable to BlockBasedTabe, or vise versa. It can be created using NewAdaptiveTableFactory()

### Performance Improvements
* Tailing Iterator re-implemeted with ForwardIterator + Cascading Search Hint , see ~20% throughput improvement.

## 3.1.0 (2014-05-21)

### Public API changes
* Replaced ColumnFamilyOptions::table_properties_collectors with ColumnFamilyOptions::table_properties_collector_factories

### New Features
* Hash index for block-based table will be materialized and reconstructed more efficiently. Previously hash index is constructed by scanning the whole table during every table open.
* FIFO compaction style

## 3.0.0 (2014-05-05)

### Public API changes
* Added _LEVEL to all InfoLogLevel enums
* Deprecated ReadOptions.prefix and ReadOptions.prefix_seek. Seek() defaults to prefix-based seek when Options.prefix_extractor is supplied. More detail is documented in https://github.com/facebook/rocksdb/wiki/Prefix-Seek-API-Changes
* MemTableRepFactory::CreateMemTableRep() takes info logger as an extra parameter.

### New Features
* Column family support
* Added an option to use different checksum functions in BlockBasedTableOptions
* Added ApplyToAllCacheEntries() function to Cache

## 2.8.0 (2014-04-04)

* Removed arena.h from public header files.
* By default, checksums are verified on every read from database
* Change default value of several options, including: paranoid_checks=true, max_open_files=5000, level0_slowdown_writes_trigger=20, level0_stop_writes_trigger=24, disable_seek_compaction=true, max_background_flushes=1 and allow_mmap_writes=false
* Added is_manual_compaction to CompactionFilter::Context
* Added "virtual void WaitForJoin()" in class Env. Default operation is no-op.
* Removed BackupEngine::DeleteBackupsNewerThan() function
* Added new option -- verify_checksums_in_compaction
* Changed Options.prefix_extractor from raw pointer to shared_ptr (take ownership)
  Changed HashSkipListRepFactory and HashLinkListRepFactory constructor to not take SliceTransform object (use Options.prefix_extractor implicitly)
* Added Env::GetThreadPoolQueueLen(), which returns the waiting queue length of thread pools
* Added a command "checkconsistency" in ldb tool, which checks
  if file system state matches DB state (file existence and file sizes)
* Separate options related to block based table to a new struct BlockBasedTableOptions.
* WriteBatch has a new function Count() to return total size in the batch, and Data() now returns a reference instead of a copy
* Add more counters to perf context.
* Supports several more DB properties: compaction-pending, background-errors and cur-size-active-mem-table.

### New Features
* If we find one truncated record at the end of the MANIFEST or WAL files,
  we will ignore it. We assume that writers of these records were interrupted
  and that we can safely ignore it.
* A new SST format "PlainTable" is added, which is optimized for memory-only workloads. It can be created through NewPlainTableFactory() or NewTotalOrderPlainTableFactory().
* A new mem table implementation hash linked list optimizing for the case that there are only few keys for each prefix, which can be created through NewHashLinkListRepFactory().
* Merge operator supports a new function PartialMergeMulti() to allow users to do partial merges against multiple operands.
* Now compaction filter has a V2 interface. It buffers the kv-pairs sharing the same key prefix, process them in batches, and return the batched results back to DB. The new interface uses a new structure CompactionFilterContext for the same purpose as CompactionFilter::Context in V1.
* Geo-spatial support for locations and radial-search.

## 2.7.0 (2014-01-28)

### Public API changes

* Renamed `StackableDB::GetRawDB()` to `StackableDB::GetBaseDB()`.
* Renamed `WriteBatch::Data()` `const std::string& Data() const`.
* Renamed class `TableStats` to `TableProperties`.
* Deleted class `PrefixHashRepFactory`. Please use `NewHashSkipListRepFactory()` instead.
* Supported multi-threaded `EnableFileDeletions()` and `DisableFileDeletions()`.
* Added `DB::GetOptions()`.
* Added `DB::GetDbIdentity()`.

### New Features

* Added [BackupableDB](https://github.com/facebook/rocksdb/wiki/How-to-backup-RocksDB%3F)
* Implemented [TailingIterator](https://github.com/facebook/rocksdb/wiki/Tailing-Iterator), a special type of iterator that
  doesn't create a snapshot (can be used to read newly inserted data)
  and is optimized for doing sequential reads.
* Added property block for table, which allows (1) a table to store
  its metadata and (2) end user to collect and store properties they
  are interested in.
* Enabled caching index and filter block in block cache (turned off by default).
* Supported error report when doing manual compaction.
* Supported additional Linux platform flavors and Mac OS.
* Put with `SliceParts` - Variant of `Put()` that gathers output like `writev(2)`
* Bug fixes and code refactor for compatibility with upcoming Column
  Family feature.

### Performance Improvements

* Huge benchmark performance improvements by multiple efforts. For example, increase in readonly QPS from about 530k in 2.6 release to 1.1 million in 2.7 [1]
* Speeding up a way RocksDB deleted obsolete files - no longer listing the whole directory under a lock -- decrease in p99
* Use raw pointer instead of shared pointer for statistics: [5b825d](https://github.com/facebook/rocksdb/commit/5b825d6964e26ec3b4bb6faa708ebb1787f1d7bd) -- huge increase in performance -- shared pointers are slow
* Optimized locking for `Get()` -- [1fdb3f](https://github.com/facebook/rocksdb/commit/1fdb3f7dc60e96394e3e5b69a46ede5d67fb976c) -- 1.5x QPS increase for some workloads
* Cache speedup - [e8d40c3](https://github.com/facebook/rocksdb/commit/e8d40c31b3cca0c3e1ae9abe9b9003b1288026a9)
* Implemented autovector, which allocates first N elements on stack. Most of vectors in RocksDB are small. Also, we never want to allocate heap objects while holding a mutex. -- [c01676e4](https://github.com/facebook/rocksdb/commit/c01676e46d3be08c3c140361ef1f5884f47d3b3c)
* Lots of efforts to move malloc, memcpy and IO outside of locks<|MERGE_RESOLUTION|>--- conflicted
+++ resolved
@@ -1,9 +1,4 @@
 # Rocksdb Change Log
-<<<<<<< HEAD
-## 7.0.0 (Unreleased)
-### Behavior Changes
-* `ReadOptions::total_order_seek` no longer affects `DB::Get()`. The original motivation for this interaction has been obsolete since RocksDB has been able to detect whether the current prefix extractor is compatible with that used to generate table files, probably RocksDB 5.14.0.
-=======
 ## Unreleased
 ### Bug Fixes
 * Fixed a major bug in which batched MultiGet could return old values for keys deleted by DeleteRange when memtable Bloom filter is enabled (memtable_prefix_bloom_size_ratio > 0). (The fix includes a substantial MultiGet performance improvement in the unusual case of both memtable_whole_key_filtering and prefix_extractor.)
@@ -28,7 +23,7 @@
 
 ### Behavior Changes
 * Disallow the combination of DBOptions.use_direct_io_for_flush_and_compaction == true and DBOptions.writable_file_max_buffer_size == 0. This combination can cause WritableFileWriter::Append() to loop forever, and it does not make much sense in direct IO.
->>>>>>> c7ce03dc
+* `ReadOptions::total_order_seek` no longer affects `DB::Get()`. The original motivation for this interaction has been obsolete since RocksDB has been able to detect whether the current prefix extractor is compatible with that used to generate table files, probably RocksDB 5.14.0.
 
 ## 6.29.0 (01/21/2022)
 Note: The next release will be major release 7.0. See https://github.com/facebook/rocksdb/issues/9390 for more info.
