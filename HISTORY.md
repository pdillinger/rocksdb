--- conflicted
+++ resolved
@@ -32,11 +32,8 @@
 
 ### New Features
 * Compaction filters are now supported for wide-column entities by means of the `FilterV3` API. See the comment of the API for more details.
-<<<<<<< HEAD
 * Added `include_entry_types` and `exclude_compression_entry_types` to `CompressedSecondaryCacheOptions` to support customizing the behavior on certain kinds of block.
-=======
 * Added a new `MultiGetEntity` API that enables batched wide-column point lookups. See the API comments for more details.
->>>>>>> ab22e798
 
 ## 7.10.0 (01/23/2023)
 ### Behavior changes
