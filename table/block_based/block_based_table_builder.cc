//  Copyright (c) 2011-present, Facebook, Inc.  All rights reserved.
//  This source code is licensed under both the GPLv2 (found in the
//  COPYING file in the root directory) and Apache 2.0 License
//  (found in the LICENSE.Apache file in the root directory).
//
// Copyright (c) 2011 The LevelDB Authors. All rights reserved.
// Use of this source code is governed by a BSD-style license that can be
// found in the LICENSE file. See the AUTHORS file for names of contributors.

#include "table/block_based/block_based_table_builder.h"

#include <assert.h>
#include <stdio.h>
#include <atomic>
#include <list>
#include <map>
#include <memory>
#include <string>
#include <unordered_map>
#include <utility>

#include "db/dbformat.h"
#include "index_builder.h"

#include "rocksdb/cache.h"
#include "rocksdb/comparator.h"
#include "rocksdb/env.h"
#include "rocksdb/flush_block_policy.h"
#include "rocksdb/merge_operator.h"
#include "rocksdb/table.h"

#include "table/block_based/block.h"
#include "table/block_based/block_based_filter_block.h"
#include "table/block_based/block_based_table_factory.h"
#include "table/block_based/block_based_table_reader.h"
#include "table/block_based/block_builder.h"
#include "table/block_based/filter_block.h"
#include "table/block_based/filter_policy_internal.h"
#include "table/block_based/full_filter_block.h"
#include "table/block_based/partitioned_filter_block.h"
#include "table/format.h"
#include "table/table_builder.h"

#include "memory/memory_allocator.h"
#include "util/coding.h"
#include "util/compression.h"
#include "util/crc32c.h"
#include "util/stop_watch.h"
#include "util/string_util.h"
#include "util/work_queue.h"
#include "util/xxhash.h"

namespace ROCKSDB_NAMESPACE {

extern const std::string kHashIndexPrefixesBlock;
extern const std::string kHashIndexPrefixesMetadataBlock;

typedef BlockBasedTableOptions::IndexType IndexType;

// Without anonymous namespace here, we fail the warning -Wmissing-prototypes
namespace {

// Create a filter block builder based on its type.
FilterBlockBuilder* CreateFilterBlockBuilder(
    const ImmutableCFOptions& /*opt*/, const MutableCFOptions& mopt,
    const FilterBuildingContext& context,
    const bool use_delta_encoding_for_index_values,
    PartitionedIndexBuilder* const p_index_builder) {
  const BlockBasedTableOptions& table_opt = context.table_options;
  if (table_opt.filter_policy == nullptr) return nullptr;

  FilterBitsBuilder* filter_bits_builder =
      BloomFilterPolicy::GetBuilderFromContext(context);
  if (filter_bits_builder == nullptr) {
    return new BlockBasedFilterBlockBuilder(mopt.prefix_extractor.get(),
                                            table_opt);
  } else {
    if (table_opt.partition_filters) {
      assert(p_index_builder != nullptr);
      // Since after partition cut request from filter builder it takes time
      // until index builder actully cuts the partition, we take the lower bound
      // as partition size.
      assert(table_opt.block_size_deviation <= 100);
      auto partition_size =
          static_cast<uint32_t>(((table_opt.metadata_block_size *
                                  (100 - table_opt.block_size_deviation)) +
                                 99) /
                                100);
      partition_size = std::max(partition_size, static_cast<uint32_t>(1));
      return new PartitionedFilterBlockBuilder(
          mopt.prefix_extractor.get(), table_opt.whole_key_filtering,
          filter_bits_builder, table_opt.index_block_restart_interval,
          use_delta_encoding_for_index_values, p_index_builder, partition_size);
    } else {
      return new FullFilterBlockBuilder(mopt.prefix_extractor.get(),
                                        table_opt.whole_key_filtering,
                                        filter_bits_builder);
    }
  }
}

bool GoodCompressionRatio(size_t compressed_size, size_t raw_size) {
  // Check to see if compressed less than 12.5%
  return compressed_size < raw_size - (raw_size / 8u);
}

bool CompressBlockInternal(const Slice& raw,
                           const CompressionInfo& compression_info,
                           uint32_t format_version,
                           std::string* compressed_output) {
  // Will return compressed block contents if (1) the compression method is
  // supported in this platform and (2) the compression rate is "good enough".
  switch (compression_info.type()) {
    case kSnappyCompression:
      return Snappy_Compress(compression_info, raw.data(), raw.size(),
                             compressed_output);
    case kZlibCompression:
      return Zlib_Compress(
          compression_info,
          GetCompressFormatForVersion(kZlibCompression, format_version),
          raw.data(), raw.size(), compressed_output);
    case kBZip2Compression:
      return BZip2_Compress(
          compression_info,
          GetCompressFormatForVersion(kBZip2Compression, format_version),
          raw.data(), raw.size(), compressed_output);
    case kLZ4Compression:
      return LZ4_Compress(
          compression_info,
          GetCompressFormatForVersion(kLZ4Compression, format_version),
          raw.data(), raw.size(), compressed_output);
    case kLZ4HCCompression:
      return LZ4HC_Compress(
          compression_info,
          GetCompressFormatForVersion(kLZ4HCCompression, format_version),
          raw.data(), raw.size(), compressed_output);
    case kXpressCompression:
      return XPRESS_Compress(raw.data(), raw.size(), compressed_output);
    case kZSTD:
    case kZSTDNotFinalCompression:
      return ZSTD_Compress(compression_info, raw.data(), raw.size(),
                           compressed_output);
    default:
      // Do not recognize this compression type
      return false;
  }
}

}  // namespace

// format_version is the block format as defined in include/rocksdb/table.h
Slice CompressBlock(const Slice& raw, const CompressionInfo& info,
                    CompressionType* type, uint32_t format_version,
                    bool do_sample, std::string* compressed_output,
                    std::string* sampled_output_fast,
                    std::string* sampled_output_slow) {
  *type = info.type();

  if (info.type() == kNoCompression && !info.SampleForCompression()) {
    return raw;
  }

  // If requested, we sample one in every N block with a
  // fast and slow compression algorithm and report the stats.
  // The users can use these stats to decide if it is worthwhile
  // enabling compression and they also get a hint about which
  // compression algorithm wil be beneficial.
  if (do_sample && info.SampleForCompression() &&
      Random::GetTLSInstance()->OneIn((int)info.SampleForCompression()) &&
      sampled_output_fast && sampled_output_slow) {
    // Sampling with a fast compression algorithm
    if (LZ4_Supported() || Snappy_Supported()) {
      CompressionType c =
          LZ4_Supported() ? kLZ4Compression : kSnappyCompression;
      CompressionContext context(c);
      CompressionOptions options;
      CompressionInfo info_tmp(options, context,
                               CompressionDict::GetEmptyDict(), c,
                               info.SampleForCompression());

      CompressBlockInternal(raw, info_tmp, format_version, sampled_output_fast);
    }

    // Sampling with a slow but high-compression algorithm
    if (ZSTD_Supported() || Zlib_Supported()) {
      CompressionType c = ZSTD_Supported() ? kZSTD : kZlibCompression;
      CompressionContext context(c);
      CompressionOptions options;
      CompressionInfo info_tmp(options, context,
                               CompressionDict::GetEmptyDict(), c,
                               info.SampleForCompression());
      CompressBlockInternal(raw, info_tmp, format_version, sampled_output_slow);
    }
  }

  // Actually compress the data
  if (*type != kNoCompression) {
    if (CompressBlockInternal(raw, info, format_version, compressed_output) &&
        GoodCompressionRatio(compressed_output->size(), raw.size())) {
      return *compressed_output;
    }
  }

  // Compression method is not supported, or not good
  // compression ratio, so just fall back to uncompressed form.
  *type = kNoCompression;
  return raw;
}

// kBlockBasedTableMagicNumber was picked by running
//    echo rocksdb.table.block_based | sha1sum
// and taking the leading 64 bits.
// Please note that kBlockBasedTableMagicNumber may also be accessed by other
// .cc files
// for that reason we declare it extern in the header but to get the space
// allocated
// it must be not extern in one place.
const uint64_t kBlockBasedTableMagicNumber = 0x88e241b785f4cff7ull;
// We also support reading and writing legacy block based table format (for
// backwards compatibility)
const uint64_t kLegacyBlockBasedTableMagicNumber = 0xdb4775248b80fb57ull;

// A collector that collects properties of interest to block-based table.
// For now this class looks heavy-weight since we only write one additional
// property.
// But in the foreseeable future, we will add more and more properties that are
// specific to block-based table.
class BlockBasedTableBuilder::BlockBasedTablePropertiesCollector
    : public IntTblPropCollector {
 public:
  explicit BlockBasedTablePropertiesCollector(
      BlockBasedTableOptions::IndexType index_type, bool whole_key_filtering,
      bool prefix_filtering)
      : index_type_(index_type),
        whole_key_filtering_(whole_key_filtering),
        prefix_filtering_(prefix_filtering) {}

  Status InternalAdd(const Slice& /*key*/, const Slice& /*value*/,
                     uint64_t /*file_size*/) override {
    // Intentionally left blank. Have no interest in collecting stats for
    // individual key/value pairs.
    return Status::OK();
  }

  virtual void BlockAdd(uint64_t /* blockRawBytes */,
                        uint64_t /* blockCompressedBytesFast */,
                        uint64_t /* blockCompressedBytesSlow */) override {
    // Intentionally left blank. No interest in collecting stats for
    // blocks.
    return;
  }

  Status Finish(UserCollectedProperties* properties) override {
    std::string val;
    PutFixed32(&val, static_cast<uint32_t>(index_type_));
    properties->insert({BlockBasedTablePropertyNames::kIndexType, val});
    properties->insert({BlockBasedTablePropertyNames::kWholeKeyFiltering,
                        whole_key_filtering_ ? kPropTrue : kPropFalse});
    properties->insert({BlockBasedTablePropertyNames::kPrefixFiltering,
                        prefix_filtering_ ? kPropTrue : kPropFalse});
    return Status::OK();
  }

  // The name of the properties collector can be used for debugging purpose.
  const char* Name() const override {
    return "BlockBasedTablePropertiesCollector";
  }

  UserCollectedProperties GetReadableProperties() const override {
    // Intentionally left blank.
    return UserCollectedProperties();
  }

 private:
  BlockBasedTableOptions::IndexType index_type_;
  bool whole_key_filtering_;
  bool prefix_filtering_;
};

struct BlockBasedTableBuilder::Rep {
  const ImmutableCFOptions ioptions;
  const MutableCFOptions moptions;
  const BlockBasedTableOptions table_options;
  const InternalKeyComparator& internal_comparator;
  WritableFileWriter* file;
  std::atomic<uint64_t> offset;
  Status status;
  IOStatus io_status;
  // Synchronize status & io_status accesses across threads from main thread,
  // compression thread and write thread in parallel compression.
  std::mutex status_mutex;
  std::mutex io_status_mutex;
  size_t alignment;
  BlockBuilder data_block;
  // Buffers uncompressed data blocks and keys to replay later. Needed when
  // compression dictionary is enabled so we can finalize the dictionary before
  // compressing any data blocks.
  // TODO(ajkr): ideally we don't buffer all keys and all uncompressed data
  // blocks as it's redundant, but it's easier to implement for now.
  std::vector<std::pair<std::string, std::vector<std::string>>>
      data_block_and_keys_buffers;
  BlockBuilder range_del_block;

  InternalKeySliceTransform internal_prefix_transform;
  std::unique_ptr<IndexBuilder> index_builder;
  PartitionedIndexBuilder* p_index_builder_ = nullptr;

  std::string last_key;
  const Slice* first_key_in_next_block = nullptr;
  CompressionType compression_type;
  uint64_t sample_for_compression;
  CompressionOptions compression_opts;
  std::unique_ptr<CompressionDict> compression_dict;
  std::vector<std::unique_ptr<CompressionContext>> compression_ctxs;
  std::vector<std::unique_ptr<UncompressionContext>> verify_ctxs;
  std::unique_ptr<UncompressionDict> verify_dict;

  size_t data_begin_offset = 0;

  TableProperties props;

  // States of the builder.
  //
  // - `kBuffered`: This is the initial state where zero or more data blocks are
  //   accumulated uncompressed in-memory. From this state, call
  //   `EnterUnbuffered()` to finalize the compression dictionary if enabled,
  //   compress/write out any buffered blocks, and proceed to the `kUnbuffered`
  //   state.
  //
  // - `kUnbuffered`: This is the state when compression dictionary is finalized
  //   either because it wasn't enabled in the first place or it's been created
  //   from sampling previously buffered data. In this state, blocks are simply
  //   compressed/written out as they fill up. From this state, call `Finish()`
  //   to complete the file (write meta-blocks, etc.), or `Abandon()` to delete
  //   the partially created file.
  //
  // - `kClosed`: This indicates either `Finish()` or `Abandon()` has been
  //   called, so the table builder is no longer usable. We must be in this
  //   state by the time the destructor runs.
  enum class State {
    kBuffered,
    kUnbuffered,
    kClosed,
  };
  State state;

  const bool use_delta_encoding_for_index_values;
  std::unique_ptr<FilterBlockBuilder> filter_builder;
  char compressed_cache_key_prefix[BlockBasedTable::kMaxCacheKeyPrefixSize];
  size_t compressed_cache_key_prefix_size;

  BlockHandle pending_handle;  // Handle to add to index block

  std::string compressed_output;
  std::unique_ptr<FlushBlockPolicy> flush_block_policy;
  int level_at_creation;
  uint32_t column_family_id;
  const std::string& column_family_name;
  uint64_t creation_time = 0;
  uint64_t oldest_key_time = 0;
  const uint64_t target_file_size;
  uint64_t file_creation_time = 0;

  std::vector<std::unique_ptr<IntTblPropCollector>> table_properties_collectors;

  std::unique_ptr<ParallelCompressionRep> pc_rep;

  uint64_t get_offset() { return offset.load(std::memory_order_relaxed); }
  void set_offset(uint64_t o) { offset.store(o, std::memory_order_relaxed); }

  Rep(const ImmutableCFOptions& _ioptions, const MutableCFOptions& _moptions,
      const BlockBasedTableOptions& table_opt,
      const InternalKeyComparator& icomparator,
      const std::vector<std::unique_ptr<IntTblPropCollectorFactory>>*
          int_tbl_prop_collector_factories,
      uint32_t _column_family_id, WritableFileWriter* f,
      const CompressionType _compression_type,
      const uint64_t _sample_for_compression,
      const CompressionOptions& _compression_opts, const bool skip_filters,
      const int _level_at_creation, const std::string& _column_family_name,
      const uint64_t _creation_time, const uint64_t _oldest_key_time,
      const uint64_t _target_file_size, const uint64_t _file_creation_time)
      : ioptions(_ioptions),
        moptions(_moptions),
        table_options(table_opt),
        internal_comparator(icomparator),
        file(f),
        offset(0),
        alignment(table_options.block_align
                      ? std::min(table_options.block_size, kDefaultPageSize)
                      : 0),
        data_block(table_options.block_restart_interval,
                   table_options.use_delta_encoding,
                   false /* use_value_delta_encoding */,
                   icomparator.user_comparator()
                           ->CanKeysWithDifferentByteContentsBeEqual()
                       ? BlockBasedTableOptions::kDataBlockBinarySearch
                       : table_options.data_block_index_type,
                   table_options.data_block_hash_table_util_ratio),
        range_del_block(1 /* block_restart_interval */),
        internal_prefix_transform(_moptions.prefix_extractor.get()),
        compression_type(_compression_type),
        sample_for_compression(_sample_for_compression),
        compression_opts(_compression_opts),
        compression_dict(),
        compression_ctxs(_compression_opts.parallel_threads),
        verify_ctxs(_compression_opts.parallel_threads),
        verify_dict(),
        state((_compression_opts.max_dict_bytes > 0) ? State::kBuffered
                                                     : State::kUnbuffered),
        use_delta_encoding_for_index_values(table_opt.format_version >= 4 &&
                                            !table_opt.block_align),
        compressed_cache_key_prefix_size(0),
        flush_block_policy(
            table_options.flush_block_policy_factory->NewFlushBlockPolicy(
                table_options, data_block)),
        level_at_creation(_level_at_creation),
        column_family_id(_column_family_id),
        column_family_name(_column_family_name),
        creation_time(_creation_time),
        oldest_key_time(_oldest_key_time),
        target_file_size(_target_file_size),
        file_creation_time(_file_creation_time) {
    for (uint32_t i = 0; i < compression_opts.parallel_threads; i++) {
      compression_ctxs[i].reset(new CompressionContext(compression_type));
    }
    if (table_options.index_type ==
        BlockBasedTableOptions::kTwoLevelIndexSearch) {
      p_index_builder_ = PartitionedIndexBuilder::CreateIndexBuilder(
          &internal_comparator, use_delta_encoding_for_index_values,
          table_options);
      index_builder.reset(p_index_builder_);
    } else {
      index_builder.reset(IndexBuilder::CreateIndexBuilder(
          table_options.index_type, &internal_comparator,
          &this->internal_prefix_transform, use_delta_encoding_for_index_values,
          table_options));
    }
    if (skip_filters) {
      filter_builder = nullptr;
    } else {
      FilterBuildingContext context(table_options);
      context.column_family_name = column_family_name;
      context.compaction_style = ioptions.compaction_style;
      context.level_at_creation = level_at_creation;
      context.info_log = ioptions.info_log;
      filter_builder.reset(CreateFilterBlockBuilder(
          ioptions, moptions, context, use_delta_encoding_for_index_values,
          p_index_builder_));
    }

    for (auto& collector_factories : *int_tbl_prop_collector_factories) {
      table_properties_collectors.emplace_back(
          collector_factories->CreateIntTblPropCollector(column_family_id));
    }
    table_properties_collectors.emplace_back(
        new BlockBasedTablePropertiesCollector(
            table_options.index_type, table_options.whole_key_filtering,
            _moptions.prefix_extractor != nullptr));
    if (table_options.verify_compression) {
      for (uint32_t i = 0; i < compression_opts.parallel_threads; i++) {
        verify_ctxs[i].reset(new UncompressionContext(
            UncompressionContext::NoCache(), compression_type));
      }
    }
  }

  Rep(const Rep&) = delete;
  Rep& operator=(const Rep&) = delete;

  ~Rep() {}
};

struct BlockBasedTableBuilder::ParallelCompressionRep {
  // Keys is a wrapper of vector of strings avoiding
  // releasing string memories during vector clear()
  // in order to save memory allocation overhead
  class Keys {
   public:
    Keys() : keys_(kKeysInitSize), size_(0) {}
    void PushBack(const Slice& key) {
      if (size_ == keys_.size()) {
        keys_.emplace_back(key.data(), key.size());
      } else {
        keys_[size_].assign(key.data(), key.size());
      }
      size_++;
    }
    void SwapAssign(std::vector<std::string>& keys) {
      size_ = keys.size();
      std::swap(keys_, keys);
    }
    void Clear() { size_ = 0; }
    size_t Size() { return size_; }
    std::string& Back() { return keys_[size_ - 1]; }
    std::string& operator[](size_t idx) {
      assert(idx < size_);
      return keys_[idx];
    }

   private:
    const size_t kKeysInitSize = 32;
    std::vector<std::string> keys_;
    size_t size_;
  };
  std::unique_ptr<Keys> curr_block_keys;

  class BlockRepSlot;

  // BlockRep instances are fetched from and recycled to
  // block_rep_pool during parallel compression.
  struct BlockRep {
    Slice contents;
    std::unique_ptr<std::string> data;
    std::unique_ptr<std::string> compressed_data;
    CompressionType compression_type;
    std::unique_ptr<std::string> first_key_in_next_block;
    std::unique_ptr<Keys> keys;
    std::unique_ptr<BlockRepSlot> slot;
    Status status;
  };
  // Use a vector of BlockRep as a buffer for a determined number
  // of BlockRep structures. All data referenced by pointers in
  // BlockRep will be freed when this vector is destructed.
  typedef std::vector<BlockRep> BlockRepBuffer;
  BlockRepBuffer block_rep_buf;
  // Use a thread-safe queue for concurrent access from block
  // building thread and writer thread.
  typedef WorkQueue<BlockRep*> BlockRepPool;
  BlockRepPool block_rep_pool;

  // Use BlockRepSlot to keep block order in write thread.
  // slot_ will pass references to BlockRep
  class BlockRepSlot {
   public:
    BlockRepSlot() : slot_(1) {}
    template <typename T>
    void Fill(T&& rep) {
      slot_.push(std::forward<T>(rep));
    };
    void Take(BlockRep*& rep) { slot_.pop(rep); }

   private:
    // slot_ will pass references to BlockRep in block_rep_buf,
    // and those references are always valid before the destruction of
    // block_rep_buf.
    WorkQueue<BlockRep*> slot_;
  };

  // Compression queue will pass references to BlockRep in block_rep_buf,
  // and those references are always valid before the destruction of
  // block_rep_buf.
  typedef WorkQueue<BlockRep*> CompressQueue;
  CompressQueue compress_queue;
  std::vector<port::Thread> compress_thread_pool;

  // Write queue will pass references to BlockRep::slot in block_rep_buf,
  // and those references are always valid before the corresponding
  // BlockRep::slot is destructed, which is before the destruction of
  // block_rep_buf.
  typedef WorkQueue<BlockRepSlot*> WriteQueue;
  WriteQueue write_queue;
  std::unique_ptr<port::Thread> write_thread;

  // Raw bytes compressed so far.
  uint64_t raw_bytes_compressed;
  // Size of current block being appended.
  uint64_t raw_bytes_curr_block;
  // Raw bytes under compression and not appended yet.
  std::atomic<uint64_t> raw_bytes_inflight;
  // Number of blocks under compression and not appended yet.
  std::atomic<uint64_t> blocks_inflight;
  // Current compression ratio, maintained by BGWorkWriteRawBlock.
  std::atomic<double> curr_compression_ratio;
  // Estimated SST file size.
  std::atomic<uint64_t> estimated_file_size;

  // Wait for the completion of first block compression to get a
  // non-zero compression ratio.
  bool first_block;
  std::condition_variable first_block_cond;
  std::mutex first_block_mutex;

  bool finished;

  ParallelCompressionRep(uint32_t parallel_threads)
      : curr_block_keys(new Keys()),
        block_rep_buf(parallel_threads),
        block_rep_pool(parallel_threads),
        compress_queue(parallel_threads),
        write_queue(parallel_threads),
        raw_bytes_compressed(0),
        raw_bytes_curr_block(0),
        raw_bytes_inflight(0),
        blocks_inflight(0),
        curr_compression_ratio(0),
        estimated_file_size(0),
        first_block(true),
        finished(false) {
    for (uint32_t i = 0; i < parallel_threads; i++) {
      block_rep_buf[i].contents = Slice();
      block_rep_buf[i].data.reset(new std::string());
      block_rep_buf[i].compressed_data.reset(new std::string());
      block_rep_buf[i].compression_type = CompressionType();
      block_rep_buf[i].first_key_in_next_block.reset(new std::string());
      block_rep_buf[i].keys.reset(new Keys());
      block_rep_buf[i].slot.reset(new BlockRepSlot());
      block_rep_buf[i].status = Status::OK();
      block_rep_pool.push(&block_rep_buf[i]);
    }
  }

  ~ParallelCompressionRep() { block_rep_pool.finish(); }
};

BlockBasedTableBuilder::BlockBasedTableBuilder(
    const ImmutableCFOptions& ioptions, const MutableCFOptions& moptions,
    const BlockBasedTableOptions& table_options,
    const InternalKeyComparator& internal_comparator,
    const std::vector<std::unique_ptr<IntTblPropCollectorFactory>>*
        int_tbl_prop_collector_factories,
    uint32_t column_family_id, WritableFileWriter* file,
    const CompressionType compression_type,
    const uint64_t sample_for_compression,
    const CompressionOptions& compression_opts, const bool skip_filters,
    const std::string& column_family_name, const int level_at_creation,
    const uint64_t creation_time, const uint64_t oldest_key_time,
    const uint64_t target_file_size, const uint64_t file_creation_time) {
  BlockBasedTableOptions sanitized_table_options(table_options);
  if (sanitized_table_options.format_version == 0 &&
      sanitized_table_options.checksum != kCRC32c) {
    ROCKS_LOG_WARN(
        ioptions.info_log,
        "Silently converting format_version to 1 because checksum is "
        "non-default");
    // silently convert format_version to 1 to keep consistent with current
    // behavior
    sanitized_table_options.format_version = 1;
  }

  rep_ = new Rep(ioptions, moptions, sanitized_table_options,
                 internal_comparator, int_tbl_prop_collector_factories,
                 column_family_id, file, compression_type,
                 sample_for_compression, compression_opts, skip_filters,
                 level_at_creation, column_family_name, creation_time,
                 oldest_key_time, target_file_size, file_creation_time);

  if (rep_->filter_builder != nullptr) {
    rep_->filter_builder->StartBlock(0);
  }
  if (table_options.block_cache_compressed.get() != nullptr) {
    BlockBasedTable::GenerateCachePrefix(
        table_options.block_cache_compressed.get(), file->writable_file(),
        &rep_->compressed_cache_key_prefix[0],
        &rep_->compressed_cache_key_prefix_size);
  }

  if (rep_->compression_opts.parallel_threads > 1) {
    rep_->pc_rep.reset(
        new ParallelCompressionRep(rep_->compression_opts.parallel_threads));
    rep_->pc_rep->compress_thread_pool.reserve(
        rep_->compression_opts.parallel_threads);
    for (uint32_t i = 0; i < rep_->compression_opts.parallel_threads; i++) {
      rep_->pc_rep->compress_thread_pool.emplace_back([=] {
        BGWorkCompression(*(rep_->compression_ctxs[i]),
                          rep_->verify_ctxs[i].get());
      });
    }
    rep_->pc_rep->write_thread.reset(
        new port::Thread([=] { BGWorkWriteRawBlock(); }));
  }
}

BlockBasedTableBuilder::~BlockBasedTableBuilder() {
  // Catch errors where caller forgot to call Finish()
  assert(rep_->state == Rep::State::kClosed);
  delete rep_;
}

void BlockBasedTableBuilder::Add(const Slice& key, const Slice& value) {
  Rep* r = rep_;
  assert(rep_->state != Rep::State::kClosed);
  if (!ok()) return;
  ValueType value_type = ExtractValueType(key);
  if (IsValueType(value_type)) {
#ifndef NDEBUG
    if (r->props.num_entries > r->props.num_range_deletions) {
      assert(r->internal_comparator.Compare(key, Slice(r->last_key)) > 0);
    }
#endif  // NDEBUG

    auto should_flush = r->flush_block_policy->Update(key, value);
    if (should_flush) {
      assert(!r->data_block.empty());
      r->first_key_in_next_block = &key;
      Flush();

      if (r->state == Rep::State::kBuffered &&
          r->data_begin_offset > r->target_file_size) {
        EnterUnbuffered();
      }

      // Add item to index block.
      // We do not emit the index entry for a block until we have seen the
      // first key for the next data block.  This allows us to use shorter
      // keys in the index block.  For example, consider a block boundary
      // between the keys "the quick brown fox" and "the who".  We can use
      // "the r" as the key for the index block entry since it is >= all
      // entries in the first block and < all entries in subsequent
      // blocks.
      if (ok() && r->state == Rep::State::kUnbuffered) {
        if (r->compression_opts.parallel_threads > 1) {
          r->pc_rep->curr_block_keys->Clear();
        } else {
          r->index_builder->AddIndexEntry(&r->last_key, &key,
                                          r->pending_handle);
        }
      }
    }

    // Note: PartitionedFilterBlockBuilder requires key being added to filter
    // builder after being added to index builder.
    if (r->state == Rep::State::kUnbuffered) {
      if (r->compression_opts.parallel_threads > 1) {
        r->pc_rep->curr_block_keys->PushBack(key);
      } else {
        if (r->filter_builder != nullptr) {
          size_t ts_sz =
              r->internal_comparator.user_comparator()->timestamp_size();
          r->filter_builder->Add(ExtractUserKeyAndStripTimestamp(key, ts_sz));
        }
      }
    }

    r->last_key.assign(key.data(), key.size());
    r->data_block.Add(key, value);
    if (r->state == Rep::State::kBuffered) {
      // Buffer keys to be replayed during `Finish()` once compression
      // dictionary has been finalized.
      if (r->data_block_and_keys_buffers.empty() || should_flush) {
        r->data_block_and_keys_buffers.emplace_back();
      }
      r->data_block_and_keys_buffers.back().second.emplace_back(key.ToString());
    } else {
      if (r->compression_opts.parallel_threads == 1) {
        r->index_builder->OnKeyAdded(key);
      }
    }
    // TODO offset passed in is not accurate for parallel compression case
    NotifyCollectTableCollectorsOnAdd(key, value, r->get_offset(),
                                      r->table_properties_collectors,
                                      r->ioptions.info_log);

  } else if (value_type == kTypeRangeDeletion) {
    r->range_del_block.Add(key, value);
    // TODO offset passed in is not accurate for parallel compression case
    NotifyCollectTableCollectorsOnAdd(key, value, r->get_offset(),
                                      r->table_properties_collectors,
                                      r->ioptions.info_log);
  } else {
    assert(false);
  }

  r->props.num_entries++;
  r->props.raw_key_size += key.size();
  r->props.raw_value_size += value.size();
  if (value_type == kTypeDeletion || value_type == kTypeSingleDeletion) {
    r->props.num_deletions++;
  } else if (value_type == kTypeRangeDeletion) {
    r->props.num_deletions++;
    r->props.num_range_deletions++;
  } else if (value_type == kTypeMerge) {
    r->props.num_merge_operands++;
  }
}

void BlockBasedTableBuilder::Flush() {
  Rep* r = rep_;
  assert(rep_->state != Rep::State::kClosed);
  if (!ok()) return;
  if (r->data_block.empty()) return;
  if (r->compression_opts.parallel_threads > 1 &&
      r->state == Rep::State::kUnbuffered) {
    ParallelCompressionRep::BlockRep* block_rep;
    r->pc_rep->block_rep_pool.pop(block_rep);

    r->data_block.Finish();
    r->data_block.SwapAndReset(*(block_rep->data));

    block_rep->contents = *(block_rep->data);

    block_rep->compression_type = r->compression_type;

    std::swap(block_rep->keys, r->pc_rep->curr_block_keys);
    r->pc_rep->curr_block_keys->Clear();

    if (r->first_key_in_next_block == nullptr) {
      block_rep->first_key_in_next_block.reset(nullptr);
    } else {
      block_rep->first_key_in_next_block->assign(
          r->first_key_in_next_block->data(),
          r->first_key_in_next_block->size());
    }

    uint64_t new_raw_bytes_inflight =
        r->pc_rep->raw_bytes_inflight.fetch_add(block_rep->data->size(),
                                                std::memory_order_relaxed) +
        block_rep->data->size();
    uint64_t new_blocks_inflight =
        r->pc_rep->blocks_inflight.fetch_add(1, std::memory_order_relaxed) + 1;
    r->pc_rep->estimated_file_size.store(
        r->get_offset() +
            static_cast<uint64_t>(static_cast<double>(new_raw_bytes_inflight) *
                                  r->pc_rep->curr_compression_ratio.load(
                                      std::memory_order_relaxed)) +
            new_blocks_inflight * kBlockTrailerSize,
        std::memory_order_relaxed);

    assert(block_rep->status.ok());
    if (!r->pc_rep->write_queue.push(block_rep->slot.get())) {
      return;
    }
    if (!r->pc_rep->compress_queue.push(block_rep)) {
      return;
    }

    if (r->pc_rep->first_block) {
      std::unique_lock<std::mutex> lock(r->pc_rep->first_block_mutex);
      r->pc_rep->first_block_cond.wait(lock,
                                       [=] { return !r->pc_rep->first_block; });
    }
  } else {
    WriteBlock(&r->data_block, &r->pending_handle, true /* is_data_block */);
  }
}

void BlockBasedTableBuilder::WriteBlock(BlockBuilder* block,
                                        BlockHandle* handle,
                                        bool is_data_block) {
  WriteBlock(block->Finish(), handle, is_data_block);
  block->Reset();
}

void BlockBasedTableBuilder::WriteBlock(const Slice& raw_block_contents,
                                        BlockHandle* handle,
                                        bool is_data_block) {
  Rep* r = rep_;
  Slice block_contents;
  CompressionType type;
  if (r->state == Rep::State::kBuffered) {
    assert(is_data_block);
    assert(!r->data_block_and_keys_buffers.empty());
    r->data_block_and_keys_buffers.back().first = raw_block_contents.ToString();
    r->data_begin_offset += r->data_block_and_keys_buffers.back().first.size();
    return;
  }
  CompressAndVerifyBlock(raw_block_contents, is_data_block,
                         *(r->compression_ctxs[0]), r->verify_ctxs[0].get(),
                         r->compressed_output, block_contents, type, r->status);
  if (!ok()) {
    return;
  }
  WriteRawBlock(block_contents, type, handle, is_data_block);
  r->compressed_output.clear();
  if (is_data_block) {
    if (r->filter_builder != nullptr) {
      r->filter_builder->StartBlock(r->get_offset());
    }
    r->props.data_size = r->get_offset();
    ++r->props.num_data_blocks;
  }
}

void BlockBasedTableBuilder::BGWorkCompression(
    CompressionContext& compression_ctx, UncompressionContext* verify_ctx) {
  ParallelCompressionRep::BlockRep* block_rep;
  while (rep_->pc_rep->compress_queue.pop(block_rep)) {
    CompressAndVerifyBlock(block_rep->contents, true, /* is_data_block*/
                           compression_ctx, verify_ctx,
                           *(block_rep->compressed_data), block_rep->contents,
                           block_rep->compression_type, block_rep->status);
    block_rep->slot->Fill(block_rep);
  }
}

void BlockBasedTableBuilder::CompressAndVerifyBlock(
    const Slice& raw_block_contents, bool is_data_block,
    CompressionContext& compression_ctx, UncompressionContext* verify_ctx_ptr,
    std::string& compressed_output, Slice& block_contents,
    CompressionType& type, Status& out_status) {
  // File format contains a sequence of blocks where each block has:
  //    block_data: uint8[n]
  //    type: uint8
  //    crc: uint32
  assert(ok());
  Rep* r = rep_;

  type = r->compression_type;
  uint64_t sample_for_compression = r->sample_for_compression;
  bool abort_compression = false;

  StopWatchNano timer(
      r->ioptions.env,
      ShouldReportDetailedTime(r->ioptions.env, r->ioptions.statistics));

  if (raw_block_contents.size() < kCompressionSizeLimit) {
    const CompressionDict* compression_dict;
    if (!is_data_block || r->compression_dict == nullptr) {
      compression_dict = &CompressionDict::GetEmptyDict();
    } else {
      compression_dict = r->compression_dict.get();
    }
    assert(compression_dict != nullptr);
    CompressionInfo compression_info(r->compression_opts, compression_ctx,
                                     *compression_dict, type,
                                     sample_for_compression);

    std::string sampled_output_fast;
    std::string sampled_output_slow;
    block_contents = CompressBlock(
        raw_block_contents, compression_info, &type,
        r->table_options.format_version, is_data_block /* do_sample */,
        &compressed_output, &sampled_output_fast, &sampled_output_slow);

    // notify collectors on block add
    NotifyCollectTableCollectorsOnBlockAdd(
        r->table_properties_collectors, raw_block_contents.size(),
        sampled_output_fast.size(), sampled_output_slow.size());

    // Some of the compression algorithms are known to be unreliable. If
    // the verify_compression flag is set then try to de-compress the
    // compressed data and compare to the input.
    if (type != kNoCompression && r->table_options.verify_compression) {
      // Retrieve the uncompressed contents into a new buffer
      const UncompressionDict* verify_dict;
      if (!is_data_block || r->verify_dict == nullptr) {
        verify_dict = &UncompressionDict::GetEmptyDict();
      } else {
        verify_dict = r->verify_dict.get();
      }
      assert(verify_dict != nullptr);
      BlockContents contents;
      UncompressionInfo uncompression_info(*verify_ctx_ptr, *verify_dict,
                                           r->compression_type);
      Status stat = UncompressBlockContentsForCompressionType(
          uncompression_info, block_contents.data(), block_contents.size(),
          &contents, r->table_options.format_version, r->ioptions);

      if (stat.ok()) {
        bool compressed_ok = contents.data.compare(raw_block_contents) == 0;
        if (!compressed_ok) {
          // The result of the compression was invalid. abort.
          abort_compression = true;
          ROCKS_LOG_ERROR(r->ioptions.info_log,
                          "Decompressed block did not match raw block");
          out_status =
              Status::Corruption("Decompressed block did not match raw block");
        }
      } else {
        // Decompression reported an error. abort.
        out_status = Status::Corruption("Could not decompress");
        abort_compression = true;
      }
    }
  } else {
    // Block is too big to be compressed.
    abort_compression = true;
  }

  // Abort compression if the block is too big, or did not pass
  // verification.
  if (abort_compression) {
    RecordTick(r->ioptions.statistics, NUMBER_BLOCK_NOT_COMPRESSED);
    type = kNoCompression;
    block_contents = raw_block_contents;
  } else if (type != kNoCompression) {
    if (ShouldReportDetailedTime(r->ioptions.env, r->ioptions.statistics)) {
      RecordTimeToHistogram(r->ioptions.statistics, COMPRESSION_TIMES_NANOS,
                            timer.ElapsedNanos());
    }
    RecordInHistogram(r->ioptions.statistics, BYTES_COMPRESSED,
                      raw_block_contents.size());
    RecordTick(r->ioptions.statistics, NUMBER_BLOCK_COMPRESSED);
  } else if (type != r->compression_type) {
    RecordTick(r->ioptions.statistics, NUMBER_BLOCK_NOT_COMPRESSED);
  }
}

void BlockBasedTableBuilder::WriteRawBlock(const Slice& block_contents,
                                           CompressionType type,
                                           BlockHandle* handle,
                                           bool is_data_block) {
  Rep* r = rep_;
  Status s = Status::OK();
  IOStatus io_s = IOStatus::OK();
  StopWatch sw(r->ioptions.env, r->ioptions.statistics, WRITE_RAW_BLOCK_MICROS);
  handle->set_offset(r->get_offset());
  handle->set_size(block_contents.size());
  assert(status().ok());
  assert(io_status().ok());
  io_s = r->file->Append(block_contents);
  if (io_s.ok()) {
    char trailer[kBlockTrailerSize];
    trailer[0] = type;
    char* trailer_without_type = trailer + 1;
    switch (r->table_options.checksum) {
      case kNoChecksum:
        EncodeFixed32(trailer_without_type, 0);
        break;
      case kCRC32c: {
        auto crc = crc32c::Value(block_contents.data(), block_contents.size());
        crc = crc32c::Extend(crc, trailer, 1);  // Extend to cover block type
        EncodeFixed32(trailer_without_type, crc32c::Mask(crc));
        break;
      }
      case kxxHash: {
        XXH32_state_t* const state = XXH32_createState();
        XXH32_reset(state, 0);
        XXH32_update(state, block_contents.data(),
                     static_cast<uint32_t>(block_contents.size()));
        XXH32_update(state, trailer, 1);  // Extend  to cover block type
        EncodeFixed32(trailer_without_type, XXH32_digest(state));
        XXH32_freeState(state);
        break;
      }
      case kxxHash64: {
        XXH64_state_t* const state = XXH64_createState();
        XXH64_reset(state, 0);
        XXH64_update(state, block_contents.data(),
                     static_cast<uint32_t>(block_contents.size()));
        XXH64_update(state, trailer, 1);  // Extend  to cover block type
        EncodeFixed32(
            trailer_without_type,
            static_cast<uint32_t>(XXH64_digest(state) &  // lower 32 bits
                                  uint64_t{0xffffffff}));
        XXH64_freeState(state);
        break;
      }
    }

    assert(io_s.ok());
    TEST_SYNC_POINT_CALLBACK(
        "BlockBasedTableBuilder::WriteRawBlock:TamperWithChecksum",
        static_cast<char*>(trailer));
    io_s = r->file->Append(Slice(trailer, kBlockTrailerSize));
    if (io_s.ok()) {
      s = InsertBlockInCache(block_contents, type, handle);
      if (!s.ok()) {
        SetStatusAtom(s);
      }
    } else {
      SetIOStatusAtom(io_s);
    }
    if (s.ok() && io_s.ok()) {
      r->set_offset(r->get_offset() + block_contents.size() +
                    kBlockTrailerSize);
      if (r->table_options.block_align && is_data_block) {
        size_t pad_bytes =
            (r->alignment - ((block_contents.size() + kBlockTrailerSize) &
                             (r->alignment - 1))) &
            (r->alignment - 1);
        io_s = r->file->Pad(pad_bytes);
        if (io_s.ok()) {
          r->set_offset(r->get_offset() + pad_bytes);
        } else {
          SetIOStatusAtom(io_s);
        }
      }
      if (r->compression_opts.parallel_threads > 1) {
        if (!r->pc_rep->finished) {
          assert(r->pc_rep->raw_bytes_compressed +
                     r->pc_rep->raw_bytes_curr_block >
                 0);
          r->pc_rep->curr_compression_ratio.store(
              (r->pc_rep->curr_compression_ratio.load(
                   std::memory_order_relaxed) *
                   r->pc_rep->raw_bytes_compressed +
               block_contents.size()) /
                  static_cast<double>(r->pc_rep->raw_bytes_compressed +
                                      r->pc_rep->raw_bytes_curr_block),
              std::memory_order_relaxed);
          r->pc_rep->raw_bytes_compressed += r->pc_rep->raw_bytes_curr_block;
          uint64_t new_raw_bytes_inflight =
              r->pc_rep->raw_bytes_inflight.fetch_sub(
                  r->pc_rep->raw_bytes_curr_block, std::memory_order_relaxed) -
              r->pc_rep->raw_bytes_curr_block;
          uint64_t new_blocks_inflight = r->pc_rep->blocks_inflight.fetch_sub(
                                             1, std::memory_order_relaxed) -
                                         1;
<<<<<<< HEAD
          r->pc_rep->estimated_file_size =
              r->offset +
              static_cast<uint64_t>(
                  static_cast<double>(new_raw_bytes_inflight) *
                  r->pc_rep->curr_compression_ratio) +
              new_blocks_inflight * kBlockTrailerSize;
=======
          r->pc_rep->estimated_file_size.store(
              r->get_offset() +
                  static_cast<uint64_t>(
                      static_cast<double>(new_raw_bytes_inflight) *
                      r->pc_rep->curr_compression_ratio.load(
                          std::memory_order_relaxed)) +
                  new_blocks_inflight * kBlockTrailerSize,
              std::memory_order_relaxed);
>>>>>>> ef088f0e
        } else {
          r->pc_rep->estimated_file_size.store(r->get_offset(),
                                               std::memory_order_relaxed);
        }
      }
    }
  } else {
    SetIOStatusAtom(io_s);
  }
  if (!io_s.ok() && s.ok()) {
    SetStatusAtom(io_s);
  }
}

void BlockBasedTableBuilder::BGWorkWriteRawBlock() {
  Rep* r = rep_;
  ParallelCompressionRep::BlockRepSlot* slot;
  ParallelCompressionRep::BlockRep* block_rep;
  while (r->pc_rep->write_queue.pop(slot)) {
    slot->Take(block_rep);
    if (!block_rep->status.ok()) {
      SetStatusAtom(block_rep->status);
      break;
    }

    for (size_t i = 0; i < block_rep->keys->Size(); i++) {
      auto& key = (*block_rep->keys)[i];
      if (r->filter_builder != nullptr) {
        size_t ts_sz =
            r->internal_comparator.user_comparator()->timestamp_size();
        r->filter_builder->Add(ExtractUserKeyAndStripTimestamp(key, ts_sz));
      }
      r->index_builder->OnKeyAdded(key);
    }

    r->pc_rep->raw_bytes_curr_block = block_rep->data->size();
    WriteRawBlock(block_rep->contents, block_rep->compression_type,
                  &r->pending_handle, true /* is_data_block*/);
    if (!r->status.ok()) {
      break;
    }

    if (r->pc_rep->first_block) {
      std::unique_lock<std::mutex> lock(r->pc_rep->first_block_mutex);
      r->pc_rep->first_block = false;
      r->pc_rep->first_block_cond.notify_one();
    }

    if (r->filter_builder != nullptr) {
      r->filter_builder->StartBlock(r->get_offset());
    }
    r->props.data_size = r->get_offset();
    ++r->props.num_data_blocks;

    if (block_rep->first_key_in_next_block == nullptr) {
      r->index_builder->AddIndexEntry(&(block_rep->keys->Back()), nullptr,
                                      r->pending_handle);
    } else {
      Slice first_key_in_next_block =
          Slice(*block_rep->first_key_in_next_block);
      r->index_builder->AddIndexEntry(&(block_rep->keys->Back()),
                                      &first_key_in_next_block,
                                      r->pending_handle);
    }
    block_rep->compressed_data->clear();
    r->pc_rep->block_rep_pool.push(block_rep);
  }
}

Status BlockBasedTableBuilder::status() const {
  if (rep_->compression_opts.parallel_threads > 1) {
    std::lock_guard<std::mutex> lock(rep_->status_mutex);
    return rep_->status;
  } else {
    return rep_->status;
  }
}

IOStatus BlockBasedTableBuilder::io_status() const {
  if (rep_->compression_opts.parallel_threads > 1) {
    std::lock_guard<std::mutex> lock(rep_->io_status_mutex);
    return rep_->io_status;
  } else {
    return rep_->io_status;
  }
}

void BlockBasedTableBuilder::SetStatusAtom(Status status) {
  if (rep_->compression_opts.parallel_threads > 1) {
    std::lock_guard<std::mutex> lock(rep_->status_mutex);
    rep_->status = status;
  } else {
    rep_->status = status;
  }
}

void BlockBasedTableBuilder::SetIOStatusAtom(IOStatus io_status) {
  if (rep_->compression_opts.parallel_threads > 1) {
    std::lock_guard<std::mutex> lock(rep_->io_status_mutex);
    rep_->io_status = io_status;
  } else {
    rep_->io_status = io_status;
  }
}

static void DeleteCachedBlockContents(const Slice& /*key*/, void* value) {
  BlockContents* bc = reinterpret_cast<BlockContents*>(value);
  delete bc;
}

//
// Make a copy of the block contents and insert into compressed block cache
//
Status BlockBasedTableBuilder::InsertBlockInCache(const Slice& block_contents,
                                                  const CompressionType type,
                                                  const BlockHandle* handle) {
  Rep* r = rep_;
  Cache* block_cache_compressed = r->table_options.block_cache_compressed.get();

  if (type != kNoCompression && block_cache_compressed != nullptr) {
    size_t size = block_contents.size();

    auto ubuf =
        AllocateBlock(size + 1, block_cache_compressed->memory_allocator());
    memcpy(ubuf.get(), block_contents.data(), size);
    ubuf[size] = type;

    BlockContents* block_contents_to_cache =
        new BlockContents(std::move(ubuf), size);
#ifndef NDEBUG
    block_contents_to_cache->is_raw_block = true;
#endif  // NDEBUG

    // make cache key by appending the file offset to the cache prefix id
    char* end = EncodeVarint64(
        r->compressed_cache_key_prefix + r->compressed_cache_key_prefix_size,
        handle->offset());
    Slice key(r->compressed_cache_key_prefix,
              static_cast<size_t>(end - r->compressed_cache_key_prefix));

    // Insert into compressed block cache.
    block_cache_compressed->Insert(
        key, block_contents_to_cache,
        block_contents_to_cache->ApproximateMemoryUsage(),
        &DeleteCachedBlockContents);

    // Invalidate OS cache.
    r->file->InvalidateCache(static_cast<size_t>(r->get_offset()), size);
  }
  return Status::OK();
}

void BlockBasedTableBuilder::WriteFilterBlock(
    MetaIndexBuilder* meta_index_builder) {
  BlockHandle filter_block_handle;
  bool empty_filter_block = (rep_->filter_builder == nullptr ||
                             rep_->filter_builder->NumAdded() == 0);
  if (ok() && !empty_filter_block) {
    Status s = Status::Incomplete();
    while (ok() && s.IsIncomplete()) {
      Slice filter_content =
          rep_->filter_builder->Finish(filter_block_handle, &s);
      assert(s.ok() || s.IsIncomplete());
      rep_->props.filter_size += filter_content.size();
      WriteRawBlock(filter_content, kNoCompression, &filter_block_handle);
    }
  }
  if (ok() && !empty_filter_block) {
    // Add mapping from "<filter_block_prefix>.Name" to location
    // of filter data.
    std::string key;
    if (rep_->filter_builder->IsBlockBased()) {
      key = BlockBasedTable::kFilterBlockPrefix;
    } else {
      key = rep_->table_options.partition_filters
                ? BlockBasedTable::kPartitionedFilterBlockPrefix
                : BlockBasedTable::kFullFilterBlockPrefix;
    }
    key.append(rep_->table_options.filter_policy->Name());
    meta_index_builder->Add(key, filter_block_handle);
  }
}

void BlockBasedTableBuilder::WriteIndexBlock(
    MetaIndexBuilder* meta_index_builder, BlockHandle* index_block_handle) {
  IndexBuilder::IndexBlocks index_blocks;
  auto index_builder_status = rep_->index_builder->Finish(&index_blocks);
  if (index_builder_status.IsIncomplete()) {
    // We we have more than one index partition then meta_blocks are not
    // supported for the index. Currently meta_blocks are used only by
    // HashIndexBuilder which is not multi-partition.
    assert(index_blocks.meta_blocks.empty());
  } else if (ok() && !index_builder_status.ok()) {
    rep_->status = index_builder_status;
  }
  if (ok()) {
    for (const auto& item : index_blocks.meta_blocks) {
      BlockHandle block_handle;
      WriteBlock(item.second, &block_handle, false /* is_data_block */);
      if (!ok()) {
        break;
      }
      meta_index_builder->Add(item.first, block_handle);
    }
  }
  if (ok()) {
    if (rep_->table_options.enable_index_compression) {
      WriteBlock(index_blocks.index_block_contents, index_block_handle, false);
    } else {
      WriteRawBlock(index_blocks.index_block_contents, kNoCompression,
                    index_block_handle);
    }
  }
  // If there are more index partitions, finish them and write them out
  Status s = index_builder_status;
  while (ok() && s.IsIncomplete()) {
    s = rep_->index_builder->Finish(&index_blocks, *index_block_handle);
    if (!s.ok() && !s.IsIncomplete()) {
      rep_->status = s;
      return;
    }
    if (rep_->table_options.enable_index_compression) {
      WriteBlock(index_blocks.index_block_contents, index_block_handle, false);
    } else {
      WriteRawBlock(index_blocks.index_block_contents, kNoCompression,
                    index_block_handle);
    }
    // The last index_block_handle will be for the partition index block
  }
}

void BlockBasedTableBuilder::WritePropertiesBlock(
    MetaIndexBuilder* meta_index_builder) {
  BlockHandle properties_block_handle;
  if (ok()) {
    PropertyBlockBuilder property_block_builder;
    rep_->props.column_family_id = rep_->column_family_id;
    rep_->props.column_family_name = rep_->column_family_name;
    rep_->props.filter_policy_name =
        rep_->table_options.filter_policy != nullptr
            ? rep_->table_options.filter_policy->Name()
            : "";
    rep_->props.index_size =
        rep_->index_builder->IndexSize() + kBlockTrailerSize;
    rep_->props.comparator_name = rep_->ioptions.user_comparator != nullptr
                                      ? rep_->ioptions.user_comparator->Name()
                                      : "nullptr";
    rep_->props.merge_operator_name =
        rep_->ioptions.merge_operator != nullptr
            ? rep_->ioptions.merge_operator->Name()
            : "nullptr";
    rep_->props.compression_name =
        CompressionTypeToString(rep_->compression_type);
    rep_->props.compression_options =
        CompressionOptionsToString(rep_->compression_opts);
    rep_->props.prefix_extractor_name =
        rep_->moptions.prefix_extractor != nullptr
            ? rep_->moptions.prefix_extractor->Name()
            : "nullptr";

    std::string property_collectors_names = "[";
    for (size_t i = 0;
         i < rep_->ioptions.table_properties_collector_factories.size(); ++i) {
      if (i != 0) {
        property_collectors_names += ",";
      }
      property_collectors_names +=
          rep_->ioptions.table_properties_collector_factories[i]->Name();
    }
    property_collectors_names += "]";
    rep_->props.property_collectors_names = property_collectors_names;
    if (rep_->table_options.index_type ==
        BlockBasedTableOptions::kTwoLevelIndexSearch) {
      assert(rep_->p_index_builder_ != nullptr);
      rep_->props.index_partitions = rep_->p_index_builder_->NumPartitions();
      rep_->props.top_level_index_size =
          rep_->p_index_builder_->TopLevelIndexSize(rep_->offset);
    }
    rep_->props.index_key_is_user_key =
        !rep_->index_builder->seperator_is_key_plus_seq();
    rep_->props.index_value_is_delta_encoded =
        rep_->use_delta_encoding_for_index_values;
    rep_->props.creation_time = rep_->creation_time;
    rep_->props.oldest_key_time = rep_->oldest_key_time;
    rep_->props.file_creation_time = rep_->file_creation_time;

    // Add basic properties
    property_block_builder.AddTableProperty(rep_->props);

    // Add use collected properties
    NotifyCollectTableCollectorsOnFinish(rep_->table_properties_collectors,
                                         rep_->ioptions.info_log,
                                         &property_block_builder);

    WriteRawBlock(property_block_builder.Finish(), kNoCompression,
                  &properties_block_handle);
  }
  if (ok()) {
#ifndef NDEBUG
    {
      uint64_t props_block_offset = properties_block_handle.offset();
      uint64_t props_block_size = properties_block_handle.size();
      TEST_SYNC_POINT_CALLBACK(
          "BlockBasedTableBuilder::WritePropertiesBlock:GetPropsBlockOffset",
          &props_block_offset);
      TEST_SYNC_POINT_CALLBACK(
          "BlockBasedTableBuilder::WritePropertiesBlock:GetPropsBlockSize",
          &props_block_size);
    }
#endif  // !NDEBUG
    meta_index_builder->Add(kPropertiesBlock, properties_block_handle);
  }
}

void BlockBasedTableBuilder::WriteCompressionDictBlock(
    MetaIndexBuilder* meta_index_builder) {
  if (rep_->compression_dict != nullptr &&
      rep_->compression_dict->GetRawDict().size()) {
    BlockHandle compression_dict_block_handle;
    if (ok()) {
      WriteRawBlock(rep_->compression_dict->GetRawDict(), kNoCompression,
                    &compression_dict_block_handle);
#ifndef NDEBUG
      Slice compression_dict = rep_->compression_dict->GetRawDict();
      TEST_SYNC_POINT_CALLBACK(
          "BlockBasedTableBuilder::WriteCompressionDictBlock:RawDict",
          &compression_dict);
#endif  // NDEBUG
    }
    if (ok()) {
      meta_index_builder->Add(kCompressionDictBlock,
                              compression_dict_block_handle);
    }
  }
}

void BlockBasedTableBuilder::WriteRangeDelBlock(
    MetaIndexBuilder* meta_index_builder) {
  if (ok() && !rep_->range_del_block.empty()) {
    BlockHandle range_del_block_handle;
    WriteRawBlock(rep_->range_del_block.Finish(), kNoCompression,
                  &range_del_block_handle);
    meta_index_builder->Add(kRangeDelBlock, range_del_block_handle);
  }
}

void BlockBasedTableBuilder::WriteFooter(BlockHandle& metaindex_block_handle,
                                         BlockHandle& index_block_handle) {
  Rep* r = rep_;
  // No need to write out new footer if we're using default checksum.
  // We're writing legacy magic number because we want old versions of RocksDB
  // be able to read files generated with new release (just in case if
  // somebody wants to roll back after an upgrade)
  // TODO(icanadi) at some point in the future, when we're absolutely sure
  // nobody will roll back to RocksDB 2.x versions, retire the legacy magic
  // number and always write new table files with new magic number
  bool legacy = (r->table_options.format_version == 0);
  // this is guaranteed by BlockBasedTableBuilder's constructor
  assert(r->table_options.checksum == kCRC32c ||
         r->table_options.format_version != 0);
  Footer footer(
      legacy ? kLegacyBlockBasedTableMagicNumber : kBlockBasedTableMagicNumber,
      r->table_options.format_version);
  footer.set_metaindex_handle(metaindex_block_handle);
  footer.set_index_handle(index_block_handle);
  footer.set_checksum(r->table_options.checksum);
  std::string footer_encoding;
  footer.EncodeTo(&footer_encoding);
  assert(r->status.ok());
  assert(r->io_status.ok());
  r->io_status = r->file->Append(footer_encoding);
  if (r->io_status.ok()) {
    r->set_offset(r->get_offset() + footer_encoding.size());
  }
  r->status = r->io_status;
}

void BlockBasedTableBuilder::EnterUnbuffered() {
  Rep* r = rep_;
  assert(r->state == Rep::State::kBuffered);
  r->state = Rep::State::kUnbuffered;
  const size_t kSampleBytes = r->compression_opts.zstd_max_train_bytes > 0
                                  ? r->compression_opts.zstd_max_train_bytes
                                  : r->compression_opts.max_dict_bytes;
  Random64 generator{r->creation_time};
  std::string compression_dict_samples;
  std::vector<size_t> compression_dict_sample_lens;
  if (!r->data_block_and_keys_buffers.empty()) {
    while (compression_dict_samples.size() < kSampleBytes) {
      size_t rand_idx =
          static_cast<size_t>(
              generator.Uniform(r->data_block_and_keys_buffers.size()));
      size_t copy_len =
          std::min(kSampleBytes - compression_dict_samples.size(),
                   r->data_block_and_keys_buffers[rand_idx].first.size());
      compression_dict_samples.append(
          r->data_block_and_keys_buffers[rand_idx].first, 0, copy_len);
      compression_dict_sample_lens.emplace_back(copy_len);
    }
  }

  // final data block flushed, now we can generate dictionary from the samples.
  // OK if compression_dict_samples is empty, we'll just get empty dictionary.
  std::string dict;
  if (r->compression_opts.zstd_max_train_bytes > 0) {
    dict = ZSTD_TrainDictionary(compression_dict_samples,
                                compression_dict_sample_lens,
                                r->compression_opts.max_dict_bytes);
  } else {
    dict = std::move(compression_dict_samples);
  }
  r->compression_dict.reset(new CompressionDict(dict, r->compression_type,
                                                r->compression_opts.level));
  r->verify_dict.reset(new UncompressionDict(
      dict, r->compression_type == kZSTD ||
                r->compression_type == kZSTDNotFinalCompression));

  for (size_t i = 0; ok() && i < r->data_block_and_keys_buffers.size(); ++i) {
    auto& data_block = r->data_block_and_keys_buffers[i].first;
    auto& keys = r->data_block_and_keys_buffers[i].second;
    assert(!data_block.empty());
    assert(!keys.empty());

    if (r->compression_opts.parallel_threads > 1) {
      ParallelCompressionRep::BlockRep* block_rep;
      r->pc_rep->block_rep_pool.pop(block_rep);

      std::swap(*(block_rep->data), data_block);
      block_rep->contents = *(block_rep->data);

      block_rep->compression_type = r->compression_type;

      block_rep->keys->SwapAssign(keys);

      if (i + 1 < r->data_block_and_keys_buffers.size()) {
        block_rep->first_key_in_next_block->assign(
            r->data_block_and_keys_buffers[i + 1].second.front());
      } else {
        block_rep->first_key_in_next_block.reset(nullptr);
      }

      assert(block_rep->status.ok());
      if (!r->pc_rep->write_queue.push(block_rep->slot.get())) {
        return;
      }
      if (!r->pc_rep->compress_queue.push(block_rep)) {
        return;
      }
    } else {
      for (const auto& key : keys) {
        if (r->filter_builder != nullptr) {
          size_t ts_sz =
              r->internal_comparator.user_comparator()->timestamp_size();
          r->filter_builder->Add(ExtractUserKeyAndStripTimestamp(key, ts_sz));
        }
        r->index_builder->OnKeyAdded(key);
      }
      WriteBlock(Slice(data_block), &r->pending_handle,
                 true /* is_data_block */);
      if (ok() && i + 1 < r->data_block_and_keys_buffers.size()) {
        Slice first_key_in_next_block =
            r->data_block_and_keys_buffers[i + 1].second.front();
        Slice* first_key_in_next_block_ptr = &first_key_in_next_block;
        r->index_builder->AddIndexEntry(
            &keys.back(), first_key_in_next_block_ptr, r->pending_handle);
      }
    }
  }
  r->data_block_and_keys_buffers.clear();
}

Status BlockBasedTableBuilder::Finish() {
  Rep* r = rep_;
  assert(r->state != Rep::State::kClosed);
  bool empty_data_block = r->data_block.empty();
  r->first_key_in_next_block = nullptr;
  Flush();
  if (r->state == Rep::State::kBuffered) {
    EnterUnbuffered();
  }
  if (r->compression_opts.parallel_threads > 1) {
    r->pc_rep->compress_queue.finish();
    for (auto& thread : r->pc_rep->compress_thread_pool) {
      thread.join();
    }
    r->pc_rep->write_queue.finish();
    r->pc_rep->write_thread->join();
    r->pc_rep->finished = true;
  } else {
    // To make sure properties block is able to keep the accurate size of index
    // block, we will finish writing all index entries first.
    if (ok() && !empty_data_block) {
      r->index_builder->AddIndexEntry(
          &r->last_key, nullptr /* no next data block */, r->pending_handle);
    }
  }

  // Write meta blocks, metaindex block and footer in the following order.
  //    1. [meta block: filter]
  //    2. [meta block: index]
  //    3. [meta block: compression dictionary]
  //    4. [meta block: range deletion tombstone]
  //    5. [meta block: properties]
  //    6. [metaindex block]
  //    7. Footer
  BlockHandle metaindex_block_handle, index_block_handle;
  MetaIndexBuilder meta_index_builder;
  WriteFilterBlock(&meta_index_builder);
  WriteIndexBlock(&meta_index_builder, &index_block_handle);
  WriteCompressionDictBlock(&meta_index_builder);
  WriteRangeDelBlock(&meta_index_builder);
  WritePropertiesBlock(&meta_index_builder);
  if (ok()) {
    // flush the meta index block
    WriteRawBlock(meta_index_builder.Finish(), kNoCompression,
                  &metaindex_block_handle);
  }
  if (ok()) {
    WriteFooter(metaindex_block_handle, index_block_handle);
  }
  r->state = Rep::State::kClosed;
  return r->status;
}

void BlockBasedTableBuilder::Abandon() {
  assert(rep_->state != Rep::State::kClosed);
  if (rep_->compression_opts.parallel_threads > 1) {
    rep_->pc_rep->compress_queue.finish();
    for (auto& thread : rep_->pc_rep->compress_thread_pool) {
      thread.join();
    }
    rep_->pc_rep->write_queue.finish();
    rep_->pc_rep->write_thread->join();
    rep_->pc_rep->finished = true;
  }
  rep_->state = Rep::State::kClosed;
}

uint64_t BlockBasedTableBuilder::NumEntries() const {
  return rep_->props.num_entries;
}

bool BlockBasedTableBuilder::IsEmpty() const {
  return rep_->props.num_entries == 0 && rep_->props.num_range_deletions == 0;
}

uint64_t BlockBasedTableBuilder::FileSize() const { return rep_->offset; }

uint64_t BlockBasedTableBuilder::EstimatedFileSize() const {
  if (rep_->compression_opts.parallel_threads > 1) {
    // Use compression ratio so far and inflight raw bytes to estimate
    // final SST size.
    return rep_->pc_rep->estimated_file_size.load(std::memory_order_relaxed);
  } else {
    return FileSize();
  }
}

bool BlockBasedTableBuilder::NeedCompact() const {
  for (const auto& collector : rep_->table_properties_collectors) {
    if (collector->NeedCompact()) {
      return true;
    }
  }
  return false;
}

TableProperties BlockBasedTableBuilder::GetTableProperties() const {
  TableProperties ret = rep_->props;
  for (const auto& collector : rep_->table_properties_collectors) {
    for (const auto& prop : collector->GetReadableProperties()) {
      ret.readable_properties.insert(prop);
    }
    collector->Finish(&ret.user_collected_properties);
  }
  return ret;
}

std::string BlockBasedTableBuilder::GetFileChecksum() const {
  if (rep_->file != nullptr) {
    return rep_->file->GetFileChecksum();
  } else {
    return kUnknownFileChecksum;
  }
}

const char* BlockBasedTableBuilder::GetFileChecksumFuncName() const {
  if (rep_->file != nullptr) {
    return rep_->file->GetFileChecksumFuncName();
  } else {
    return kUnknownFileChecksumFuncName.c_str();
  }
}

const std::string BlockBasedTable::kFilterBlockPrefix = "filter.";
const std::string BlockBasedTable::kFullFilterBlockPrefix = "fullfilter.";
const std::string BlockBasedTable::kPartitionedFilterBlockPrefix =
    "partitionedfilter.";
}  // namespace ROCKSDB_NAMESPACE<|MERGE_RESOLUTION|>--- conflicted
+++ resolved
@@ -1087,14 +1087,6 @@
           uint64_t new_blocks_inflight = r->pc_rep->blocks_inflight.fetch_sub(
                                              1, std::memory_order_relaxed) -
                                          1;
-<<<<<<< HEAD
-          r->pc_rep->estimated_file_size =
-              r->offset +
-              static_cast<uint64_t>(
-                  static_cast<double>(new_raw_bytes_inflight) *
-                  r->pc_rep->curr_compression_ratio) +
-              new_blocks_inflight * kBlockTrailerSize;
-=======
           r->pc_rep->estimated_file_size.store(
               r->get_offset() +
                   static_cast<uint64_t>(
@@ -1103,7 +1095,6 @@
                           std::memory_order_relaxed)) +
                   new_blocks_inflight * kBlockTrailerSize,
               std::memory_order_relaxed);
->>>>>>> ef088f0e
         } else {
           r->pc_rep->estimated_file_size.store(r->get_offset(),
                                                std::memory_order_relaxed);
