//  Copyright (c) 2011-present, Facebook, Inc.  All rights reserved.
//  This source code is licensed under both the GPLv2 (found in the
//  COPYING file in the root directory) and Apache 2.0 License
//  (found in the LICENSE.Apache file in the root directory).
//
// Copyright (c) 2012 The LevelDB Authors. All rights reserved.
// Use of this source code is governed by a BSD-style license that can be
// found in the LICENSE file. See the AUTHORS file for names of contributors.

#include <array>

#include "rocksdb/filter_policy.h"

#include "rocksdb/slice.h"
#include "table/block_based/block_based_filter_block.h"
#include "table/block_based/full_filter_block.h"
#include "table/block_based/filter_policy_internal.h"
#include "third-party/folly/folly/ConstexprMath.h"
#include "util/bloom_impl.h"
#include "util/coding.h"
#include "util/hash.h"

#ifdef HAVE_POPCNT
#include <x86intrin.h>
#endif
#if defined(HAVE_AVX2) || defined(HAVE_BMI2)
#include <immintrin.h>
#endif
// git diff 1d4b2632ee7a8b36383ef9b3b814d722c203022b..new-filters

namespace rocksdb {

namespace {

// See description in FastLocalBloomImpl
class FastLocalBloomBitsBuilder : public BuiltinFilterBitsBuilder {
 public:
  explicit FastLocalBloomBitsBuilder(const int millibits_per_key)
      : millibits_per_key_(millibits_per_key),
        num_probes_(FastLocalBloomImpl::ChooseNumProbes(millibits_per_key_)) {
    assert(millibits_per_key >= 1000);
  }

  // No Copy allowed
  FastLocalBloomBitsBuilder(const FastLocalBloomBitsBuilder&) = delete;
  void operator=(const FastLocalBloomBitsBuilder&) = delete;

  ~FastLocalBloomBitsBuilder() override {}

  virtual void AddKey(const Slice& key) override {
    uint64_t hash = GetSliceHash64(key);
    if (hash_entries_.size() == 0 || hash != hash_entries_.back()) {
      hash_entries_.push_back(hash);
    }
  }

  virtual Slice Finish(std::unique_ptr<const char[]>* buf) override {
    uint32_t len_with_metadata =
        CalculateSpace(static_cast<uint32_t>(hash_entries_.size()));
    char* data = new char[len_with_metadata];
    memset(data, 0, len_with_metadata);

    assert(data);
    assert(len_with_metadata >= 5);

    uint32_t len = len_with_metadata - 5;
    if (len > 0) {
      AddAllEntries(data, len);
    }

    // See BloomFilterPolicy::GetBloomBitsReader re: metadata
    // -1 = Marker for newer Bloom implementations
    data[len] = static_cast<char>(-1);
    // 0 = Marker for this sub-implementation
    data[len + 1] = static_cast<char>(0);
    // num_probes (and 0 in upper bits for 64-byte block size)
    data[len + 2] = static_cast<char>(num_probes_);
    // rest of metadata stays zero

    const char* const_data = data;
    buf->reset(const_data);
    hash_entries_.clear();

    return Slice(data, len_with_metadata);
  }

  int CalculateNumEntry(const uint32_t bytes) override {
    uint32_t bytes_no_meta = bytes >= 5u ? bytes - 5u : 0;
    return static_cast<int>(uint64_t{8000} * bytes_no_meta /
                            millibits_per_key_);
  }

  uint32_t CalculateSpace(const int num_entry) override {
    uint32_t num_cache_lines = 0;
    if (millibits_per_key_ > 0 && num_entry > 0) {
      num_cache_lines = static_cast<uint32_t>(
          (int64_t{num_entry} * millibits_per_key_ + 511999) / 512000);
    }
    return num_cache_lines * 64 + /*metadata*/ 5;
  }

 private:
  void AddAllEntries(char* data, uint32_t len) const {
    // Simple version without prefetching:
    //
    // for (auto h : hash_entries_) {
    //   FastLocalBloomImpl::AddHash(Lower32of64(h), Upper32of64(h), len,
    //                               num_probes_, data);
    // }

    const size_t num_entries = hash_entries_.size();
    constexpr size_t kBufferMask = 7;
    static_assert(((kBufferMask + 1) & kBufferMask) == 0,
                  "Must be power of 2 minus 1");

    std::array<uint32_t, kBufferMask + 1> hashes;
    std::array<uint32_t, kBufferMask + 1> byte_offsets;

    // Prime the buffer
    size_t i = 0;
    for (; i <= kBufferMask && i < num_entries; ++i) {
      uint64_t h = hash_entries_[i];
      FastLocalBloomImpl::PrepareHash(Lower32of64(h), len, data,
                                      /*out*/ &byte_offsets[i]);
      hashes[i] = Upper32of64(h);
    }

    // Process and buffer
    for (; i < num_entries; ++i) {
      uint32_t& hash_ref = hashes[i & kBufferMask];
      uint32_t& byte_offset_ref = byte_offsets[i & kBufferMask];
      // Process (add)
      FastLocalBloomImpl::AddHashPrepared(hash_ref, num_probes_,
                                          data + byte_offset_ref);
      // And buffer
      uint64_t h = hash_entries_[i];
      FastLocalBloomImpl::PrepareHash(Lower32of64(h), len, data,
                                      /*out*/ &byte_offset_ref);
      hash_ref = Upper32of64(h);
    }

    // Finish processing
    for (i = 0; i <= kBufferMask && i < num_entries; ++i) {
      FastLocalBloomImpl::AddHashPrepared(hashes[i], num_probes_,
                                          data + byte_offsets[i]);
    }
  }

  int millibits_per_key_;
  int num_probes_;
  std::vector<uint64_t> hash_entries_;
};

// See description in FastLocalBloomImpl
class FastLocalBloomBitsReader : public FilterBitsReader {
 public:
  FastLocalBloomBitsReader(const char* data, int num_probes, uint32_t len_bytes)
      : data_(data), num_probes_(num_probes), len_bytes_(len_bytes) {}

  // No Copy allowed
  FastLocalBloomBitsReader(const FastLocalBloomBitsReader&) = delete;
  void operator=(const FastLocalBloomBitsReader&) = delete;

  ~FastLocalBloomBitsReader() override {}

  bool MayMatch(const Slice& key) override {
    uint64_t h = GetSliceHash64(key);
    uint32_t byte_offset;
    FastLocalBloomImpl::PrepareHash(Lower32of64(h), len_bytes_, data_,
                                    /*out*/ &byte_offset);
    return FastLocalBloomImpl::HashMayMatchPrepared(Upper32of64(h), num_probes_,
                                                    data_ + byte_offset);
  }

  virtual void MayMatch(int num_keys, Slice** keys, bool* may_match) override {
    std::array<uint32_t, MultiGetContext::MAX_BATCH_SIZE> hashes;
    std::array<uint32_t, MultiGetContext::MAX_BATCH_SIZE> byte_offsets;
    for (int i = 0; i < num_keys; ++i) {
      uint64_t h = GetSliceHash64(*keys[i]);
      FastLocalBloomImpl::PrepareHash(Lower32of64(h), len_bytes_, data_,
                                      /*out*/ &byte_offsets[i]);
      hashes[i] = Upper32of64(h);
    }
    for (int i = 0; i < num_keys; ++i) {
      may_match[i] = FastLocalBloomImpl::HashMayMatchPrepared(
          hashes[i], num_probes_, data_ + byte_offsets[i]);
    }
  }

 private:
  const char* data_;
  const int num_probes_;
  const uint32_t len_bytes_;
};

inline void bit_table_set_bit(char *data, uint32_t bit_offset) {
  data[bit_offset >> 3] |= char{1} << (bit_offset & 7);
}

inline bool bit_table_get_bit(const char *data, uint32_t bit_offset) {
  return (data[bit_offset >> 3] >> (bit_offset & 7)) & 1;
}

inline void or_put_nibble(char *data, uint32_t nibble_offset, uint32_t val) {
  assert(val < 16);
  data[nibble_offset >> 1] |= val << ((nibble_offset & 1) * 4);
}

inline uint32_t get_nibble(const char *data, uint32_t nibble_offset) {
  return static_cast<uint32_t>(data[nibble_offset >> 1] >> ((nibble_offset & 1) * 4)) & uint32_t{15};
}

// Might access 5 bytes from starting address
inline uint32_t bit_table_get(const char *data, uint32_t bit_offset, uint32_t mask) {
  //fprintf(stderr, "--> Getting val at offset %d\n", bit_offset);
  data += bit_offset >> 3;
  bit_offset &= 7;
  const uint8_t *udata = reinterpret_cast<const uint8_t*>(data);
  //fprintf(stderr, "--> Bytes: %02x%02x%02x%02x%02x\n", udata[4], udata[3], udata[2], udata[1], udata[0]);
  uint64_t rv = static_cast<uint64_t>(udata[0]) + (static_cast<uint64_t>(udata[1]) << 8) + (static_cast<uint64_t>(udata[2]) << 16) + (static_cast<uint64_t>(udata[3]) << 24) + (static_cast<uint64_t>(udata[4]) << 32);
  //fprintf(stderr, "--> Raw:   %010lx\n", rv);
  return static_cast<uint32_t>(rv >> bit_offset) & mask;
}

// Might access 5 bytes from starting address, or extra aligned 32 bits
inline void bit_table_or_put(char *data, uint32_t bit_offset, uint32_t val) {
  //fprintf(stderr, "--> Putting val %x at offset %d\n", val, bit_offset);
#ifdef HAVE_SSE42 // XXX: stand-in for endianness
  uint32_t *data32 = reinterpret_cast<uint32_t*>(data);
  assert((bit_offset >> 5) < 15); // make sure we don't write beyond cache line
  data32 += bit_offset >> 5;
  bit_offset &= 31;
  data32[0] |= val << bit_offset;
  data32[1] |= val >> 1 >> (31 - bit_offset);
#else
  data += bit_offset >> 3;
  bit_offset &= 7;
  uint8_t *udata = reinterpret_cast<uint8_t*>(data);
  //fprintf(stderr, "--> Before: %02x%02x%02x%02x%02x\n", udata[4], udata[3], udata[2], udata[1], udata[0]);
  udata[0] |= static_cast<uint8_t>(val << bit_offset);
  udata[1] |= static_cast<uint8_t>(val >> (8 - bit_offset));
  udata[2] |= static_cast<uint8_t>(val >> (16 - bit_offset));
  udata[3] |= static_cast<uint8_t>(val >> (24 - bit_offset));
  udata[4] |= static_cast<uint8_t>(uint64_t(val) >> (32 - bit_offset));
  //fprintf(stderr, "--> After:  %02x%02x%02x%02x%02x\n", udata[4], udata[3], udata[2], udata[1], udata[0]);
#endif
}

inline uint32_t popcnt_char(char v) {
  uint32_t a = v & 0x55U;
  uint32_t b = a + ((v & 0xaaU) >> 1);
  a = b & 0x33;
  b = a + ((b & 0xcc) >> 2);
  a = b & 0xf;
  b = a + ((b & 0xf0) >> 4);
  return b;
}

inline uint32_t nbits_popcnt(const char *data, uint32_t nbits) {
  uint32_t rv = 0;
#ifdef HAVE_POPCNT
  while (nbits > 0) {
    uint64_t tmp;
    memcpy(&tmp, data, sizeof(tmp));
    if (nbits < 64) {
      tmp <<= (64 - nbits);
      rv += _popcnt64(tmp);
      nbits = 0;
      break;
    }
    rv += _popcnt64(tmp);
    nbits -= 64;
    data += sizeof(tmp);
  }
#else
  while (nbits >= 8) {
    rv += popcnt_char(*(data++));
    nbits -= 8;
  }
  if (nbits > 0) {
    rv += popcnt_char(static_cast<char>(static_cast<uint8_t>(*data) << (8 - nbits)));
  }
#endif
  return rv;
}

inline uint32_t general_tzcnt(const char *data, uint32_t from) {
  uint32_t rv = 0;
#if defined(HAVE_POPCNT) && defined(HAVE_BMI2)
  for (;;) {
    uint64_t v = *reinterpret_cast<const uint64_t*>(data + (from / 8));
    uint32_t bit_shift = from % 8;
    v >>= bit_shift;
    if (v != 0) {
      rv += _tzcnt_u64(v);
      return rv;
    }
    from += (64 - bit_shift);
    rv += (64 - bit_shift);
  }
#else
  while (bit_table_get_bit(data, from + rv) == false) {
    ++rv;
  }
  return rv;
#endif
}

// Returns 1-based index, or zero if n = 0.
inline uint32_t nth_set_bit_index1(const char *data, uint32_t from, uint32_t n) {
  if (n == 0) {
    return 0;
  }
#if defined(HAVE_POPCNT) && defined(HAVE_BMI2)
  assert(n < 64);
  const uint64_t *data64 = reinterpret_cast<const uint64_t*>(data + (from / 8));
  uint32_t rv = 1; // 1-based return
  uint64_t v = *data64 >> (from % 8);
  uint64_t p = _pdep_u64(uint64_t(1) << (n - 1), v);
  if (p != 0) {
    rv += _tzcnt_u64(p);
    return rv;
  }
  // else not in that uint64
  n -= _popcnt64(v);
  ++data64;
  rv += 64 - (from % 8);
  for (;;) {
    assert(n < 64);
    p = _pdep_u64(uint64_t(1) << (n - 1), *data64);
    if (p != 0) {
      rv += _tzcnt_u64(p);
      return rv;
    }
    // else not in that uint64
    n -= _popcnt64(*data64);
    ++data64;
    rv += 64;
  }
#else
  uint32_t to = from;
  do {
    n -= bit_table_get_bit(data, to);
    ++to;
  } while (n > 0);
  return to - from;
#endif
}

class LocalHybridBitsBuilder : public BuiltinFilterBitsBuilder {
 public:
  static constexpr uint32_t kCacheLineLog2Bytes = 6u;
  static constexpr uint32_t kCacheLineLog2Bits = kCacheLineLog2Bytes + 3u;
  static constexpr uint32_t kCacheLineBits = uint32_t{1} << kCacheLineLog2Bits;
  static constexpr uint32_t kCacheLineBytes = uint32_t{1} << kCacheLineLog2Bytes;
  static constexpr uint32_t kCacheLineMetaBits = 8u;
  static constexpr uint32_t kUnaryBitBlockSize = kCacheLineBits / 256;
  static constexpr uint32_t kMaxUnaryBits = (((kCacheLineBits - kCacheLineMetaBits) / 3) & ~uint32_t{kUnaryBitBlockSize - 1}) + 4;

  LocalHybridBitsBuilder(const int bits_per_key)
      : bits_per_key_(bits_per_key) {
    assert(bits_per_key_);
  }

  // No Copy allowed
  LocalHybridBitsBuilder(const LocalHybridBitsBuilder&) = delete;
  void operator=(const LocalHybridBitsBuilder&) = delete;

  ~LocalHybridBitsBuilder() override {}

  virtual void AddKey(const Slice& key) override {
    uint64_t hash = GetSliceHash64(key);
    if (hash_entries_.size() == 0 || hash != hash_entries_.back()) {
      hash_entries_.push_back(hash);
    }
  }

  virtual Slice Finish(std::unique_ptr<const char[]>* buf) override {
    uint32_t len_with_metadata =
        CalculateSpace(static_cast<uint32_t>(hash_entries_.size()));
    char* data = new char[len_with_metadata];
    memset(data, 0, len_with_metadata);

    assert(data);
    assert(len_with_metadata >= 5);

    uint32_t len = len_with_metadata - 5;
    if (len > 0) {
      AddAllEntries(data, len);
    }

    // -2 = Marker for local hybrid filter implementation
    data[len] = static_cast<char>(-2);
    // 0 = Marker for this sub-implementation
    data[len + 1] = static_cast<char>(0);
    // rest of metadata stays zero (TODO: use for seed)

    const char* const_data = data;
    buf->reset(const_data);
    hash_entries_.clear();

    return Slice(data, len_with_metadata);
  }

  int CalculateNumEntry(const uint32_t bytes) override {
    uint32_t bytes_no_meta = bytes >= 5u ? bytes - 5u : 0;
    return static_cast<int>(uint64_t{8} * bytes_no_meta / bits_per_key_);
  }

  uint32_t CalculateSpace(const int num_entry) override {
    uint32_t num_cache_lines = 0;
    if (bits_per_key_ > 0 && num_entry > 0) {
      num_cache_lines = static_cast<uint32_t>(
          (static_cast<uint64_t>(int64_t{num_entry} * bits_per_key_) + kCacheLineBits - 1) / kCacheLineBits);
    }
    return num_cache_lines * kCacheLineBytes + /*metadata*/ 5;
  }

  static uint32_t GetRange(uint32_t count) {
    // Range roughly 0.65 - 0.80 depending on count
    double f = 0.80 - (count * count * 2 / 100000.0);
    uint64_t corrected = std::max(count, (kCacheLineBits - kCacheLineMetaBits + 25u) / 26u);
    return static_cast<uint32_t>((corrected << 25) * f);
  }
 private:
  void AddAllEntries(char* data, uint32_t len) const {
    // Too slow:
    //std::sort(hash_entries_.begin(), hash_entries_.end());

    const uint32_t num_cache_lines = len / kCacheLineBytes;

    // Partition into buckets with temporary allocation
    // (Fast enough for now; could save temp space with counting sort)
    std::unique_ptr<std::vector<uint32_t>[]> buckets(new std::vector<uint32_t>[num_cache_lines]);
    for (size_t i = 0; i < hash_entries_.size(); ++i) {
      uint32_t cache_line = fastrange32(Lower32of64(hash_entries_[i]), num_cache_lines);
      //fprintf(stderr, "Preparing hash %x on cache line %d\n", hash_entries_[i], cache_line);
      buckets[cache_line].push_back(Upper32of64(hash_entries_[i]));
    }
    double fp_rate_sum = 0;
    for (uint32_t i = 0; i < num_cache_lines; ++i) {
    //fprintf(stderr, "Building cache line %u\n", i);
      BuildCacheLine(data + (i * kCacheLineBytes), buckets[i].begin(), buckets[i].end(), &fp_rate_sum);
    }
  //fprintf(stderr, "Filter FP rate: %g\n", fp_rate_sum / num_cache_lines);
  }

  void BuildCacheLine(char *data_at_cache_line, std::vector<uint32_t>::iterator begin, std::vector<uint32_t>::iterator end, double *fp_rate_sum) const {
    const uint32_t count = static_cast<uint32_t>(end - begin);
    double fp_rate = std::pow(1.0 - exp(-4.0 * count / kCacheLineBits), 4.0); // bloom rate

    // TODO: pivot point closer to 5? But then we don't have min. 4 entry bits?
    if (count * 6u > (kCacheLineBits - kCacheLineMetaBits)) {
      *fp_rate_sum += fp_rate;
    //fprintf(stderr, "Cache line FP rate: %g (bloom1 %u)\n", fp_rate, count);
      BuildBloomCacheLine(data_at_cache_line, begin, end);
      return;
    }

    std::sort(begin, end);

    uint32_t range = GetRange(count);
    std::vector<uint32_t> rem_vals;
    uint32_t unary_bits = 0;
    uint32_t nibble_bwd_idx = (kCacheLineBits - kCacheLineMetaBits) / 4;

    uint32_t prev = 0;
    for (auto it = begin; it != end; ++it) {
      uint32_t val = fastrange32(*it, range);
    //fprintf(stderr, "Preparing hash %x (val %x)\n", *it, val);
      assert(val >= prev);
      uint32_t diff = (val >> 20) - (prev >> 20);
      unary_bits += (diff >> 4);
      bit_table_set_bit(data_at_cache_line, unary_bits);
      unary_bits++;
      nibble_bwd_idx--;
      if (unary_bits > kMaxUnaryBits || nibble_bwd_idx * 4 < unary_bits) {
        *fp_rate_sum += fp_rate;
      //fprintf(stderr, "Cache line FP rate: %g (bloom2 %u)\n", fp_rate, count);
        BuildBloomCacheLine(data_at_cache_line, begin, end);
        return;
      }
      or_put_nibble(data_at_cache_line, nibble_bwd_idx, diff & uint32_t{0xf});
      // Use (TBD part of) bottom 20 bits soon
      rem_vals.push_back(val & uint32_t{0xfffff});
      prev = val;
    }

    unary_bits = std::max(kMaxUnaryBits - 63 * kUnaryBitBlockSize, (unary_bits + kUnaryBitBlockSize - 1) & ~(kUnaryBitBlockSize - 1));

    uint32_t rem_bits = nibble_bwd_idx * 4 - unary_bits;

  //fprintf(stderr, "Rice count %u, unary_bits/count %g\n", count, (double)unary_bits / rem_vals.size());

    uint32_t base_rem_entry_bits = rem_bits / count;
    uint32_t entries_with_extra_bit;
    if (base_rem_entry_bits >= 20u) {
      base_rem_entry_bits = 20u;
      entries_with_extra_bit = 0;
      fp_rate = 0;
    } else {
      entries_with_extra_bit = rem_bits % count;
      fp_rate = 1.0 * entries_with_extra_bit / (range >> (20u - base_rem_entry_bits - 1u));
    }
    fp_rate += 1.0 * (count - entries_with_extra_bit) / (range >> (20u - base_rem_entry_bits));
    *fp_rate_sum += fp_rate;
  //fprintf(stderr, "Cache line FP rate: %g\n", fp_rate);

    uint32_t cur_bit_ptr = unary_bits;
    for (uint32_t rem_val : rem_vals) {
    //fprintf(stderr, "Putting %x at %u\n", rem_val >> (20 - base_rem_entry_bits), cur_bit_ptr);
      bit_table_or_put(data_at_cache_line, cur_bit_ptr, rem_val >> (20 - base_rem_entry_bits));
      cur_bit_ptr += base_rem_entry_bits;
    }
    if (base_rem_entry_bits == 20u) {
      assert(cur_bit_ptr + entries_with_extra_bit <= nibble_bwd_idx * 4);
    } else {
      assert(cur_bit_ptr + entries_with_extra_bit == nibble_bwd_idx * 4);
    }
    for (uint32_t i = 0; i < entries_with_extra_bit; ++i) {
      if ((rem_vals[i] >> (20 - base_rem_entry_bits - 1)) & uint32_t{1}) {
        bit_table_set_bit(data_at_cache_line, cur_bit_ptr + i);
      }
    }

    // Set metadata
    data_at_cache_line[kCacheLineBytes - 1] = static_cast<char>(unary_bits / kUnaryBitBlockSize - (kMaxUnaryBits / kUnaryBitBlockSize - 63));
  }

  void BuildBloomCacheLine(char *data_at_cache_line, std::vector<uint32_t>::iterator begin, std::vector<uint32_t>::iterator end) const {
    for (auto it = begin; it != end; ++it) {
      FastLocalBloomImpl::AddHashPrepared(*it, /*num_probes*/4, data_at_cache_line);
    }
    if ((data_at_cache_line[kCacheLineBytes - 1] & static_cast<char>(0xc0)) == 0) {
      // set one bit to make one of the top two bits non-zero
      data_at_cache_line[kCacheLineBytes - 1] |= static_cast<char>(0x80);
    }
    //fprintf(stderr, "Built bloom\n");
  }

  int bits_per_key_;
  std::vector<uint64_t> hash_entries_;
};

// See description in LocalHybridImpl
class LocalHybridBitsReader : public FilterBitsReader {
 public:
  LocalHybridBitsReader(const char* data, uint32_t len_bytes)
      : data_(data), num_cache_lines_(len_bytes / LocalHybridBitsBuilder::kCacheLineBytes) {}

  // No Copy allowed
  LocalHybridBitsReader(const LocalHybridBitsReader&) = delete;
  void operator=(const LocalHybridBitsReader&) = delete;

  ~LocalHybridBitsReader() override {}

  bool MayMatch(const Slice& key) override {
    const uint64_t h64 = GetSliceHash64(key);
    const uint32_t cache_line = fastrange32(Lower32of64(h64), num_cache_lines_);
    const char *data_at_cache_line = data_ + LocalHybridBitsBuilder::kCacheLineBytes * cache_line;
    return HashMayMatchPrepared(Upper32of64(h64), data_at_cache_line);
  }

  bool HashMayMatchPrepared(const uint32_t h, const char *data_at_cache_line) {
    const uint32_t meta = static_cast<uint8_t>(data_at_cache_line[LocalHybridBitsBuilder::kCacheLineBytes - 1]);
    if ((meta & 0xc0u) != 0) {
      return FastLocalBloomImpl::HashMayMatchPrepared(h, 4,
                                                      data_at_cache_line);
    }

    const uint32_t unary_bits = meta * LocalHybridBitsBuilder::kUnaryBitBlockSize + (LocalHybridBitsBuilder::kMaxUnaryBits - 63 * LocalHybridBitsBuilder::kUnaryBitBlockSize);
    const uint32_t count = nbits_popcnt(data_at_cache_line, unary_bits);

    const uint32_t val_to_find = fastrange32(h, LocalHybridBitsBuilder::GetRange(count));
  //fprintf(stderr, "Preparing hash %x (val %x) on cache line %u\n", h, val_to_find, cache_line);
    const uint32_t partial_val_to_find = val_to_find >> 20;

    const uint32_t rem_bits = LocalHybridBitsBuilder::kCacheLineBits - LocalHybridBitsBuilder::kCacheLineMetaBits - count * 4 - unary_bits;

  //fprintf(stderr, "Rice count %u, unary_bits/count %g\n", count, (double)unary_bits / count);

    uint32_t base_rem_entry_bits = rem_bits / count;
    uint32_t entries_with_extra_bit;
    if (base_rem_entry_bits >= 20u) {
      base_rem_entry_bits = 20u;
      entries_with_extra_bit = 0;
    } else {
      entries_with_extra_bit = rem_bits % count;
    }

    const uint32_t base_rem_entry_mask = (uint32_t{1} << base_rem_entry_bits) - 1u;
    const uint32_t rem_entry_to_find = (val_to_find & 0xfffffu) >> (20u - base_rem_entry_bits);

    /* A timing test hook */
    /*
    if ((entries_with_extra_bit+rem_entry_to_find+partial_val_to_find) & 1) {
      return true;
    }
    */

    uint32_t unary_cur = 0;
    const char *nibble_bwd_ptr = data_at_cache_line + (LocalHybridBitsBuilder::kCacheLineBits - LocalHybridBitsBuilder::kCacheLineMetaBits) / 8u;
    uint32_t cur_partial_val = 0;

    uint32_t i = 0;
    // Try skipping ahead by 8 nibbles at a time
    // Didn't seem to help: skipping by 16 and by 4 also
    while (i + 8 <= count && cur_partial_val + 30 < partial_val_to_find) {
      uint32_t nibbles_sum = 0;
#if defined(HAVE_POPCNT) && defined(HAVE_BMI2)
      {
        uint32_t nibbles = reinterpret_cast<const uint32_t*>(nibble_bwd_ptr)[-1];
        nibbles = (nibbles & uint32_t{0xf0f0f0f}) + ((nibbles & uint32_t{0xf0f0f0f0}) >> 4);
        nibbles = (nibbles & uint32_t{0xff00ff}) + ((nibbles & uint32_t{0xff00ff00}) >> 8);
        nibbles = (nibbles & uint32_t{0xffff}) + ((nibbles & uint32_t{0xffff0000}) >> 16);
        nibbles_sum += nibbles;
      }
#else
      for (uint32_t i = 1; i <= 8; i++) {
        nibbles_sum += get_nibble(data_at_cache_line, nibble_bwd_idx - i);
      }
#endif
      uint32_t nth1 = nth_set_bit_index1(data_at_cache_line, unary_cur, 8);
      uint32_t skip_partial_val = cur_partial_val + nibbles_sum + ((nth1 - 8) << 4);
      // NB: not easy to accept == case, because potentially earlier == cases
      if (skip_partial_val < partial_val_to_find) {
        cur_partial_val = skip_partial_val;
        i += 8;
        nibble_bwd_ptr -= 4;
        unary_cur += nth1;
      } else {
        break;
      }
    }

    /* A timing test hook */
    /*
    if ((entries_with_extra_bit+rem_entry_to_find+partial_val_to_find+unary_cur) & 1) {
      return true;
    }
    */

    uint32_t nibble_bwd_idx = (nibble_bwd_ptr - data_at_cache_line) * 2;

    for (; i < count; ++i) {
      uint32_t tz = general_tzcnt(data_at_cache_line, unary_cur);
      unary_cur += tz + 1;
      cur_partial_val += tz << 4;
      cur_partial_val += get_nibble(data_at_cache_line, --nibble_bwd_idx);
    //fprintf(stderr, "Vs. partial val %x\n", cur_partial_val);
      if (cur_partial_val > partial_val_to_find) {
        return false;
      } else if (cur_partial_val == partial_val_to_find) {
        if (base_rem_entry_bits > 0) {
          uint32_t rem_entry = bit_table_get(data_at_cache_line, unary_bits + i * base_rem_entry_bits, base_rem_entry_mask);
        //fprintf(stderr, "Looking for %x at %u, found %x\n", rem_entry_to_find, unary_bits + i * base_rem_entry_bits, rem_entry);
          if (rem_entry_to_find != rem_entry) {
            continue;
          }
        }
        if (i < entries_with_extra_bit) {
          bool extra = bit_table_get_bit(data_at_cache_line, unary_bits + count * base_rem_entry_bits + i);
          if (extra != (1u & (val_to_find >> (20u - base_rem_entry_bits - 1u)))) {
            continue;
          }
        }
        return true;
      }
    }
    return false;
  }

  virtual void MayMatch(int num_keys, Slice** keys, bool* may_match) override {
    std::array<uint32_t, MultiGetContext::MAX_BATCH_SIZE> hashes;
    std::array<uint32_t, MultiGetContext::MAX_BATCH_SIZE> byte_offsets;
    for (int i = 0; i < num_keys; ++i) {
      const uint64_t h64 = GetSliceHash64(*keys[i]);
      const uint32_t cache_line = fastrange32(Lower32of64(h64), num_cache_lines_);
      const uint32_t offset = LocalHybridBitsBuilder::kCacheLineBytes * cache_line;
      PREFETCH(data_ + offset, 0 /* rw */, 1 /* locality */);
      PREFETCH(data_ + offset + 63, 0 /* rw */, 1 /* locality */);
      byte_offsets[i] = offset;
      hashes[i] = Upper32of64(h64);
    }
    for (int i = 0; i < num_keys; ++i) {
      may_match[i] = HashMayMatchPrepared(hashes[i], data_ + byte_offsets[i]);
    }
  }
 private:
  const char* data_;
  const uint32_t num_cache_lines_;
};

using LegacyBloomImpl = LegacyLocalityBloomImpl</*ExtraRotates*/ false>;

class LegacyBloomBitsBuilder : public BuiltinFilterBitsBuilder {
 public:
  explicit LegacyBloomBitsBuilder(const int bits_per_key);

  // No Copy allowed
  LegacyBloomBitsBuilder(const LegacyBloomBitsBuilder&) = delete;
  void operator=(const LegacyBloomBitsBuilder&) = delete;

  ~LegacyBloomBitsBuilder() override;

  void AddKey(const Slice& key) override;

  Slice Finish(std::unique_ptr<const char[]>* buf) override;

  int CalculateNumEntry(const uint32_t bytes) override;

  uint32_t CalculateSpace(const int num_entry) override {
    uint32_t dont_care1;
    uint32_t dont_care2;
    return CalculateSpace(num_entry, &dont_care1, &dont_care2);
  }

 private:
  int bits_per_key_;
  int num_probes_;
  std::vector<uint32_t> hash_entries_;

  // Get totalbits that optimized for cpu cache line
  uint32_t GetTotalBitsForLocality(uint32_t total_bits);

  // Reserve space for new filter
  char* ReserveSpace(const int num_entry, uint32_t* total_bits,
                     uint32_t* num_lines);

  // Implementation-specific variant of public CalculateSpace
  uint32_t CalculateSpace(const int num_entry, uint32_t* total_bits,
                          uint32_t* num_lines);

  // Assuming single threaded access to this function.
  void AddHash(uint32_t h, char* data, uint32_t num_lines, uint32_t total_bits);
};

LegacyBloomBitsBuilder::LegacyBloomBitsBuilder(const int bits_per_key)
    : bits_per_key_(bits_per_key),
      num_probes_(LegacyNoLocalityBloomImpl::ChooseNumProbes(bits_per_key_)) {
  assert(bits_per_key_);
}

LegacyBloomBitsBuilder::~LegacyBloomBitsBuilder() {}

void LegacyBloomBitsBuilder::AddKey(const Slice& key) {
  uint32_t hash = BloomHash(key);
  if (hash_entries_.size() == 0 || hash != hash_entries_.back()) {
    hash_entries_.push_back(hash);
  }
}

Slice LegacyBloomBitsBuilder::Finish(std::unique_ptr<const char[]>* buf) {
  uint32_t total_bits, num_lines;
  char* data = ReserveSpace(static_cast<int>(hash_entries_.size()), &total_bits,
                            &num_lines);
  assert(data);

  if (total_bits != 0 && num_lines != 0) {
    for (auto h : hash_entries_) {
      AddHash(h, data, num_lines, total_bits);
    }
  }
  // See BloomFilterPolicy::GetFilterBitsReader for metadata
  data[total_bits / 8] = static_cast<char>(num_probes_);
  EncodeFixed32(data + total_bits / 8 + 1, static_cast<uint32_t>(num_lines));

  const char* const_data = data;
  buf->reset(const_data);
  hash_entries_.clear();

  return Slice(data, total_bits / 8 + 5);
}

uint32_t LegacyBloomBitsBuilder::GetTotalBitsForLocality(uint32_t total_bits) {
  uint32_t num_lines =
      (total_bits + CACHE_LINE_SIZE * 8 - 1) / (CACHE_LINE_SIZE * 8);

  // Make num_lines an odd number to make sure more bits are involved
  // when determining which block.
  if (num_lines % 2 == 0) {
    num_lines++;
  }
  return num_lines * (CACHE_LINE_SIZE * 8);
}

uint32_t LegacyBloomBitsBuilder::CalculateSpace(const int num_entry,
                                                uint32_t* total_bits,
                                                uint32_t* num_lines) {
  assert(bits_per_key_);
  if (num_entry != 0) {
    uint32_t total_bits_tmp = static_cast<uint32_t>(num_entry * bits_per_key_);

    *total_bits = GetTotalBitsForLocality(total_bits_tmp);
    *num_lines = *total_bits / (CACHE_LINE_SIZE * 8);
    assert(*total_bits > 0 && *total_bits % 8 == 0);
  } else {
    // filter is empty, just leave space for metadata
    *total_bits = 0;
    *num_lines = 0;
  }

  // Reserve space for Filter
  uint32_t sz = *total_bits / 8;
  sz += 5;  // 4 bytes for num_lines, 1 byte for num_probes
  return sz;
}

char* LegacyBloomBitsBuilder::ReserveSpace(const int num_entry,
                                           uint32_t* total_bits,
                                           uint32_t* num_lines) {
  uint32_t sz = CalculateSpace(num_entry, total_bits, num_lines);
  char* data = new char[sz];
  memset(data, 0, sz);
  return data;
}

int LegacyBloomBitsBuilder::CalculateNumEntry(const uint32_t bytes) {
  assert(bits_per_key_);
  assert(bytes > 0);
  int high = static_cast<int>(bytes * 8 / bits_per_key_ + 1);
  int low = 1;
  int n = high;
  for (; n >= low; n--) {
    if (CalculateSpace(n) <= bytes) {
      break;
    }
  }
  assert(n < high);  // High should be an overestimation
  return n;
}

inline void LegacyBloomBitsBuilder::AddHash(uint32_t h, char* data,
                                            uint32_t num_lines,
                                            uint32_t total_bits) {
#ifdef NDEBUG
  static_cast<void>(total_bits);
#endif
  assert(num_lines > 0 && total_bits > 0);

  LegacyBloomImpl::AddHash(h, num_lines, num_probes_, data,
                           folly::constexpr_log2(CACHE_LINE_SIZE));
}

class LegacyBloomBitsReader : public FilterBitsReader {
 public:
  LegacyBloomBitsReader(const char* data, int num_probes, uint32_t num_lines,
                        uint32_t log2_cache_line_size)
      : data_(data),
        num_probes_(num_probes),
        num_lines_(num_lines),
        log2_cache_line_size_(log2_cache_line_size) {}

  // No Copy allowed
  LegacyBloomBitsReader(const LegacyBloomBitsReader&) = delete;
  void operator=(const LegacyBloomBitsReader&) = delete;

  ~LegacyBloomBitsReader() override {}

  // "contents" contains the data built by a preceding call to
  // FilterBitsBuilder::Finish. MayMatch must return true if the key was
  // passed to FilterBitsBuilder::AddKey. This method may return true or false
  // if the key was not on the list, but it should aim to return false with a
  // high probability.
  bool MayMatch(const Slice& key) override {
    uint32_t hash = BloomHash(key);
    uint32_t byte_offset;
    LegacyBloomImpl::PrepareHashMayMatch(
        hash, num_lines_, data_, /*out*/ &byte_offset, log2_cache_line_size_);
    return LegacyBloomImpl::HashMayMatchPrepared(
        hash, num_probes_, data_ + byte_offset, log2_cache_line_size_);
  }

  virtual void MayMatch(int num_keys, Slice** keys, bool* may_match) override {
    std::array<uint32_t, MultiGetContext::MAX_BATCH_SIZE> hashes;
    std::array<uint32_t, MultiGetContext::MAX_BATCH_SIZE> byte_offsets;
    for (int i = 0; i < num_keys; ++i) {
      hashes[i] = BloomHash(*keys[i]);
      LegacyBloomImpl::PrepareHashMayMatch(hashes[i], num_lines_, data_,
                                           /*out*/ &byte_offsets[i],
                                           log2_cache_line_size_);
    }
    for (int i = 0; i < num_keys; ++i) {
      may_match[i] = LegacyBloomImpl::HashMayMatchPrepared(
          hashes[i], num_probes_, data_ + byte_offsets[i],
          log2_cache_line_size_);
    }
  }

 private:
  const char* data_;
  const int num_probes_;
  const uint32_t num_lines_;
  const uint32_t log2_cache_line_size_;
};

class AlwaysTrueFilter : public FilterBitsReader {
 public:
  bool MayMatch(const Slice&) override { return true; }
  using FilterBitsReader::MayMatch;  // inherit overload
};

class AlwaysFalseFilter : public FilterBitsReader {
 public:
  bool MayMatch(const Slice&) override { return false; }
  using FilterBitsReader::MayMatch;  // inherit overload
};

}  // namespace

const std::vector<BloomFilterPolicy::Mode> BloomFilterPolicy::kAllFixedImpls = {
    kLegacyBloom,
    kDeprecatedBlock,
    kFastLocalBloom,
    kLocalHybrid,
};

const std::vector<BloomFilterPolicy::Mode> BloomFilterPolicy::kAllUserModes = {
    kDeprecatedBlock,
    kAuto,
};

BloomFilterPolicy::BloomFilterPolicy(double bits_per_key, Mode mode)
    : mode_(mode) {
  // Sanitize bits_per_key
  if (bits_per_key < 1.0) {
    bits_per_key = 1.0;
  } else if (!(bits_per_key < 100.0)) {  // including NaN
    bits_per_key = 100.0;
  }

  // Includes a nudge toward rounding up, to ensure on all platforms
  // that doubles specified with three decimal digits after the decimal
  // point are interpreted accurately.
  millibits_per_key_ = static_cast<int>(bits_per_key * 1000.0 + 0.500001);

  // For better or worse, this is a rounding up of a nudged rounding up,
  // e.g. 7.4999999999999 will round up to 8, but that provides more
  // predictability against small arithmetic errors in floating point.
  whole_bits_per_key_ = (millibits_per_key_ + 500) / 1000;
}

BloomFilterPolicy::~BloomFilterPolicy() {}

const char* BloomFilterPolicy::Name() const {
  return "rocksdb.BuiltinBloomFilter";
}

void BloomFilterPolicy::CreateFilter(const Slice* keys, int n,
                                     std::string* dst) const {
  // We should ideally only be using this deprecated interface for
  // appropriately constructed BloomFilterPolicy
  assert(mode_ == kDeprecatedBlock);

  // Compute bloom filter size (in both bits and bytes)
  uint32_t bits = static_cast<uint32_t>(n * whole_bits_per_key_);

  // For small n, we can see a very high false positive rate.  Fix it
  // by enforcing a minimum bloom filter length.
  if (bits < 64) bits = 64;

  uint32_t bytes = (bits + 7) / 8;
  bits = bytes * 8;

  int num_probes =
      LegacyNoLocalityBloomImpl::ChooseNumProbes(whole_bits_per_key_);

  const size_t init_size = dst->size();
  dst->resize(init_size + bytes, 0);
  dst->push_back(static_cast<char>(num_probes));  // Remember # of probes
  char* array = &(*dst)[init_size];
  for (int i = 0; i < n; i++) {
    LegacyNoLocalityBloomImpl::AddHash(BloomHash(keys[i]), bits, num_probes,
                                       array);
  }
}

bool BloomFilterPolicy::KeyMayMatch(const Slice& key,
                                    const Slice& bloom_filter) const {
  const size_t len = bloom_filter.size();
  if (len < 2 || len > 0xffffffffU) {
    return false;
  }

  const char* array = bloom_filter.data();
  const uint32_t bits = static_cast<uint32_t>(len - 1) * 8;

  // Use the encoded k so that we can read filters generated by
  // bloom filters created using different parameters.
  const int k = static_cast<uint8_t>(array[len - 1]);
  if (k > 30) {
    // Reserved for potentially new encodings for short bloom filters.
    // Consider it a match.
    return true;
  }
  // NB: using stored k not num_probes for whole_bits_per_key_
  return LegacyNoLocalityBloomImpl::HashMayMatch(BloomHash(key), bits, k,
                                                 array);
}

FilterBitsBuilder* BloomFilterPolicy::GetFilterBitsBuilder() const {
  // This code path should no longer be used, for the built-in
  // BloomFilterPolicy. Internal to RocksDB and outside
  // BloomFilterPolicy, only get a FilterBitsBuilder with
  // BloomFilterPolicy::GetBuilderFromContext(), which will call
  // BloomFilterPolicy::GetBuilderWithContext(). RocksDB users have
  // been warned (HISTORY.md) that they can no longer call this on
  // the built-in BloomFilterPolicy (unlikely).
  assert(false);
  return GetBuilderWithContext(FilterBuildingContext(BlockBasedTableOptions()));
}

FilterBitsBuilder* BloomFilterPolicy::GetBuilderWithContext(
    const FilterBuildingContext& context) const {
  Mode cur = mode_;
  // Unusual code construction so that we can have just
  // one exhaustive switch without (risky) recursion
  for (int i = 0; i < 2; ++i) {
    switch (cur) {
      case kAuto:
        if (context.table_options.format_version < 5) {
          cur = kLegacyBloom;
        } else {
          cur = kLocalHybrid;
        }
        break;
      case kDeprecatedBlock:
        return nullptr;
      case kFastLocalBloom:
<<<<<<< HEAD
        return new FastLocalBloomBitsBuilder(bits_per_key_, num_probes_);
      case kLocalHybrid:
        return new LocalHybridBitsBuilder(bits_per_key_);
=======
        return new FastLocalBloomBitsBuilder(millibits_per_key_);
>>>>>>> e8f997ca
      case kLegacyBloom:
        return new LegacyBloomBitsBuilder(whole_bits_per_key_);
    }
  }
  assert(false);
  return nullptr;  // something legal
}

FilterBitsBuilder* BloomFilterPolicy::GetBuilderFromContext(
    const FilterBuildingContext& context) {
  if (context.table_options.filter_policy) {
    return context.table_options.filter_policy->GetBuilderWithContext(context);
  } else {
    return nullptr;
  }
}

// Read metadata to determine what kind of FilterBitsReader is needed
// and return a new one.
FilterBitsReader* BloomFilterPolicy::GetFilterBitsReader(
    const Slice& contents) const {
  uint32_t len_with_meta = static_cast<uint32_t>(contents.size());
  if (len_with_meta <= 5) {
    // filter is empty or broken. Treat like zero keys added.
    return new AlwaysFalseFilter();
  }

  // Legacy Bloom filter data:
  //             0 +-----------------------------------+
  //               | Raw Bloom filter data             |
  //               | ...                               |
  //           len +-----------------------------------+
  //               | byte for num_probes or            |
  //               |   marker for new implementations  |
  //         len+1 +-----------------------------------+
  //               | four bytes for number of cache    |
  //               |   lines                           |
  // len_with_meta +-----------------------------------+

  int8_t raw_num_probes =
      static_cast<int8_t>(contents.data()[len_with_meta - 5]);
  // NB: *num_probes > 30 and < 128 probably have not been used, because of
  // BloomFilterPolicy::initialize, unless directly calling
  // LegacyBloomBitsBuilder as an API, but we are leaving those cases in
  // limbo with LegacyBloomBitsReader for now.

  if (raw_num_probes < 1) {
    // Note: < 0 (or unsigned > 127) indicate special new implementations
    // (or reserved for future use)
    if (raw_num_probes == -1) {
      // Marker for newer Bloom implementations
      return GetBloomBitsReader(contents);
    } else if (raw_num_probes == -2) {
      // Marker for local hybrid filter implementation
      return new LocalHybridBitsReader(contents.data(), len_with_meta - 5);
    }
    // otherwise
    // Treat as zero probes (always FP) for now.
    return new AlwaysTrueFilter();
  }
  // else attempt decode for LegacyBloomBitsReader

  int num_probes = raw_num_probes;
  assert(num_probes >= 1);
  assert(num_probes <= 127);

  uint32_t len = len_with_meta - 5;
  assert(len > 0);

  uint32_t num_lines = DecodeFixed32(contents.data() + len_with_meta - 4);
  uint32_t log2_cache_line_size;

  if (num_lines * CACHE_LINE_SIZE == len) {
    // Common case
    log2_cache_line_size = folly::constexpr_log2(CACHE_LINE_SIZE);
  } else if (num_lines == 0 || len % num_lines != 0) {
    // Invalid (no solution to num_lines * x == len)
    // Treat as zero probes (always FP) for now.
    return new AlwaysTrueFilter();
  } else {
    // Determine the non-native cache line size (from another system)
    log2_cache_line_size = 0;
    while ((num_lines << log2_cache_line_size) < len) {
      ++log2_cache_line_size;
    }
    if ((num_lines << log2_cache_line_size) != len) {
      // Invalid (block size not a power of two)
      // Treat as zero probes (always FP) for now.
      return new AlwaysTrueFilter();
    }
  }
  // if not early return
  return new LegacyBloomBitsReader(contents.data(), num_probes, num_lines,
                                   log2_cache_line_size);
}

// For newer Bloom filter implementations
FilterBitsReader* BloomFilterPolicy::GetBloomBitsReader(
    const Slice& contents) const {
  uint32_t len_with_meta = static_cast<uint32_t>(contents.size());
  uint32_t len = len_with_meta - 5;

  assert(len > 0);  // precondition

  // New Bloom filter data:
  //             0 +-----------------------------------+
  //               | Raw Bloom filter data             |
  //               | ...                               |
  //           len +-----------------------------------+
  //               | char{-1} byte -> new Bloom filter |
  //         len+1 +-----------------------------------+
  //               | byte for subimplementation        |
  //               |   0: FastLocalBloom               |
  //               |   other: reserved                 |
  //         len+2 +-----------------------------------+
  //               | byte for block_and_probes         |
  //               |   0 in top 3 bits -> 6 -> 64-byte |
  //               |   reserved:                       |
  //               |   1 in top 3 bits -> 7 -> 128-byte|
  //               |   2 in top 3 bits -> 8 -> 256-byte|
  //               |   ...                             |
  //               |   num_probes in bottom 5 bits,    |
  //               |     except 0 and 31 reserved      |
  //         len+3 +-----------------------------------+
  //               | two bytes reserved                |
  //               |   possibly for hash seed          |
  // len_with_meta +-----------------------------------+

  // Read more metadata (see above)
  char sub_impl_val = contents.data()[len_with_meta - 4];
  char block_and_probes = contents.data()[len_with_meta - 3];
  int log2_block_bytes = ((block_and_probes >> 5) & 7) + 6;

  int num_probes = (block_and_probes & 31);
  if (num_probes < 1 || num_probes > 30) {
    // Reserved / future safe
    return new AlwaysTrueFilter();
  }

  uint16_t rest = DecodeFixed16(contents.data() + len_with_meta - 2);
  if (rest != 0) {
    // Reserved, possibly for hash seed
    // Future safe
    return new AlwaysTrueFilter();
  }

  if (sub_impl_val == 0) {        // FastLocalBloom
    if (log2_block_bytes == 6) {  // Only block size supported for now
      return new FastLocalBloomBitsReader(contents.data(), num_probes, len);
    }
  }
  // otherwise
  // Reserved / future safe
  return new AlwaysTrueFilter();
}

const FilterPolicy* NewBloomFilterPolicy(double bits_per_key,
                                         bool use_block_based_builder) {
  BloomFilterPolicy::Mode m;
  if (use_block_based_builder) {
    m = BloomFilterPolicy::kDeprecatedBlock;
  } else {
    m = BloomFilterPolicy::kAuto;
  }
  assert(std::find(BloomFilterPolicy::kAllUserModes.begin(),
                   BloomFilterPolicy::kAllUserModes.end(),
                   m) != BloomFilterPolicy::kAllUserModes.end());
  return new BloomFilterPolicy(bits_per_key, m);
}

FilterBuildingContext::FilterBuildingContext(
    const BlockBasedTableOptions& _table_options)
    : table_options(_table_options) {}

FilterPolicy::~FilterPolicy() { }

}  // namespace rocksdb<|MERGE_RESOLUTION|>--- conflicted
+++ resolved
@@ -1027,13 +1027,9 @@
       case kDeprecatedBlock:
         return nullptr;
       case kFastLocalBloom:
-<<<<<<< HEAD
-        return new FastLocalBloomBitsBuilder(bits_per_key_, num_probes_);
+        return new FastLocalBloomBitsBuilder(millibits_per_key_);
       case kLocalHybrid:
-        return new LocalHybridBitsBuilder(bits_per_key_);
-=======
-        return new FastLocalBloomBitsBuilder(millibits_per_key_);
->>>>>>> e8f997ca
+        return new LocalHybridBitsBuilder(millibits_per_key_);
       case kLegacyBloom:
         return new LegacyBloomBitsBuilder(whole_bits_per_key_);
     }
