// Copyright (c) 2011-present, Facebook, Inc. All rights reserved.
//  This source code is licensed under both the GPLv2 (found in the
//  COPYING file in the root directory) and Apache 2.0 License
//  (found in the LICENSE.Apache file in the root directory).

#pragma once

#include <string>

#include "rocksdb/slice.h"

#include "port/port.h"
#include "util/hash.h"

#include <atomic>
#include <memory>

namespace rocksdb {

class Slice;
class Allocator;
class Logger;

// A Bloom filter intended only to be used in memory, never serialized in a way
// that could lead to schema incompatibility. Supports opt-in lock-free
// concurrent access.
<<<<<<< HEAD
=======
//
// This implementation is also intended for applications generally preferring
// speed vs. maximum accuracy: roughly 0.9x BF op latency for 1.1x FP rate.
// For 1% FP rate, that means that the latency of a look-up triggered by an FP
// should be less than roughly 100x the cost of a Bloom filter op.
//
// For simplicity and performance, the current implementation requires
// num_probes to be a multiple of two and <= 10.
//
>>>>>>> 9f8d7812
class DynamicBloom {
 public:
  // allocator: pass allocator to bloom filter, hence trace the usage of memory
  // total_bits: fixed total bits for the bloom
  // num_probes: number of hash probes for a single key
  // hash_func:  customized hash function
  // huge_page_tlb_size:  if >0, try to allocate bloom bytes from huge page TLB
  //                      within this page size. Need to reserve huge pages for
  //                      it to be allocated, like:
  //                         sysctl -w vm.nr_hugepages=20
  //                     See linux doc Documentation/vm/hugetlbpage.txt
  explicit DynamicBloom(Allocator* allocator,
                        uint32_t total_bits,
                        uint32_t num_probes = 6,
                        size_t huge_page_tlb_size = 0,
                        Logger* logger = nullptr);

  ~DynamicBloom() {}

  // Assuming single threaded access to this function.
  void Add(const Slice& key);

  // Like Add, but may be called concurrent with other functions.
  void AddConcurrently(const Slice& key);

  // Assuming single threaded access to this function.
  void AddHash(uint32_t hash);

  // Like AddHash, but may be called concurrent with other functions.
  void AddHashConcurrently(uint32_t hash);

  // Multithreaded access to this function is OK
  bool MayContain(const Slice& key) const;

  // Multithreaded access to this function is OK
  bool MayContainHash(uint32_t hash) const;

  void Prefetch(uint32_t h);

<<<<<<< HEAD
  uint32_t GetNumBlocks() const { return kNumBlocks; }

=======
>>>>>>> 9f8d7812
 private:
  // Length of the structure, in 64-bit words. For this structure, "word"
  // will always refer to 64-bit words.
  uint32_t kLen;
  // We make the k probes in pairs, two for each 64-bit read/write. Thus,
  // this stores k/2, the number of words to double-probe.
  const uint32_t kNumDoubleProbes;

  std::atomic<uint64_t>* data_;

  // or_func(ptr, mask) should effect *ptr |= mask with the appropriate
  // concurrency safety, working with bytes.
  template <typename OrFunc>
  void AddHash(uint32_t hash, const OrFunc& or_func);
};

inline void DynamicBloom::Add(const Slice& key) { AddHash(BloomHash(key)); }

inline void DynamicBloom::AddConcurrently(const Slice& key) {
  AddHashConcurrently(BloomHash(key));
}

inline void DynamicBloom::AddHash(uint32_t hash) {
  AddHash(hash, [](std::atomic<uint64_t>* ptr, uint64_t mask) {
    ptr->store(ptr->load(std::memory_order_relaxed) | mask,
               std::memory_order_relaxed);
  });
}

inline void DynamicBloom::AddHashConcurrently(uint32_t hash) {
  AddHash(hash, [](std::atomic<uint64_t>* ptr, uint64_t mask) {
    // Happens-before between AddHash and MaybeContains is handled by
    // access to versions_->LastSequence(), so all we have to do here is
    // avoid races (so we don't give the compiler a license to mess up
    // our code) and not lose bits.  std::memory_order_relaxed is enough
    // for that.
    if ((mask & ptr->load(std::memory_order_relaxed)) != mask) {
      ptr->fetch_or(mask, std::memory_order_relaxed);
    }
  });
}

inline bool DynamicBloom::MayContain(const Slice& key) const {
  return (MayContainHash(BloomHash(key)));
}

#if defined(_MSC_VER)
#pragma warning(push)
// local variable is initialized but not referenced
#pragma warning(disable : 4189)
#endif
inline void DynamicBloom::Prefetch(uint32_t h32) {
  size_t a = fastrange32(kLen, h32);
  PREFETCH(data_ + a, 0, 3);
}
#if defined(_MSC_VER)
#pragma warning(pop)
#endif

<<<<<<< HEAD
inline bool DynamicBloom::MayContainHash(uint32_t h) const {
  const uint32_t delta = (h >> 17) | (h << 15);  // Rotate right 17 bits
  if (kNumBlocks != 0) {
    uint32_t b = ((h >> 11 | (h << 21)) % kNumBlocks) * (CACHE_LINE_SIZE * 8);
    for (uint32_t i = 0; i < kNumProbes; ++i) {
      // Since CACHE_LINE_SIZE is defined as 2^n, this line will be optimized
      //  to a simple and operation by compiler.
      const uint32_t bitpos = b + (h % (CACHE_LINE_SIZE * 8));
      uint8_t byteval = data_[bitpos / 8].load(std::memory_order_relaxed);
      if ((byteval & (1 << (bitpos % 8))) == 0) {
        return false;
      }
      // Rotate h so that we don't reuse the same bytes.
      h = h / (CACHE_LINE_SIZE * 8) +
          (h % (CACHE_LINE_SIZE * 8)) * (0x20000000U / CACHE_LINE_SIZE);
      h += delta;
    }
  } else {
    for (uint32_t i = 0; i < kNumProbes; ++i) {
      const uint32_t bitpos = h % kTotalBits;
      uint8_t byteval = data_[bitpos / 8].load(std::memory_order_relaxed);
      if ((byteval & (1 << (bitpos % 8))) == 0) {
        return false;
      }
      h += delta;
=======
// Speed hacks in this implementation:
// * Uses fastrange instead of %
// * Minimum logic to determine first (and all) probed memory addresses.
//   (Uses constant bit-xor offsets from the starting probe address.)
// * (Major) Two probes per 64-bit memory fetch/write.
//   Code simplification / optimization: only allow even number of probes.
// * Very fast and effective (murmur-like) hash expansion/re-mixing. (At
// least on recent CPUs, integer multiplication is very cheap. Each 64-bit
// remix provides five pairs of bit addresses within a uint64_t.)
//   Code simplification / optimization: only allow up to 10 probes, from a
//   single 64-bit remix.
//
// The FP rate penalty for this implementation, vs. standard Bloom filter, is
// roughly 1.12x on top of the 1.15x penalty for a 512-bit cache-local Bloom.
// This implementation does not explicitly use the cache line size, but is
// effectively cache-local (up to 16 probes) because of the bit-xor offsetting.
//
// NB: could easily be upgraded to support a 64-bit hash and
// total_bits > 2^32 (512MB). (The latter is a bad idea without the former,
// because of false positives.)

inline bool DynamicBloom::MayContainHash(uint32_t h32) const {
  size_t a = fastrange32(kLen, h32);
  PREFETCH(data_ + a, 0, 3);
  // Expand/remix with 64-bit golden ratio
  uint64_t h = 0x9e3779b97f4a7c13ULL * h32;
  for (unsigned i = 0;; ++i) {
    // Two bit probes per uint64_t probe
    uint64_t mask = ((uint64_t)1 << (h & 63))
                  | ((uint64_t)1 << ((h >> 6) & 63));
    uint64_t val = data_[a ^ i].load(std::memory_order_relaxed);
    if (i + 1 >= kNumDoubleProbes) {
      return (val & mask) == mask;
    } else if ((val & mask) != mask) {
      return false;
>>>>>>> 9f8d7812
    }
    h = (h >> 12) | (h << 52);
  }
}

template <typename OrFunc>
<<<<<<< HEAD
inline void DynamicBloom::AddHash(uint32_t h, const OrFunc& or_func) {
  const uint32_t delta = (h >> 17) | (h << 15);  // Rotate right 17 bits
  if (kNumBlocks != 0) {
    uint32_t b = ((h >> 11 | (h << 21)) % kNumBlocks) * (CACHE_LINE_SIZE * 8);
    for (uint32_t i = 0; i < kNumProbes; ++i) {
      // Since CACHE_LINE_SIZE is defined as 2^n, this line will be optimized
      // to a simple and operation by compiler.
      const uint32_t bitpos = b + (h % (CACHE_LINE_SIZE * 8));
      or_func(&data_[bitpos / 8], (1 << (bitpos % 8)));
      // Rotate h so that we don't reuse the same bytes.
      h = h / (CACHE_LINE_SIZE * 8) +
          (h % (CACHE_LINE_SIZE * 8)) * (0x20000000U / CACHE_LINE_SIZE);
      h += delta;
    }
  } else {
    for (uint32_t i = 0; i < kNumProbes; ++i) {
      const uint32_t bitpos = h % kTotalBits;
      or_func(&data_[bitpos / 8], (1 << (bitpos % 8)));
      h += delta;
=======
inline void DynamicBloom::AddHash(uint32_t h32, const OrFunc& or_func) {
  size_t a = fastrange32(kLen, h32);
  PREFETCH(data_ + a, 0, 3);
  // Expand/remix with 64-bit golden ratio
  uint64_t h = 0x9e3779b97f4a7c13ULL * h32;
  for (unsigned i = 0;; ++i) {
    // Two bit probes per uint64_t probe
    uint64_t mask = ((uint64_t)1 << (h & 63))
                  | ((uint64_t)1 << ((h >> 6) & 63));
    or_func(&data_[a ^ i], mask);
    if (i + 1 >= kNumDoubleProbes) {
      return;
>>>>>>> 9f8d7812
    }
    h = (h >> 12) | (h << 52);
  }
}

}  // rocksdb<|MERGE_RESOLUTION|>--- conflicted
+++ resolved
@@ -24,8 +24,6 @@
 // A Bloom filter intended only to be used in memory, never serialized in a way
 // that could lead to schema incompatibility. Supports opt-in lock-free
 // concurrent access.
-<<<<<<< HEAD
-=======
 //
 // This implementation is also intended for applications generally preferring
 // speed vs. maximum accuracy: roughly 0.9x BF op latency for 1.1x FP rate.
@@ -35,7 +33,6 @@
 // For simplicity and performance, the current implementation requires
 // num_probes to be a multiple of two and <= 10.
 //
->>>>>>> 9f8d7812
 class DynamicBloom {
  public:
   // allocator: pass allocator to bloom filter, hence trace the usage of memory
@@ -75,11 +72,6 @@
 
   void Prefetch(uint32_t h);
 
-<<<<<<< HEAD
-  uint32_t GetNumBlocks() const { return kNumBlocks; }
-
-=======
->>>>>>> 9f8d7812
  private:
   // Length of the structure, in 64-bit words. For this structure, "word"
   // will always refer to 64-bit words.
@@ -139,33 +131,6 @@
 #pragma warning(pop)
 #endif
 
-<<<<<<< HEAD
-inline bool DynamicBloom::MayContainHash(uint32_t h) const {
-  const uint32_t delta = (h >> 17) | (h << 15);  // Rotate right 17 bits
-  if (kNumBlocks != 0) {
-    uint32_t b = ((h >> 11 | (h << 21)) % kNumBlocks) * (CACHE_LINE_SIZE * 8);
-    for (uint32_t i = 0; i < kNumProbes; ++i) {
-      // Since CACHE_LINE_SIZE is defined as 2^n, this line will be optimized
-      //  to a simple and operation by compiler.
-      const uint32_t bitpos = b + (h % (CACHE_LINE_SIZE * 8));
-      uint8_t byteval = data_[bitpos / 8].load(std::memory_order_relaxed);
-      if ((byteval & (1 << (bitpos % 8))) == 0) {
-        return false;
-      }
-      // Rotate h so that we don't reuse the same bytes.
-      h = h / (CACHE_LINE_SIZE * 8) +
-          (h % (CACHE_LINE_SIZE * 8)) * (0x20000000U / CACHE_LINE_SIZE);
-      h += delta;
-    }
-  } else {
-    for (uint32_t i = 0; i < kNumProbes; ++i) {
-      const uint32_t bitpos = h % kTotalBits;
-      uint8_t byteval = data_[bitpos / 8].load(std::memory_order_relaxed);
-      if ((byteval & (1 << (bitpos % 8))) == 0) {
-        return false;
-      }
-      h += delta;
-=======
 // Speed hacks in this implementation:
 // * Uses fastrange instead of %
 // * Minimum logic to determine first (and all) probed memory addresses.
@@ -201,34 +166,12 @@
       return (val & mask) == mask;
     } else if ((val & mask) != mask) {
       return false;
->>>>>>> 9f8d7812
     }
     h = (h >> 12) | (h << 52);
   }
 }
 
 template <typename OrFunc>
-<<<<<<< HEAD
-inline void DynamicBloom::AddHash(uint32_t h, const OrFunc& or_func) {
-  const uint32_t delta = (h >> 17) | (h << 15);  // Rotate right 17 bits
-  if (kNumBlocks != 0) {
-    uint32_t b = ((h >> 11 | (h << 21)) % kNumBlocks) * (CACHE_LINE_SIZE * 8);
-    for (uint32_t i = 0; i < kNumProbes; ++i) {
-      // Since CACHE_LINE_SIZE is defined as 2^n, this line will be optimized
-      // to a simple and operation by compiler.
-      const uint32_t bitpos = b + (h % (CACHE_LINE_SIZE * 8));
-      or_func(&data_[bitpos / 8], (1 << (bitpos % 8)));
-      // Rotate h so that we don't reuse the same bytes.
-      h = h / (CACHE_LINE_SIZE * 8) +
-          (h % (CACHE_LINE_SIZE * 8)) * (0x20000000U / CACHE_LINE_SIZE);
-      h += delta;
-    }
-  } else {
-    for (uint32_t i = 0; i < kNumProbes; ++i) {
-      const uint32_t bitpos = h % kTotalBits;
-      or_func(&data_[bitpos / 8], (1 << (bitpos % 8)));
-      h += delta;
-=======
 inline void DynamicBloom::AddHash(uint32_t h32, const OrFunc& or_func) {
   size_t a = fastrange32(kLen, h32);
   PREFETCH(data_ + a, 0, 3);
@@ -241,7 +184,6 @@
     or_func(&data_[a ^ i], mask);
     if (i + 1 >= kNumDoubleProbes) {
       return;
->>>>>>> 9f8d7812
     }
     h = (h >> 12) | (h << 52);
   }
