--- conflicted
+++ resolved
@@ -1,5 +1,3 @@
-<<<<<<< HEAD
-=======
 //  Copyright (c) Facebook, Inc. and its affiliates. All Rights Reserved.
 //  This source code is licensed under both the GPLv2 (found in the
 //  COPYING file in the root directory) and Apache 2.0 License
@@ -15,7 +13,6 @@
 #include "port/lang.h" // for FALLTHROUGH_INTENDED, inserted as appropriate
 /* END RocksDB customizations */
 
->>>>>>> 22161b75
 /*
  * xxHash - Extremely Fast Hash algorithm
  * Header File
@@ -210,7 +207,6 @@
 #ifdef XXH_DOXYGEN
 /*!
  * @brief Emulate a namespace by transparently prefixing all symbols.
-<<<<<<< HEAD
  *
  * If you want to include _and expose_ xxHash functions from within your own
  * library, but also want to avoid symbol collisions with other libraries which
@@ -218,15 +214,6 @@
  * any public symbol from xxhash library with the value of XXH_NAMESPACE
  * (therefore, avoid empty or numeric values).
  *
-=======
- *
- * If you want to include _and expose_ xxHash functions from within your own
- * library, but also want to avoid symbol collisions with other libraries which
- * may also include xxHash, you can use XXH_NAMESPACE to automatically prefix
- * any public symbol from xxhash library with the value of XXH_NAMESPACE
- * (therefore, avoid empty or numeric values).
- *
->>>>>>> 22161b75
  * Note that no change is required within the calling program as long as it
  * includes `xxhash.h`: Regular symbol names will be automatically translated
  * by this header.
@@ -391,7 +378,6 @@
  * For small inputs, prefer `XXH32()` and `XXH64()`, which are better optimized.
  *
  * An XXH state must first be allocated using `XXH*_createState()`.
-<<<<<<< HEAD
  *
  * Start a new hash by initializing the state with a seed using `XXH*_reset()`.
  *
@@ -400,16 +386,6 @@
  * The function returns an error code, with 0 meaning OK, and any other value
  * meaning there is an error.
  *
-=======
- *
- * Start a new hash by initializing the state with a seed using `XXH*_reset()`.
- *
- * Then, feed the hash state by calling `XXH*_update()` as many times as necessary.
- *
- * The function returns an error code, with 0 meaning OK, and any other value
- * meaning there is an error.
- *
->>>>>>> 22161b75
  * Finally, a hash value can be produced anytime, by using `XXH*_digest()`.
  * This function returns the nn-bits hash as an int or long long.
  *
@@ -542,7 +518,6 @@
  *
  * The canonical representation settles this issue by mandating big-endian
  * convention, the same convention as human-readable numbers (large digits first).
-<<<<<<< HEAD
  *
  * When writing hash values to storage, sending them over a network, or printing
  * them, it's highly recommended to use the canonical representation to ensure
@@ -554,31 +529,12 @@
 
 /*!
  * @brief Canonical (big endian) representation of @ref XXH32_hash_t.
-=======
- *
- * When writing hash values to storage, sending them over a network, or printing
- * them, it's highly recommended to use the canonical representation to ensure
- * portability across a wider range of systems, present and future.
- *
- * The following functions allow transformation of hash values to and from
- * canonical format.
->>>>>>> 22161b75
  */
 typedef struct {
     unsigned char digest[4]; /*!< Hash bytes, big endian */
 } XXH32_canonical_t;
 
 /*!
-<<<<<<< HEAD
-=======
- * @brief Canonical (big endian) representation of @ref XXH32_hash_t.
- */
-typedef struct {
-    unsigned char digest[4]; /*!< Hash bytes, big endian */
-} XXH32_canonical_t;
-
-/*!
->>>>>>> 22161b75
  * @brief Converts an @ref XXH32_hash_t to a big endian @ref XXH32_canonical_t.
  *
  * @param dst The @ref XXH32_canonical_t pointer to be stored to.
@@ -721,25 +677,6 @@
  * Any 32-bit and 64-bit targets that can run XXH32 smoothly
  * can run XXH3 at competitive speeds, even without vector support.
  * Further details are explained in the implementation.
-<<<<<<< HEAD
- *
- * Optimized implementations are provided for AVX512, AVX2, SSE2, NEON, POWER8,
- * ZVector and scalar targets. This can be controlled via the XXH_VECTOR macro.
- *
- * XXH3 implementation is portable:
- * it has a generic C90 formulation that can be compiled on any platform,
- * all implementations generage exactly the same hash value on all platforms.
- * Starting from v0.8.0, it's also labelled "stable", meaning that
- * any future version will also generate the same hash value.
- *
- * XXH3 offers 2 variants, _64bits and _128bits.
- *
- * When only 64 bits are needed, prefer invoking the _64bits variant, as it
- * reduces the amount of mixing, resulting in faster speed on small inputs.
- * It's also generally simpler to manipulate a scalar return type than a struct.
- *
- * The API supports one-shot hashing, streaming mode, and custom secrets.
-=======
  *
  * Optimized implementations are provided for AVX512, AVX2, SSE2, NEON, POWER8,
  * ZVector and scalar targets. This can be controlled via the XXH_VECTOR macro.
@@ -907,29 +844,9 @@
  * return: >0 if *h128_1  > *h128_2
  *         =0 if *h128_1 == *h128_2
  *         <0 if *h128_1  < *h128_2
->>>>>>> 22161b75
  */
 XXH_PUBLIC_API int XXH128_cmp(const void* h128_1, const void* h128_2);
 
-<<<<<<< HEAD
-/*-**********************************************************************
-*  XXH3 64-bit variant
-************************************************************************/
-
-/* XXH3_64bits():
- * default 64-bit variant, using default secret and default seed of 0.
- * It's the fastest variant. */
-XXH_PUBLIC_API XXH64_hash_t XXH3_64bits(const void* data, size_t len);
-
-/*
- * XXH3_64bits_withSeed():
- * This variant generates a custom secret on the fly
- * based on default secret altered using the `seed` value.
- * While this operation is decently fast, note that it's not completely free.
- * Note: seed==0 produces the same results as XXH3_64bits().
- */
-XXH_PUBLIC_API XXH64_hash_t XXH3_64bits_withSeed(const void* data, size_t len, XXH64_hash_t seed);
-=======
 
 /*******   Canonical representation   *******/
 typedef struct { unsigned char digest[sizeof(XXH128_hash_t)]; } XXH128_canonical_t;
@@ -1012,142 +929,18 @@
    XXH32_hash_t reserved32;   /*!< Reserved field, needed for padding anyways*/
    XXH64_hash_t reserved64;   /*!< Reserved field. Do not read or write to it, it may be removed. */
 };   /* typedef'd to XXH64_state_t */
->>>>>>> 22161b75
-
-/*!
- * The bare minimum size for a custom secret.
- *
- * @see
- *  XXH3_64bits_withSecret(), XXH3_64bits_reset_withSecret(),
- *  XXH3_128bits_withSecret(), XXH3_128bits_reset_withSecret().
- */
-#define XXH3_SECRET_SIZE_MIN 136
-
-<<<<<<< HEAD
-/*
- * XXH3_64bits_withSecret():
- * It's possible to provide any blob of bytes as a "secret" to generate the hash.
- * This makes it more difficult for an external actor to prepare an intentional collision.
- * The main condition is that secretSize *must* be large enough (>= XXH3_SECRET_SIZE_MIN).
- * However, the quality of produced hash values depends on secret's entropy.
- * Technically, the secret must look like a bunch of random bytes.
- * Avoid "trivial" or structured data such as repeated sequences or a text document.
- * Whenever unsure about the "randomness" of the blob of bytes,
- * consider relabelling it as a "custom seed" instead,
- * and employ "XXH3_generateSecret()" (see below)
- * to generate a high entropy secret derived from the custom seed.
- */
-XXH_PUBLIC_API XXH64_hash_t XXH3_64bits_withSecret(const void* data, size_t len, const void* secret, size_t secretSize);
-
-
-/*******   Streaming   *******/
-/*
- * Streaming requires state maintenance.
- * This operation costs memory and CPU.
- * As a consequence, streaming is slower than one-shot hashing.
- * For better performance, prefer one-shot functions whenever applicable.
- */
-
-/*!
- * @brief The state struct for the XXH3 streaming API.
- *
- * @see XXH3_state_s for details.
- */
-typedef struct XXH3_state_s XXH3_state_t;
-XXH_PUBLIC_API XXH3_state_t* XXH3_createState(void);
-XXH_PUBLIC_API XXH_errorcode XXH3_freeState(XXH3_state_t* statePtr);
-XXH_PUBLIC_API void XXH3_copyState(XXH3_state_t* dst_state, const XXH3_state_t* src_state);
-
-/*
- * XXH3_64bits_reset():
- * Initialize with default parameters.
- * digest will be equivalent to `XXH3_64bits()`.
- */
-XXH_PUBLIC_API XXH_errorcode XXH3_64bits_reset(XXH3_state_t* statePtr);
-/*
- * XXH3_64bits_reset_withSeed():
- * Generate a custom secret from `seed`, and store it into `statePtr`.
- * digest will be equivalent to `XXH3_64bits_withSeed()`.
- */
-XXH_PUBLIC_API XXH_errorcode XXH3_64bits_reset_withSeed(XXH3_state_t* statePtr, XXH64_hash_t seed);
-/*
- * XXH3_64bits_reset_withSecret():
- * `secret` is referenced, it _must outlive_ the hash streaming session.
- * Similar to one-shot API, `secretSize` must be >= `XXH3_SECRET_SIZE_MIN`,
- * and the quality of produced hash values depends on secret's entropy
- * (secret's content should look like a bunch of random bytes).
- * When in doubt about the randomness of a candidate `secret`,
- * consider employing `XXH3_generateSecret()` instead (see below).
- */
-XXH_PUBLIC_API XXH_errorcode XXH3_64bits_reset_withSecret(XXH3_state_t* statePtr, const void* secret, size_t secretSize);
-
-XXH_PUBLIC_API XXH_errorcode XXH3_64bits_update (XXH3_state_t* statePtr, const void* input, size_t length);
-XXH_PUBLIC_API XXH64_hash_t  XXH3_64bits_digest (const XXH3_state_t* statePtr);
-
-/* note : canonical representation of XXH3 is the same as XXH64
- * since they both produce XXH64_hash_t values */
-
-
-/*-**********************************************************************
-*  XXH3 128-bit variant
-************************************************************************/
-
-/*!
- * @brief The return value from 128-bit hashes.
- *
- * Stored in little endian order, although the fields themselves are in native
- * endianness.
- */
-typedef struct {
-    XXH64_hash_t low64;   /*!< `value & 0xFFFFFFFFFFFFFFFF` */
-    XXH64_hash_t high64;  /*!< `value >> 64` */
-} XXH128_hash_t;
-
-XXH_PUBLIC_API XXH128_hash_t XXH3_128bits(const void* data, size_t len);
-XXH_PUBLIC_API XXH128_hash_t XXH3_128bits_withSeed(const void* data, size_t len, XXH64_hash_t seed);
-XXH_PUBLIC_API XXH128_hash_t XXH3_128bits_withSecret(const void* data, size_t len, const void* secret, size_t secretSize);
-
-/*******   Streaming   *******/
-/*
- * Streaming requires state maintenance.
- * This operation costs memory and CPU.
- * As a consequence, streaming is slower than one-shot hashing.
- * For better performance, prefer one-shot functions whenever applicable.
- *
- * XXH3_128bits uses the same XXH3_state_t as XXH3_64bits().
- * Use already declared XXH3_createState() and XXH3_freeState().
- *
- * All reset and streaming functions have same meaning as their 64-bit counterpart.
- */
-
-XXH_PUBLIC_API XXH_errorcode XXH3_128bits_reset(XXH3_state_t* statePtr);
-XXH_PUBLIC_API XXH_errorcode XXH3_128bits_reset_withSeed(XXH3_state_t* statePtr, XXH64_hash_t seed);
-XXH_PUBLIC_API XXH_errorcode XXH3_128bits_reset_withSecret(XXH3_state_t* statePtr, const void* secret, size_t secretSize);
-
-XXH_PUBLIC_API XXH_errorcode XXH3_128bits_update (XXH3_state_t* statePtr, const void* input, size_t length);
-XXH_PUBLIC_API XXH128_hash_t XXH3_128bits_digest (const XXH3_state_t* statePtr);
-
-/* Following helper functions make it possible to compare XXH128_hast_t values.
- * Since XXH128_hash_t is a structure, this capability is not offered by the language.
- * Note: For better performance, these functions can be inlined using XXH_INLINE_ALL */
-
-/*!
- * XXH128_isEqual():
- * Return: 1 if `h1` and `h2` are equal, 0 if they are not.
- */
-XXH_PUBLIC_API int XXH128_isEqual(XXH128_hash_t h1, XXH128_hash_t h2);
-
-/*!
- * XXH128_cmp():
- *
- * This comparator is compatible with stdlib's `qsort()`/`bsearch()`.
- *
- * return: >0 if *h128_1  > *h128_2
- *         =0 if *h128_1 == *h128_2
- *         <0 if *h128_1  < *h128_2
- */
-XXH_PUBLIC_API int XXH128_cmp(const void* h128_1, const void* h128_2);
-=======
+
+#if defined (__STDC_VERSION__) && (__STDC_VERSION__ >= 201112L)   /* C11+ */
+#  include <stdalign.h>
+#  define XXH_ALIGN(n)      alignas(n)
+#elif defined(__GNUC__)
+#  define XXH_ALIGN(n)      __attribute__ ((aligned(n)))
+#elif defined(_MSC_VER)
+#  define XXH_ALIGN(n)      __declspec(align(n))
+#else
+#  define XXH_ALIGN(n)   /* disabled */
+#endif
+
 /* Old GCC versions only accept the attribute after the type in structures. */
 #if !(defined(__STDC_VERSION__) && (__STDC_VERSION__ >= 201112L))   /* C11+ */ \
     && defined(__GNUC__)
@@ -1534,7 +1327,6 @@
  * @brief Modify this function to use a different routine than malloc().
  */
 static void* XXH_malloc(size_t s) { return malloc(s); }
->>>>>>> 22161b75
 
 /*!
  * @internal
@@ -1542,14 +1334,7 @@
  */
 static void XXH_free(void* p) { free(p); }
 
-<<<<<<< HEAD
-/*******   Canonical representation   *******/
-typedef struct { unsigned char digest[sizeof(XXH128_hash_t)]; } XXH128_canonical_t;
-XXH_PUBLIC_API void XXH128_canonicalFromHash(XXH128_canonical_t* dst, XXH128_hash_t hash);
-XXH_PUBLIC_API XXH128_hash_t XXH128_hashFromCanonical(const XXH128_canonical_t* src);
-=======
 #include <string.h>
->>>>>>> 22161b75
 
 /*!
  * @internal
@@ -1562,20 +1347,13 @@
 
 #include <limits.h>   /* ULLONG_MAX */
 
-/*!
- * @}
- */
-#endif /* XXHASH_H_5627135585666179 */
-
-<<<<<<< HEAD
-=======
+
 /* *************************************
 *  Compiler Specific Options
 ***************************************/
 #ifdef _MSC_VER /* Visual Studio warning fix */
 #  pragma warning(disable : 4127) /* disable: C4127: conditional expression is constant */
 #endif
->>>>>>> 22161b75
 
 #if XXH_NO_INLINE_HINTS  /* disable inlining hints */
 #  if defined(__GNUC__)
@@ -1600,522 +1378,6 @@
 #  define XXH_NO_INLINE static
 #endif
 
-#if defined(XXH_STATIC_LINKING_ONLY) && !defined(XXHASH_H_STATIC_13879238742)
-#define XXHASH_H_STATIC_13879238742
-/* ****************************************************************************
- * This section contains declarations which are not guaranteed to remain stable.
- * They may change in future versions, becoming incompatible with a different
- * version of the library.
- * These declarations should only be used with static linking.
- * Never use them in association with dynamic linking!
- ***************************************************************************** */
-
-<<<<<<< HEAD
-/*
- * These definitions are only present to allow static allocation
- * of XXH states, on stack or in a struct, for example.
- * Never **ever** access their members directly.
- */
-
-/*!
- * @internal
- * @brief Structure for XXH32 streaming API.
- *
- * @note This is only defined when @ref XXH_STATIC_LINKING_ONLY,
- * @ref XXH_INLINE_ALL, or @ref XXH_IMPLEMENTATION is defined. Otherwise it is
- * an opaque type. This allows fields to safely be changed.
- *
- * Typedef'd to @ref XXH32_state_t.
- * Do not access the members of this struct directly.
- * @see XXH64_state_s, XXH3_state_s
- */
-struct XXH32_state_s {
-   XXH32_hash_t total_len_32; /*!< Total length hashed, modulo 2^32 */
-   XXH32_hash_t large_len;    /*!< Whether the hash is >= 16 (handles @ref total_len_32 overflow) */
-   XXH32_hash_t v1;           /*!< First accumulator lane */
-   XXH32_hash_t v2;           /*!< Second accumulator lane */
-   XXH32_hash_t v3;           /*!< Third accumulator lane */
-   XXH32_hash_t v4;           /*!< Fourth accumulator lane */
-   XXH32_hash_t mem32[4];     /*!< Internal buffer for partial reads. Treated as unsigned char[16]. */
-   XXH32_hash_t memsize;      /*!< Amount of data in @ref mem32 */
-   XXH32_hash_t reserved;     /*!< Reserved field. Do not read or write to it, it may be removed. */
-};   /* typedef'd to XXH32_state_t */
-
-
-#ifndef XXH_NO_LONG_LONG  /* defined when there is no 64-bit support */
-
-/*!
- * @internal
- * @brief Structure for XXH64 streaming API.
- *
- * @note This is only defined when @ref XXH_STATIC_LINKING_ONLY,
- * @ref XXH_INLINE_ALL, or @ref XXH_IMPLEMENTATION is defined. Otherwise it is
- * an opaque type. This allows fields to safely be changed.
- *
- * Typedef'd to @ref XXH64_state_t.
- * Do not access the members of this struct directly.
- * @see XXH32_state_s, XXH3_state_s
- */
-struct XXH64_state_s {
-   XXH64_hash_t total_len;    /*!< Total length hashed. This is always 64-bit. */
-   XXH64_hash_t v1;           /*!< First accumulator lane */
-   XXH64_hash_t v2;           /*!< Second accumulator lane */
-   XXH64_hash_t v3;           /*!< Third accumulator lane */
-   XXH64_hash_t v4;           /*!< Fourth accumulator lane */
-   XXH64_hash_t mem64[4];     /*!< Internal buffer for partial reads. Treated as unsigned char[32]. */
-   XXH32_hash_t memsize;      /*!< Amount of data in @ref mem64 */
-   XXH32_hash_t reserved32;   /*!< Reserved field, needed for padding anyways*/
-   XXH64_hash_t reserved64;   /*!< Reserved field. Do not read or write to it, it may be removed. */
-};   /* typedef'd to XXH64_state_t */
-
-#if defined (__STDC_VERSION__) && (__STDC_VERSION__ >= 201112L)   /* C11+ */
-#  include <stdalign.h>
-#  define XXH_ALIGN(n)      alignas(n)
-#elif defined(__GNUC__)
-#  define XXH_ALIGN(n)      __attribute__ ((aligned(n)))
-#elif defined(_MSC_VER)
-#  define XXH_ALIGN(n)      __declspec(align(n))
-#else
-#  define XXH_ALIGN(n)   /* disabled */
-#endif
-
-/* Old GCC versions only accept the attribute after the type in structures. */
-#if !(defined(__STDC_VERSION__) && (__STDC_VERSION__ >= 201112L))   /* C11+ */ \
-    && defined(__GNUC__)
-#   define XXH_ALIGN_MEMBER(align, type) type XXH_ALIGN(align)
-#else
-#   define XXH_ALIGN_MEMBER(align, type) XXH_ALIGN(align) type
-#endif
-
-/*!
- * @brief The size of the internal XXH3 buffer.
- *
- * This is the optimal update size for incremental hashing.
- *
- * @see XXH3_64b_update(), XXH3_128b_update().
- */
-#define XXH3_INTERNALBUFFER_SIZE 256
-
-/*!
- * @brief Default size of the secret buffer (and @ref XXH3_kSecret).
- *
- * This is the size used in @ref XXH3_kSecret and the seeded functions.
- *
- * Not to be confused with @ref XXH3_SECRET_SIZE_MIN.
- */
-#define XXH3_SECRET_DEFAULT_SIZE 192
-
-/*!
- * @internal
- * @brief Structure for XXH3 streaming API.
- *
- * @note This is only defined when @ref XXH_STATIC_LINKING_ONLY,
- * @ref XXH_INLINE_ALL, or @ref XXH_IMPLEMENTATION is defined. Otherwise it is
- * an opaque type. This allows fields to safely be changed.
- *
- * @note **This structure has a strict alignment requirement of 64 bytes.** Do
- * not allocate this with `malloc()` or `new`, it will not be sufficiently
- * aligned. Use @ref XXH3_createState() and @ref XXH3_freeState(), or stack
- * allocation.
- *
- * Typedef'd to @ref XXH3_state_t.
- * Do not access the members of this struct directly.
- *
- * @see XXH3_INITSTATE() for stack initialization.
- * @see XXH3_createState(), XXH3_freeState().
- * @see XXH32_state_s, XXH64_state_s
- */
-struct XXH3_state_s {
-   XXH_ALIGN_MEMBER(64, XXH64_hash_t acc[8]);
-       /*!< The 8 accumulators. Similar to `vN` in @ref XXH32_state_s::v1 and @ref XXH64_state_s */
-   XXH_ALIGN_MEMBER(64, unsigned char customSecret[XXH3_SECRET_DEFAULT_SIZE]);
-       /*!< Used to store a custom secret generated from a seed. */
-   XXH_ALIGN_MEMBER(64, unsigned char buffer[XXH3_INTERNALBUFFER_SIZE]);
-       /*!< The internal buffer. @see XXH32_state_s::mem32 */
-   XXH32_hash_t bufferedSize;
-       /*!< The amount of memory in @ref buffer, @see XXH32_state_s::memsize */
-   XXH32_hash_t reserved32;
-       /*!< Reserved field. Needed for padding on 64-bit. */
-   size_t nbStripesSoFar;
-       /*!< Number or stripes processed. */
-   XXH64_hash_t totalLen;
-       /*!< Total length hashed. 64-bit even on 32-bit targets. */
-   size_t nbStripesPerBlock;
-       /*!< Number of stripes per block. */
-   size_t secretLimit;
-       /*!< Size of @ref customSecret or @ref extSecret */
-   XXH64_hash_t seed;
-       /*!< Seed for _withSeed variants. Must be zero otherwise, @see XXH3_INITSTATE() */
-   XXH64_hash_t reserved64;
-       /*!< Reserved field. */
-   const unsigned char* extSecret;
-       /*!< Reference to an external secret for the _withSecret variants, NULL
-        *   for other variants. */
-   /* note: there may be some padding at the end due to alignment on 64 bytes */
-}; /* typedef'd to XXH3_state_t */
-
-#undef XXH_ALIGN_MEMBER
-
-/*!
- * @brief Initializes a stack-allocated `XXH3_state_s`.
- *
- * When the @ref XXH3_state_t structure is merely emplaced on stack,
- * it should be initialized with XXH3_INITSTATE() or a memset()
- * in case its first reset uses XXH3_NNbits_reset_withSeed().
- * This init can be omitted if the first reset uses default or _withSecret mode.
- * This operation isn't necessary when the state is created with XXH3_createState().
- * Note that this doesn't prepare the state for a streaming operation,
- * it's still necessary to use XXH3_NNbits_reset*() afterwards.
- */
-#define XXH3_INITSTATE(XXH3_state_ptr)   { (XXH3_state_ptr)->seed = 0; }
-
-
-/* ===   Experimental API   === */
-/* Symbols defined below must be considered tied to a specific library version. */
-
-/*
- * XXH3_generateSecret():
- *
- * Derive a high-entropy secret from any user-defined content, named customSeed.
- * The generated secret can be used in combination with `*_withSecret()` functions.
- * The `_withSecret()` variants are useful to provide a higher level of protection than 64-bit seed,
- * as it becomes much more difficult for an external actor to guess how to impact the calculation logic.
- *
- * The function accepts as input a custom seed of any length and any content,
- * and derives from it a high-entropy secret of length XXH3_SECRET_DEFAULT_SIZE
- * into an already allocated buffer secretBuffer.
- * The generated secret is _always_ XXH_SECRET_DEFAULT_SIZE bytes long.
- *
- * The generated secret can then be used with any `*_withSecret()` variant.
- * Functions `XXH3_128bits_withSecret()`, `XXH3_64bits_withSecret()`,
- * `XXH3_128bits_reset_withSecret()` and `XXH3_64bits_reset_withSecret()`
- * are part of this list. They all accept a `secret` parameter
- * which must be very long for implementation reasons (>= XXH3_SECRET_SIZE_MIN)
- * _and_ feature very high entropy (consist of random-looking bytes).
- * These conditions can be a high bar to meet, so
- * this function can be used to generate a secret of proper quality.
- *
- * customSeed can be anything. It can have any size, even small ones,
- * and its content can be anything, even stupidly "low entropy" source such as a bunch of zeroes.
- * The resulting `secret` will nonetheless provide all expected qualities.
- *
- * Supplying NULL as the customSeed copies the default secret into `secretBuffer`.
- * When customSeedSize > 0, supplying NULL as customSeed is undefined behavior.
- */
-XXH_PUBLIC_API void XXH3_generateSecret(void* secretBuffer, const void* customSeed, size_t customSeedSize);
-
-
-/* simple short-cut to pre-selected XXH3_128bits variant */
-XXH_PUBLIC_API XXH128_hash_t XXH128(const void* data, size_t len, XXH64_hash_t seed);
-
-
-#endif  /* XXH_NO_LONG_LONG */
-#if defined(XXH_INLINE_ALL) || defined(XXH_PRIVATE_API)
-#  define XXH_IMPLEMENTATION
-#endif
-
-#endif  /* defined(XXH_STATIC_LINKING_ONLY) && !defined(XXHASH_H_STATIC_13879238742) */
-
-
-/* ======================================================================== */
-/* ======================================================================== */
-/* ======================================================================== */
-
-
-/*-**********************************************************************
- * xxHash implementation
- *-**********************************************************************
- * xxHash's implementation used to be hosted inside xxhash.c.
- *
- * However, inlining requires implementation to be visible to the compiler,
- * hence be included alongside the header.
- * Previously, implementation was hosted inside xxhash.c,
- * which was then #included when inlining was activated.
- * This construction created issues with a few build and install systems,
- * as it required xxhash.c to be stored in /include directory.
- *
- * xxHash implementation is now directly integrated within xxhash.h.
- * As a consequence, xxhash.c is no longer needed in /include.
- *
- * xxhash.c is still available and is still useful.
- * In a "normal" setup, when xxhash is not inlined,
- * xxhash.h only exposes the prototypes and public symbols,
- * while xxhash.c can be built into an object file xxhash.o
- * which can then be linked into the final binary.
- ************************************************************************/
-
-#if ( defined(XXH_INLINE_ALL) || defined(XXH_PRIVATE_API) \
-   || defined(XXH_IMPLEMENTATION) ) && !defined(XXH_IMPLEM_13a8737387)
-#  define XXH_IMPLEM_13a8737387
-
-/* *************************************
-*  Tuning parameters
-***************************************/
-
-/*!
- * @defgroup tuning Tuning parameters
- * @{
- *
- * Various macros to control xxHash's behavior.
- */
-#ifdef XXH_DOXYGEN
-/*!
- * @brief Define this to disable 64-bit code.
- *
- * Useful if only using the @ref xxh32_family and you have a strict C90 compiler.
- */
-#  define XXH_NO_LONG_LONG
-#  undef XXH_NO_LONG_LONG /* don't actually */
-/*!
- * @brief Controls how unaligned memory is accessed.
- *
- * By default, access to unaligned memory is controlled by `memcpy()`, which is
- * safe and portable.
- *
- * Unfortunately, on some target/compiler combinations, the generated assembly
- * is sub-optimal.
- *
- * The below switch allow selection of a different access method
- * in the search for improved performance.
- *
- * @par Possible options:
- *
- *  - `XXH_FORCE_MEMORY_ACCESS=0` (default): `memcpy`
- *   @par
- *     Use `memcpy()`. Safe and portable. Note that most modern compilers will
- *     eliminate the function call and treat it as an unaligned access.
- *
- *  - `XXH_FORCE_MEMORY_ACCESS=1`: `__attribute__((packed))`
- *   @par
- *     Depends on compiler extensions and is therefore not portable.
- *     This method is safe _if_ your compiler supports it,
- *     and *generally* as fast or faster than `memcpy`.
- *
- *  - `XXH_FORCE_MEMORY_ACCESS=2`: Direct cast
- *  @par
- *     Casts directly and dereferences. This method doesn't depend on the
- *     compiler, but it violates the C standard as it directly dereferences an
- *     unaligned pointer. It can generate buggy code on targets which do not
- *     support unaligned memory accesses, but in some circumstances, it's the
- *     only known way to get the most performance.
- *
- *  - `XXH_FORCE_MEMORY_ACCESS=3`: Byteshift
- *  @par
- *     Also portable. This can generate the best code on old compilers which don't
- *     inline small `memcpy()` calls, and it might also be faster on big-endian
- *     systems which lack a native byteswap instruction. However, some compilers
- *     will emit literal byteshifts even if the target supports unaligned access.
- *  .
- *
- * @warning
- *   Methods 1 and 2 rely on implementation-defined behavior. Use these with
- *   care, as what works on one compiler/platform/optimization level may cause
- *   another to read garbage data or even crash.
- *
- * See https://stackoverflow.com/a/32095106/646947 for details.
- *
- * Prefer these methods in priority order (0 > 3 > 1 > 2)
- */
-#  define XXH_FORCE_MEMORY_ACCESS 0
-/*!
- * @def XXH_ACCEPT_NULL_INPUT_POINTER
- * @brief Whether to add explicit `NULL` checks.
- *
- * If the input pointer is `NULL` and the length is non-zero, xxHash's default
- * behavior is to dereference it, triggering a segfault.
- *
- * When this macro is enabled, xxHash actively checks the input for a null pointer.
- * If it is, the result for null input pointers is the same as a zero-length input.
- */
-#  define XXH_ACCEPT_NULL_INPUT_POINTER 0
-/*!
- * @def XXH_FORCE_ALIGN_CHECK
- * @brief If defined to non-zero, adds a special path for aligned inputs (XXH32()
- * and XXH64() only).
- *
- * This is an important performance trick for architectures without decent
- * unaligned memory access performance.
- *
- * It checks for input alignment, and when conditions are met, uses a "fast
- * path" employing direct 32-bit/64-bit reads, resulting in _dramatically
- * faster_ read speed.
- *
- * The check costs one initial branch per hash, which is generally negligible,
- * but not zero.
- *
- * Moreover, it's not useful to generate an additional code path if memory
- * access uses the same instruction for both aligned and unaligned
- * addresses (e.g. x86 and aarch64).
- *
- * In these cases, the alignment check can be removed by setting this macro to 0.
- * Then the code will always use unaligned memory access.
- * Align check is automatically disabled on x86, x64 & arm64,
- * which are platforms known to offer good unaligned memory accesses performance.
- *
- * This option does not affect XXH3 (only XXH32 and XXH64).
- */
-#  define XXH_FORCE_ALIGN_CHECK 0
-
-/*!
- * @def XXH_NO_INLINE_HINTS
- * @brief When non-zero, sets all functions to `static`.
- *
- * By default, xxHash tries to force the compiler to inline almost all internal
- * functions.
- *
- * This can usually improve performance due to reduced jumping and improved
- * constant folding, but significantly increases the size of the binary which
- * might not be favorable.
- *
- * Additionally, sometimes the forced inlining can be detrimental to performance,
- * depending on the architecture.
- *
- * XXH_NO_INLINE_HINTS marks all internal functions as static, giving the
- * compiler full control on whether to inline or not.
- *
- * When not optimizing (-O0), optimizing for size (-Os, -Oz), or using
- * -fno-inline with GCC or Clang, this will automatically be defined.
- */
-#  define XXH_NO_INLINE_HINTS 0
-
-/*!
- * @def XXH_REROLL
- * @brief Whether to reroll `XXH32_finalize` and `XXH64_finalize`.
- *
- * For performance, `XXH32_finalize` and `XXH64_finalize` use an unrolled loop
- * in the form of a switch statement.
- *
- * This is not always desirable, as it generates larger code, and depending on
- * the architecture, may even be slower
- *
- * This is automatically defined with `-Os`/`-Oz` on GCC and Clang.
- */
-#  define XXH_REROLL 0
-
-/*!
- * @internal
- * @brief Redefines old internal names.
- *
- * For compatibility with code that uses xxHash's internals before the names
- * were changed to improve namespacing. There is no other reason to use this.
- */
-#  define XXH_OLD_NAMES
-#  undef XXH_OLD_NAMES /* don't actually use, it is ugly. */
-#endif /* XXH_DOXYGEN */
-/*!
- * @}
- */
-
-#ifndef XXH_FORCE_MEMORY_ACCESS   /* can be defined externally, on command line for example */
-   /* prefer __packed__ structures (method 1) for gcc on armv7 and armv8 */
-#  if !defined(__clang__) && ( \
-    (defined(__INTEL_COMPILER) && !defined(_WIN32)) || \
-    (defined(__GNUC__) && (defined(__ARM_ARCH) && __ARM_ARCH >= 7)) )
-#    define XXH_FORCE_MEMORY_ACCESS 1
-#  endif
-#endif
-
-#ifndef XXH_ACCEPT_NULL_INPUT_POINTER   /* can be defined externally */
-#  define XXH_ACCEPT_NULL_INPUT_POINTER 0
-#endif
-
-#ifndef XXH_FORCE_ALIGN_CHECK  /* can be defined externally */
-#  if defined(__i386)  || defined(__x86_64__) || defined(__aarch64__) \
-   || defined(_M_IX86) || defined(_M_X64)     || defined(_M_ARM64) /* visual */
-#    define XXH_FORCE_ALIGN_CHECK 0
-#  else
-#    define XXH_FORCE_ALIGN_CHECK 1
-#  endif
-#endif
-
-#ifndef XXH_NO_INLINE_HINTS
-#  if defined(__OPTIMIZE_SIZE__) /* -Os, -Oz */ \
-   || defined(__NO_INLINE__)     /* -O0, -fno-inline */
-#    define XXH_NO_INLINE_HINTS 1
-#  else
-#    define XXH_NO_INLINE_HINTS 0
-#  endif
-#endif
-
-#ifndef XXH_REROLL
-#  if defined(__OPTIMIZE_SIZE__)
-#    define XXH_REROLL 1
-#  else
-#    define XXH_REROLL 0
-#  endif
-#endif
-
-/*!
- * @defgroup impl Implementation
- * @{
- */
-
-
-/* *************************************
-*  Includes & Memory related functions
-***************************************/
-/*
- * Modify the local functions below should you wish to use
- * different memory routines for malloc() and free()
- */
-#include <stdlib.h>
-
-/*!
- * @internal
- * @brief Modify this function to use a different routine than malloc().
- */
-static void* XXH_malloc(size_t s) { return malloc(s); }
-
-/*!
- * @internal
- * @brief Modify this function to use a different routine than free().
- */
-static void XXH_free(void* p) { free(p); }
-
-#include <string.h>
-
-/*!
- * @internal
- * @brief Modify this function to use a different routine than memcpy().
- */
-static void* XXH_memcpy(void* dest, const void* src, size_t size)
-{
-    return memcpy(dest,src,size);
-}
-
-#include <limits.h>   /* ULLONG_MAX */
-
-
-/* *************************************
-*  Compiler Specific Options
-***************************************/
-#ifdef _MSC_VER /* Visual Studio warning fix */
-#  pragma warning(disable : 4127) /* disable: C4127: conditional expression is constant */
-#endif
-
-#if XXH_NO_INLINE_HINTS  /* disable inlining hints */
-#  if defined(__GNUC__)
-#    define XXH_FORCE_INLINE static __attribute__((unused))
-#  else
-#    define XXH_FORCE_INLINE static
-#  endif
-#  define XXH_NO_INLINE static
-/* enable inlining hints */
-#elif defined(_MSC_VER)  /* Visual Studio */
-#  define XXH_FORCE_INLINE static __forceinline
-#  define XXH_NO_INLINE static __declspec(noinline)
-#elif defined(__GNUC__)
-#  define XXH_FORCE_INLINE static __inline__ __attribute__((always_inline, unused))
-#  define XXH_NO_INLINE static __attribute__((noinline))
-#elif defined (__cplusplus) \
-  || (defined (__STDC_VERSION__) && (__STDC_VERSION__ >= 199901L))   /* C99 */
-#  define XXH_FORCE_INLINE static inline
-#  define XXH_NO_INLINE static
-#else
-#  define XXH_FORCE_INLINE static
-#  define XXH_NO_INLINE static
-#endif
-
 
 
 /* *************************************
@@ -2287,8 +1549,6 @@
 
 
 /* ***   Endianness   *** */
-typedef enum { XXH_bigEndian=0, XXH_littleEndian=1 } XXH_endianess;
-
 /*!
  * @ingroup tuning
  * @def XXH_CPU_LITTLE_ENDIAN
@@ -2612,41 +1872,41 @@
     } else {
          switch(len&15) /* or switch(bEnd - p) */ {
            case 12:      XXH_PROCESS4;
-                         /* fallthrough */
+                         FALLTHROUGH_INTENDED;
            case 8:       XXH_PROCESS4;
-                         /* fallthrough */
+                         FALLTHROUGH_INTENDED;
            case 4:       XXH_PROCESS4;
                          return XXH32_avalanche(h32);
 
            case 13:      XXH_PROCESS4;
-                         /* fallthrough */
+                         FALLTHROUGH_INTENDED;
            case 9:       XXH_PROCESS4;
-                         /* fallthrough */
+                         FALLTHROUGH_INTENDED;
            case 5:       XXH_PROCESS4;
                          XXH_PROCESS1;
                          return XXH32_avalanche(h32);
 
            case 14:      XXH_PROCESS4;
-                         /* fallthrough */
+                         FALLTHROUGH_INTENDED;
            case 10:      XXH_PROCESS4;
-                         /* fallthrough */
+                         FALLTHROUGH_INTENDED;
            case 6:       XXH_PROCESS4;
                          XXH_PROCESS1;
                          XXH_PROCESS1;
                          return XXH32_avalanche(h32);
 
            case 15:      XXH_PROCESS4;
-                         /* fallthrough */
+                         FALLTHROUGH_INTENDED;
            case 11:      XXH_PROCESS4;
-                         /* fallthrough */
+                         FALLTHROUGH_INTENDED;
            case 7:       XXH_PROCESS4;
-                         /* fallthrough */
+                         FALLTHROUGH_INTENDED;
            case 3:       XXH_PROCESS1;
-                         /* fallthrough */
+                         FALLTHROUGH_INTENDED;
            case 2:       XXH_PROCESS1;
-                         /* fallthrough */
+                         FALLTHROUGH_INTENDED;
            case 1:       XXH_PROCESS1;
-                         /* fallthrough */
+                         FALLTHROUGH_INTENDED;
            case 0:       return XXH32_avalanche(h32);
         }
         XXH_ASSERT(0);
@@ -2800,8 +2060,10 @@
             state->memsize = 0;
         }
 
-        if (p <= bEnd-16) {
-            const xxh_u8* const limit = bEnd - 16;
+        /* uintptr_t casts avoid UB or compiler warning on out-of-bounds
+         * pointer arithmetic */
+        if ((uintptr_t)p <= (uintptr_t)bEnd - 16) {
+            const uintptr_t limit = (uintptr_t)bEnd - 16;
             xxh_u32 v1 = state->v1;
             xxh_u32 v2 = state->v2;
             xxh_u32 v3 = state->v3;
@@ -2812,7 +2074,7 @@
                 v2 = XXH32_round(v2, XXH_readLE32(p)); p+=4;
                 v3 = XXH32_round(v3, XXH_readLE32(p)); p+=4;
                 v4 = XXH32_round(v4, XXH_readLE32(p)); p+=4;
-            } while (p<=limit);
+            } while ((uintptr_t)p<=limit);
 
             state->v1 = v1;
             state->v2 = v2;
@@ -3227,8 +2489,10 @@
             state->memsize = 0;
         }
 
-        if (p+32 <= bEnd) {
-            const xxh_u8* const limit = bEnd - 32;
+        /* uintptr_t casts avoid UB or compiler warning on out-of-bounds
+         * pointer arithmetic */
+        if ((uintptr_t)p + 32 <= (uintptr_t)bEnd) {
+            const uintptr_t limit = (uintptr_t)bEnd - 32;
             xxh_u64 v1 = state->v1;
             xxh_u64 v2 = state->v2;
             xxh_u64 v3 = state->v3;
@@ -3239,7 +2503,7 @@
                 v2 = XXH64_round(v2, XXH_readLE64(p)); p+=8;
                 v3 = XXH64_round(v3, XXH_readLE64(p)); p+=8;
                 v4 = XXH64_round(v4, XXH_readLE64(p)); p+=8;
-            } while (p<=limit);
+            } while ((uintptr_t)p<=limit);
 
             state->v1 = v1;
             state->v2 = v2;
@@ -4402,7 +3666,7 @@
     XXH_ASSERT(((size_t)customSecret & 63) == 0);
     (void)(&XXH_writeLE64);
     {   int const nbRounds = XXH_SECRET_DEFAULT_SIZE / sizeof(__m512i);
-        __m512i const seed = _mm512_mask_set1_epi64(_mm512_set1_epi64((xxh_i64)seed64), 0xAA, -(xxh_i64)seed64);
+        __m512i const seed = _mm512_mask_set1_epi64(_mm512_set1_epi64((xxh_i64)seed64), 0xAA, (xxh_i64)(0U - seed64));
 
         XXH_ALIGN(64) const __m512i* const src  = (const __m512i*) XXH3_kSecret;
         XXH_ALIGN(64)       __m512i* const dest = (      __m512i*) customSecret;
@@ -4498,7 +3762,7 @@
     XXH_STATIC_ASSERT(XXH_SEC_ALIGN <= 64);
     (void)(&XXH_writeLE64);
     XXH_PREFETCH(customSecret);
-    {   __m256i const seed = _mm256_set_epi64x(-(xxh_i64)seed64, (xxh_i64)seed64, -(xxh_i64)seed64, (xxh_i64)seed64);
+    {   __m256i const seed = _mm256_set_epi64x((xxh_i64)(0U - seed64), (xxh_i64)seed64, (xxh_i64)(0U - seed64), (xxh_i64)seed64);
 
         XXH_ALIGN(64) const __m256i* const src  = (const __m256i*) XXH3_kSecret;
         XXH_ALIGN(64)       __m256i*       dest = (      __m256i*) customSecret;
@@ -4603,10 +3867,10 @@
 
 #       if defined(_MSC_VER) && defined(_M_IX86) && _MSC_VER < 1900
         // MSVC 32bit mode does not support _mm_set_epi64x before 2015
-        XXH_ALIGN(16) const xxh_i64 seed64x2[2] = { (xxh_i64)seed64, -(xxh_i64)seed64 };
+        XXH_ALIGN(16) const xxh_i64 seed64x2[2] = { (xxh_i64)seed64, (xxh_i64)(0U - seed64) };
         __m128i const seed = _mm_load_si128((__m128i const*)seed64x2);
 #       else
-        __m128i const seed = _mm_set_epi64x(-(xxh_i64)seed64, (xxh_i64)seed64);
+        __m128i const seed = _mm_set_epi64x((xxh_i64)(0U - seed64), (xxh_i64)seed64);
 #       endif
         int i;
 
@@ -6054,336 +5318,6 @@
     h.high64 = XXH_readBE64(src);
     h.low64  = XXH_readBE64(src->digest + 8);
     return h;
-=======
-
-/* *************************************
-*  Debug
-***************************************/
-/*!
- * @ingroup tuning
- * @def XXH_DEBUGLEVEL
- * @brief Sets the debugging level.
- *
- * XXH_DEBUGLEVEL is expected to be defined externally, typically via the
- * compiler's command line options. The value must be a number.
- */
-#ifndef XXH_DEBUGLEVEL
-#  ifdef DEBUGLEVEL /* backwards compat */
-#    define XXH_DEBUGLEVEL DEBUGLEVEL
-#  else
-#    define XXH_DEBUGLEVEL 0
-#  endif
-#endif
-
-#if (XXH_DEBUGLEVEL>=1)
-#  include <assert.h>   /* note: can still be disabled with NDEBUG */
-#  define XXH_ASSERT(c)   assert(c)
-#else
-#  define XXH_ASSERT(c)   ((void)0)
-#endif
-
-/* note: use after variable declarations */
-#define XXH_STATIC_ASSERT(c)  do { enum { XXH_sa = 1/(int)(!!(c)) }; } while (0)
-
-/*!
- * @internal
- * @def XXH_COMPILER_GUARD(var)
- * @brief Used to prevent unwanted optimizations for @p var.
- *
- * It uses an empty GCC inline assembly statement with a register constraint
- * which forces @p var into a general purpose register (eg eax, ebx, ecx
- * on x86) and marks it as modified.
- *
- * This is used in a few places to avoid unwanted autovectorization (e.g.
- * XXH32_round()). All vectorization we want is explicit via intrinsics,
- * and _usually_ isn't wanted elsewhere.
- *
- * We also use it to prevent unwanted constant folding for AArch64 in
- * XXH3_initCustomSecret_scalar().
- */
-#ifdef __GNUC__
-#  define XXH_COMPILER_GUARD(var) __asm__ __volatile__("" : "+r" (var))
-#else
-#  define XXH_COMPILER_GUARD(var) ((void)0)
-#endif
-
-/* *************************************
-*  Basic Types
-***************************************/
-#if !defined (__VMS) \
- && (defined (__cplusplus) \
- || (defined (__STDC_VERSION__) && (__STDC_VERSION__ >= 199901L) /* C99 */) )
-# include <stdint.h>
-  typedef uint8_t xxh_u8;
-#else
-  typedef unsigned char xxh_u8;
-#endif
-typedef XXH32_hash_t xxh_u32;
-
-#ifdef XXH_OLD_NAMES
-#  define BYTE xxh_u8
-#  define U8   xxh_u8
-#  define U32  xxh_u32
-#endif
-
-/* ***   Memory access   *** */
-
-/*!
- * @internal
- * @fn xxh_u32 XXH_read32(const void* ptr)
- * @brief Reads an unaligned 32-bit integer from @p ptr in native endianness.
- *
- * Affected by @ref XXH_FORCE_MEMORY_ACCESS.
- *
- * @param ptr The pointer to read from.
- * @return The 32-bit native endian integer from the bytes at @p ptr.
- */
-
-/*!
- * @internal
- * @fn xxh_u32 XXH_readLE32(const void* ptr)
- * @brief Reads an unaligned 32-bit little endian integer from @p ptr.
- *
- * Affected by @ref XXH_FORCE_MEMORY_ACCESS.
- *
- * @param ptr The pointer to read from.
- * @return The 32-bit little endian integer from the bytes at @p ptr.
- */
-
-/*!
- * @internal
- * @fn xxh_u32 XXH_readBE32(const void* ptr)
- * @brief Reads an unaligned 32-bit big endian integer from @p ptr.
- *
- * Affected by @ref XXH_FORCE_MEMORY_ACCESS.
- *
- * @param ptr The pointer to read from.
- * @return The 32-bit big endian integer from the bytes at @p ptr.
- */
-
-/*!
- * @internal
- * @fn xxh_u32 XXH_readLE32_align(const void* ptr, XXH_alignment align)
- * @brief Like @ref XXH_readLE32(), but has an option for aligned reads.
- *
- * Affected by @ref XXH_FORCE_MEMORY_ACCESS.
- * Note that when @ref XXH_FORCE_ALIGN_CHECK == 0, the @p align parameter is
- * always @ref XXH_alignment::XXH_unaligned.
- *
- * @param ptr The pointer to read from.
- * @param align Whether @p ptr is aligned.
- * @pre
- *   If @p align == @ref XXH_alignment::XXH_aligned, @p ptr must be 4 byte
- *   aligned.
- * @return The 32-bit little endian integer from the bytes at @p ptr.
- */
-
-#if (defined(XXH_FORCE_MEMORY_ACCESS) && (XXH_FORCE_MEMORY_ACCESS==3))
-/*
- * Manual byteshift. Best for old compilers which don't inline memcpy.
- * We actually directly use XXH_readLE32 and XXH_readBE32.
- */
-#elif (defined(XXH_FORCE_MEMORY_ACCESS) && (XXH_FORCE_MEMORY_ACCESS==2))
-
-/*
- * Force direct memory access. Only works on CPU which support unaligned memory
- * access in hardware.
- */
-static xxh_u32 XXH_read32(const void* memPtr) { return *(const xxh_u32*) memPtr; }
-
-#elif (defined(XXH_FORCE_MEMORY_ACCESS) && (XXH_FORCE_MEMORY_ACCESS==1))
-
-/*
- * __pack instructions are safer but compiler specific, hence potentially
- * problematic for some compilers.
- *
- * Currently only defined for GCC and ICC.
- */
-#ifdef XXH_OLD_NAMES
-typedef union { xxh_u32 u32; } __attribute__((packed)) unalign;
-#endif
-static xxh_u32 XXH_read32(const void* ptr)
-{
-    typedef union { xxh_u32 u32; } __attribute__((packed)) xxh_unalign;
-    return ((const xxh_unalign*)ptr)->u32;
-}
-
-#else
-
-/*
- * Portable and safe solution. Generally efficient.
- * see: https://stackoverflow.com/a/32095106/646947
- */
-static xxh_u32 XXH_read32(const void* memPtr)
-{
-    xxh_u32 val;
-    memcpy(&val, memPtr, sizeof(val));
-    return val;
-}
-
-#endif   /* XXH_FORCE_DIRECT_MEMORY_ACCESS */
-
-
-/* ***   Endianness   *** */
-/*!
- * @ingroup tuning
- * @def XXH_CPU_LITTLE_ENDIAN
- * @brief Whether the target is little endian.
- *
- * Defined to 1 if the target is little endian, or 0 if it is big endian.
- * It can be defined externally, for example on the compiler command line.
- *
- * If it is not defined, a runtime check (which is usually constant folded)
- * is used instead.
- *
- * @note
- *   This is not necessarily defined to an integer constant.
- *
- * @see XXH_isLittleEndian() for the runtime check.
- */
-#ifndef XXH_CPU_LITTLE_ENDIAN
-/*
- * Try to detect endianness automatically, to avoid the nonstandard behavior
- * in `XXH_isLittleEndian()`
- */
-#  if defined(_WIN32) /* Windows is always little endian */ \
-     || defined(__LITTLE_ENDIAN__) \
-     || (defined(__BYTE_ORDER__) && __BYTE_ORDER__ == __ORDER_LITTLE_ENDIAN__)
-#    define XXH_CPU_LITTLE_ENDIAN 1
-#  elif defined(__BIG_ENDIAN__) \
-     || (defined(__BYTE_ORDER__) && __BYTE_ORDER__ == __ORDER_BIG_ENDIAN__)
-#    define XXH_CPU_LITTLE_ENDIAN 0
-#  else
-/*!
- * @internal
- * @brief Runtime check for @ref XXH_CPU_LITTLE_ENDIAN.
- *
- * Most compilers will constant fold this.
- */
-static int XXH_isLittleEndian(void)
-{
-    /*
-     * Portable and well-defined behavior.
-     * Don't use static: it is detrimental to performance.
-     */
-    const union { xxh_u32 u; xxh_u8 c[4]; } one = { 1 };
-    return one.c[0];
-}
-#   define XXH_CPU_LITTLE_ENDIAN   XXH_isLittleEndian()
-#  endif
-#endif
-
-
-
-
-/* ****************************************
-*  Compiler-specific Functions and Macros
-******************************************/
-#define XXH_GCC_VERSION (__GNUC__ * 100 + __GNUC_MINOR__)
-
-#ifdef __has_builtin
-#  define XXH_HAS_BUILTIN(x) __has_builtin(x)
-#else
-#  define XXH_HAS_BUILTIN(x) 0
-#endif
-
-/*!
- * @internal
- * @def XXH_rotl32(x,r)
- * @brief 32-bit rotate left.
- *
- * @param x The 32-bit integer to be rotated.
- * @param r The number of bits to rotate.
- * @pre
- *   @p r > 0 && @p r < 32
- * @note
- *   @p x and @p r may be evaluated multiple times.
- * @return The rotated result.
- */
-#if !defined(NO_CLANG_BUILTIN) && XXH_HAS_BUILTIN(__builtin_rotateleft32) \
-                               && XXH_HAS_BUILTIN(__builtin_rotateleft64)
-#  define XXH_rotl32 __builtin_rotateleft32
-#  define XXH_rotl64 __builtin_rotateleft64
-/* Note: although _rotl exists for minGW (GCC under windows), performance seems poor */
-#elif defined(_MSC_VER)
-#  define XXH_rotl32(x,r) _rotl(x,r)
-#  define XXH_rotl64(x,r) _rotl64(x,r)
-#else
-#  define XXH_rotl32(x,r) (((x) << (r)) | ((x) >> (32 - (r))))
-#  define XXH_rotl64(x,r) (((x) << (r)) | ((x) >> (64 - (r))))
-#endif
-
-/*!
- * @internal
- * @fn xxh_u32 XXH_swap32(xxh_u32 x)
- * @brief A 32-bit byteswap.
- *
- * @param x The 32-bit integer to byteswap.
- * @return @p x, byteswapped.
- */
-#if defined(_MSC_VER)     /* Visual Studio */
-#  define XXH_swap32 _byteswap_ulong
-#elif XXH_GCC_VERSION >= 403
-#  define XXH_swap32 __builtin_bswap32
-#else
-static xxh_u32 XXH_swap32 (xxh_u32 x)
-{
-    return  ((x << 24) & 0xff000000 ) |
-            ((x <<  8) & 0x00ff0000 ) |
-            ((x >>  8) & 0x0000ff00 ) |
-            ((x >> 24) & 0x000000ff );
-}
-#endif
-
-
-/* ***************************
-*  Memory reads
-*****************************/
-
-/*!
- * @internal
- * @brief Enum to indicate whether a pointer is aligned.
- */
-typedef enum {
-    XXH_aligned,  /*!< Aligned */
-    XXH_unaligned /*!< Possibly unaligned */
-} XXH_alignment;
-
-/*
- * XXH_FORCE_MEMORY_ACCESS==3 is an endian-independent byteshift load.
- *
- * This is ideal for older compilers which don't inline memcpy.
- */
-#if (defined(XXH_FORCE_MEMORY_ACCESS) && (XXH_FORCE_MEMORY_ACCESS==3))
-
-XXH_FORCE_INLINE xxh_u32 XXH_readLE32(const void* memPtr)
-{
-    const xxh_u8* bytePtr = (const xxh_u8 *)memPtr;
-    return bytePtr[0]
-         | ((xxh_u32)bytePtr[1] << 8)
-         | ((xxh_u32)bytePtr[2] << 16)
-         | ((xxh_u32)bytePtr[3] << 24);
-}
-
-XXH_FORCE_INLINE xxh_u32 XXH_readBE32(const void* memPtr)
-{
-    const xxh_u8* bytePtr = (const xxh_u8 *)memPtr;
-    return bytePtr[3]
-         | ((xxh_u32)bytePtr[2] << 8)
-         | ((xxh_u32)bytePtr[1] << 16)
-         | ((xxh_u32)bytePtr[0] << 24);
-}
-
-#else
-XXH_FORCE_INLINE xxh_u32 XXH_readLE32(const void* ptr)
-{
-    return XXH_CPU_LITTLE_ENDIAN ? XXH_read32(ptr) : XXH_swap32(XXH_read32(ptr));
-}
-
-static xxh_u32 XXH_readBE32(const void* ptr)
-{
-    return XXH_CPU_LITTLE_ENDIAN ? XXH_swap32(XXH_read32(ptr)) : XXH_read32(ptr);
->>>>>>> 22161b75
 }
 
 /* Pop our optimization override from above */
@@ -6393,3632 +5327,12 @@
 #  pragma GCC pop_options
 #endif
 
-<<<<<<< HEAD
-=======
-XXH_FORCE_INLINE xxh_u32
-XXH_readLE32_align(const void* ptr, XXH_alignment align)
-{
-    if (align==XXH_unaligned) {
-        return XXH_readLE32(ptr);
-    } else {
-        return XXH_CPU_LITTLE_ENDIAN ? *(const xxh_u32*)ptr : XXH_swap32(*(const xxh_u32*)ptr);
-    }
-}
-
-
-/* *************************************
-*  Misc
-***************************************/
-/*! @ingroup public */
-XXH_PUBLIC_API unsigned XXH_versionNumber (void) { return XXH_VERSION_NUMBER; }
-
-
-/* *******************************************************************
-*  32-bit hash functions
-*********************************************************************/
+#endif  /* XXH_NO_LONG_LONG */
+
+#endif  /* XXH_NO_XXH3 */
+
 /*!
  * @}
- * @defgroup xxh32_impl XXH32 implementation
- * @ingroup impl
- * @{
- */
- /* #define instead of static const, to be used as initializers */
-#define XXH_PRIME32_1  0x9E3779B1U  /*!< 0b10011110001101110111100110110001 */
-#define XXH_PRIME32_2  0x85EBCA77U  /*!< 0b10000101111010111100101001110111 */
-#define XXH_PRIME32_3  0xC2B2AE3DU  /*!< 0b11000010101100101010111000111101 */
-#define XXH_PRIME32_4  0x27D4EB2FU  /*!< 0b00100111110101001110101100101111 */
-#define XXH_PRIME32_5  0x165667B1U  /*!< 0b00010110010101100110011110110001 */
-
-#ifdef XXH_OLD_NAMES
-#  define PRIME32_1 XXH_PRIME32_1
-#  define PRIME32_2 XXH_PRIME32_2
-#  define PRIME32_3 XXH_PRIME32_3
-#  define PRIME32_4 XXH_PRIME32_4
-#  define PRIME32_5 XXH_PRIME32_5
-#endif
-
-/*!
- * @internal
- * @brief Normal stripe processing routine.
- *
- * This shuffles the bits so that any bit from @p input impacts several bits in
- * @p acc.
- *
- * @param acc The accumulator lane.
- * @param input The stripe of input to mix.
- * @return The mixed accumulator lane.
- */
-static xxh_u32 XXH32_round(xxh_u32 acc, xxh_u32 input)
-{
-    acc += input * XXH_PRIME32_2;
-    acc  = XXH_rotl32(acc, 13);
-    acc *= XXH_PRIME32_1;
-#if (defined(__SSE4_1__) || defined(__aarch64__)) && !defined(XXH_ENABLE_AUTOVECTORIZE)
-    /*
-     * UGLY HACK:
-     * A compiler fence is the only thing that prevents GCC and Clang from
-     * autovectorizing the XXH32 loop (pragmas and attributes don't work for some
-     * reason) without globally disabling SSE4.1.
-     *
-     * The reason we want to avoid vectorization is because despite working on
-     * 4 integers at a time, there are multiple factors slowing XXH32 down on
-     * SSE4:
-     * - There's a ridiculous amount of lag from pmulld (10 cycles of latency on
-     *   newer chips!) making it slightly slower to multiply four integers at
-     *   once compared to four integers independently. Even when pmulld was
-     *   fastest, Sandy/Ivy Bridge, it is still not worth it to go into SSE
-     *   just to multiply unless doing a long operation.
-     *
-     * - Four instructions are required to rotate,
-     *      movqda tmp,  v // not required with VEX encoding
-     *      pslld  tmp, 13 // tmp <<= 13
-     *      psrld  v,   19 // x >>= 19
-     *      por    v,  tmp // x |= tmp
-     *   compared to one for scalar:
-     *      roll   v, 13    // reliably fast across the board
-     *      shldl  v, v, 13 // Sandy Bridge and later prefer this for some reason
-     *
-     * - Instruction level parallelism is actually more beneficial here because
-     *   the SIMD actually serializes this operation: While v1 is rotating, v2
-     *   can load data, while v3 can multiply. SSE forces them to operate
-     *   together.
-     *
-     * This is also enabled on AArch64, as Clang autovectorizes it incorrectly
-     * and it is pointless writing a NEON implementation that is basically the
-     * same speed as scalar for XXH32.
-     */
-    XXH_COMPILER_GUARD(acc);
-#endif
-    return acc;
-}
-
-/*!
- * @internal
- * @brief Mixes all bits to finalize the hash.
- *
- * The final mix ensures that all input bits have a chance to impact any bit in
- * the output digest, resulting in an unbiased distribution.
- *
- * @param h32 The hash to avalanche.
- * @return The avalanched hash.
- */
-static xxh_u32 XXH32_avalanche(xxh_u32 h32)
-{
-    h32 ^= h32 >> 15;
-    h32 *= XXH_PRIME32_2;
-    h32 ^= h32 >> 13;
-    h32 *= XXH_PRIME32_3;
-    h32 ^= h32 >> 16;
-    return(h32);
-}
-
-#define XXH_get32bits(p) XXH_readLE32_align(p, align)
-
-/*!
- * @internal
- * @brief Processes the last 0-15 bytes of @p ptr.
- *
- * There may be up to 15 bytes remaining to consume from the input.
- * This final stage will digest them to ensure that all input bytes are present
- * in the final mix.
- *
- * @param h32 The hash to finalize.
- * @param ptr The pointer to the remaining input.
- * @param len The remaining length, modulo 16.
- * @param align Whether @p ptr is aligned.
- * @return The finalized hash.
- */
-static xxh_u32
-XXH32_finalize(xxh_u32 h32, const xxh_u8* ptr, size_t len, XXH_alignment align)
-{
-#define XXH_PROCESS1 do {                           \
-    h32 += (*ptr++) * XXH_PRIME32_5;                \
-    h32 = XXH_rotl32(h32, 11) * XXH_PRIME32_1;      \
-} while (0)
-
-#define XXH_PROCESS4 do {                           \
-    h32 += XXH_get32bits(ptr) * XXH_PRIME32_3;      \
-    ptr += 4;                                   \
-    h32  = XXH_rotl32(h32, 17) * XXH_PRIME32_4;     \
-} while (0)
-
-    /* Compact rerolled version */
-    if (XXH_REROLL) {
-        len &= 15;
-        while (len >= 4) {
-            XXH_PROCESS4;
-            len -= 4;
-        }
-        while (len > 0) {
-            XXH_PROCESS1;
-            --len;
-        }
-        return XXH32_avalanche(h32);
-    } else {
-         switch(len&15) /* or switch(bEnd - p) */ {
-           case 12:      XXH_PROCESS4;
-                         FALLTHROUGH_INTENDED;
-           case 8:       XXH_PROCESS4;
-                         FALLTHROUGH_INTENDED;
-           case 4:       XXH_PROCESS4;
-                         return XXH32_avalanche(h32);
-
-           case 13:      XXH_PROCESS4;
-                         FALLTHROUGH_INTENDED;
-           case 9:       XXH_PROCESS4;
-                         FALLTHROUGH_INTENDED;
-           case 5:       XXH_PROCESS4;
-                         XXH_PROCESS1;
-                         return XXH32_avalanche(h32);
-
-           case 14:      XXH_PROCESS4;
-                         FALLTHROUGH_INTENDED;
-           case 10:      XXH_PROCESS4;
-                         FALLTHROUGH_INTENDED;
-           case 6:       XXH_PROCESS4;
-                         XXH_PROCESS1;
-                         XXH_PROCESS1;
-                         return XXH32_avalanche(h32);
-
-           case 15:      XXH_PROCESS4;
-                         FALLTHROUGH_INTENDED;
-           case 11:      XXH_PROCESS4;
-                         FALLTHROUGH_INTENDED;
-           case 7:       XXH_PROCESS4;
-                         FALLTHROUGH_INTENDED;
-           case 3:       XXH_PROCESS1;
-                         FALLTHROUGH_INTENDED;
-           case 2:       XXH_PROCESS1;
-                         FALLTHROUGH_INTENDED;
-           case 1:       XXH_PROCESS1;
-                         FALLTHROUGH_INTENDED;
-           case 0:       return XXH32_avalanche(h32);
-        }
-        XXH_ASSERT(0);
-        return h32;   /* reaching this point is deemed impossible */
-    }
-}
-
-#ifdef XXH_OLD_NAMES
-#  define PROCESS1 XXH_PROCESS1
-#  define PROCESS4 XXH_PROCESS4
-#else
-#  undef XXH_PROCESS1
-#  undef XXH_PROCESS4
-#endif
-
-/*!
- * @internal
- * @brief The implementation for @ref XXH32().
- *
- * @param input, len, seed Directly passed from @ref XXH32().
- * @param align Whether @p input is aligned.
- * @return The calculated hash.
- */
-XXH_FORCE_INLINE xxh_u32
-XXH32_endian_align(const xxh_u8* input, size_t len, xxh_u32 seed, XXH_alignment align)
-{
-    const xxh_u8* bEnd = input ? input + len : NULL;
-    xxh_u32 h32;
-
-#if defined(XXH_ACCEPT_NULL_INPUT_POINTER) && (XXH_ACCEPT_NULL_INPUT_POINTER>=1)
-    if (input==NULL) {
-        len=0;
-        bEnd=input=(const xxh_u8*)(size_t)16;
-    }
-#endif
-
-    if (len>=16) {
-        const xxh_u8* const limit = bEnd - 15;
-        xxh_u32 v1 = seed + XXH_PRIME32_1 + XXH_PRIME32_2;
-        xxh_u32 v2 = seed + XXH_PRIME32_2;
-        xxh_u32 v3 = seed + 0;
-        xxh_u32 v4 = seed - XXH_PRIME32_1;
-
-        do {
-            v1 = XXH32_round(v1, XXH_get32bits(input)); input += 4;
-            v2 = XXH32_round(v2, XXH_get32bits(input)); input += 4;
-            v3 = XXH32_round(v3, XXH_get32bits(input)); input += 4;
-            v4 = XXH32_round(v4, XXH_get32bits(input)); input += 4;
-        } while (input < limit);
-
-        h32 = XXH_rotl32(v1, 1)  + XXH_rotl32(v2, 7)
-            + XXH_rotl32(v3, 12) + XXH_rotl32(v4, 18);
-    } else {
-        h32  = seed + XXH_PRIME32_5;
-    }
-
-    h32 += (xxh_u32)len;
-
-    return XXH32_finalize(h32, input, len&15, align);
-}
-
-/*! @ingroup xxh32_family */
-XXH_PUBLIC_API XXH32_hash_t XXH32 (const void* input, size_t len, XXH32_hash_t seed)
-{
-#if 0
-    /* Simple version, good for code maintenance, but unfortunately slow for small inputs */
-    XXH32_state_t state;
-    XXH32_reset(&state, seed);
-    XXH32_update(&state, (const xxh_u8*)input, len);
-    return XXH32_digest(&state);
-#else
-    if (XXH_FORCE_ALIGN_CHECK) {
-        if ((((size_t)input) & 3) == 0) {   /* Input is 4-bytes aligned, leverage the speed benefit */
-            return XXH32_endian_align((const xxh_u8*)input, len, seed, XXH_aligned);
-    }   }
-
-    return XXH32_endian_align((const xxh_u8*)input, len, seed, XXH_unaligned);
-#endif
-}
-
-
-
-/*******   Hash streaming   *******/
-/*!
- * @ingroup xxh32_family
- */
-XXH_PUBLIC_API XXH32_state_t* XXH32_createState(void)
-{
-    return (XXH32_state_t*)XXH_malloc(sizeof(XXH32_state_t));
-}
-/*! @ingroup xxh32_family */
-XXH_PUBLIC_API XXH_errorcode XXH32_freeState(XXH32_state_t* statePtr)
-{
-    XXH_free(statePtr);
-    return XXH_OK;
-}
-
-/*! @ingroup xxh32_family */
-XXH_PUBLIC_API void XXH32_copyState(XXH32_state_t* dstState, const XXH32_state_t* srcState)
-{
-    memcpy(dstState, srcState, sizeof(*dstState));
-}
-
-/*! @ingroup xxh32_family */
-XXH_PUBLIC_API XXH_errorcode XXH32_reset(XXH32_state_t* statePtr, XXH32_hash_t seed)
-{
-    XXH32_state_t state;   /* using a local state to memcpy() in order to avoid strict-aliasing warnings */
-    memset(&state, 0, sizeof(state));
-    state.v1 = seed + XXH_PRIME32_1 + XXH_PRIME32_2;
-    state.v2 = seed + XXH_PRIME32_2;
-    state.v3 = seed + 0;
-    state.v4 = seed - XXH_PRIME32_1;
-    /* do not write into reserved, planned to be removed in a future version */
-    memcpy(statePtr, &state, sizeof(state) - sizeof(state.reserved));
-    return XXH_OK;
-}
-
-
-/*! @ingroup xxh32_family */
-XXH_PUBLIC_API XXH_errorcode
-XXH32_update(XXH32_state_t* state, const void* input, size_t len)
-{
-    if (input==NULL)
-#if defined(XXH_ACCEPT_NULL_INPUT_POINTER) && (XXH_ACCEPT_NULL_INPUT_POINTER>=1)
-        return XXH_OK;
-#else
-        return XXH_ERROR;
-#endif
-
-    {   const xxh_u8* p = (const xxh_u8*)input;
-        const xxh_u8* const bEnd = p + len;
-
-        state->total_len_32 += (XXH32_hash_t)len;
-        state->large_len |= (XXH32_hash_t)((len>=16) | (state->total_len_32>=16));
-
-        if (state->memsize + len < 16)  {   /* fill in tmp buffer */
-            XXH_memcpy((xxh_u8*)(state->mem32) + state->memsize, input, len);
-            state->memsize += (XXH32_hash_t)len;
-            return XXH_OK;
-        }
-
-        if (state->memsize) {   /* some data left from previous update */
-            XXH_memcpy((xxh_u8*)(state->mem32) + state->memsize, input, 16-state->memsize);
-            {   const xxh_u32* p32 = state->mem32;
-                state->v1 = XXH32_round(state->v1, XXH_readLE32(p32)); p32++;
-                state->v2 = XXH32_round(state->v2, XXH_readLE32(p32)); p32++;
-                state->v3 = XXH32_round(state->v3, XXH_readLE32(p32)); p32++;
-                state->v4 = XXH32_round(state->v4, XXH_readLE32(p32));
-            }
-            p += 16-state->memsize;
-            state->memsize = 0;
-        }
-
-        /* uintptr_t casts avoid UB or compiler warning on out-of-bounds
-         * pointer arithmetic */
-        if ((uintptr_t)p <= (uintptr_t)bEnd - 16) {
-            const uintptr_t limit = (uintptr_t)bEnd - 16;
-            xxh_u32 v1 = state->v1;
-            xxh_u32 v2 = state->v2;
-            xxh_u32 v3 = state->v3;
-            xxh_u32 v4 = state->v4;
-
-            do {
-                v1 = XXH32_round(v1, XXH_readLE32(p)); p+=4;
-                v2 = XXH32_round(v2, XXH_readLE32(p)); p+=4;
-                v3 = XXH32_round(v3, XXH_readLE32(p)); p+=4;
-                v4 = XXH32_round(v4, XXH_readLE32(p)); p+=4;
-            } while ((uintptr_t)p<=limit);
-
-            state->v1 = v1;
-            state->v2 = v2;
-            state->v3 = v3;
-            state->v4 = v4;
-        }
-
-        if (p < bEnd) {
-            XXH_memcpy(state->mem32, p, (size_t)(bEnd-p));
-            state->memsize = (unsigned)(bEnd-p);
-        }
-    }
-
-    return XXH_OK;
-}
-
-
-/*! @ingroup xxh32_family */
-XXH_PUBLIC_API XXH32_hash_t XXH32_digest(const XXH32_state_t* state)
-{
-    xxh_u32 h32;
-
-    if (state->large_len) {
-        h32 = XXH_rotl32(state->v1, 1)
-            + XXH_rotl32(state->v2, 7)
-            + XXH_rotl32(state->v3, 12)
-            + XXH_rotl32(state->v4, 18);
-    } else {
-        h32 = state->v3 /* == seed */ + XXH_PRIME32_5;
-    }
-
-    h32 += state->total_len_32;
-
-    return XXH32_finalize(h32, (const xxh_u8*)state->mem32, state->memsize, XXH_aligned);
-}
-
-
-/*******   Canonical representation   *******/
-
-/*!
- * @ingroup xxh32_family
- * The default return values from XXH functions are unsigned 32 and 64 bit
- * integers.
- *
- * The canonical representation uses big endian convention, the same convention
- * as human-readable numbers (large digits first).
- *
- * This way, hash values can be written into a file or buffer, remaining
- * comparable across different systems.
- *
- * The following functions allow transformation of hash values to and from their
- * canonical format.
- */
-XXH_PUBLIC_API void XXH32_canonicalFromHash(XXH32_canonical_t* dst, XXH32_hash_t hash)
-{
-    XXH_STATIC_ASSERT(sizeof(XXH32_canonical_t) == sizeof(XXH32_hash_t));
-    if (XXH_CPU_LITTLE_ENDIAN) hash = XXH_swap32(hash);
-    memcpy(dst, &hash, sizeof(*dst));
-}
-/*! @ingroup xxh32_family */
-XXH_PUBLIC_API XXH32_hash_t XXH32_hashFromCanonical(const XXH32_canonical_t* src)
-{
-    return XXH_readBE32(src);
-}
-
-
-#ifndef XXH_NO_LONG_LONG
-
-/* *******************************************************************
-*  64-bit hash functions
-*********************************************************************/
-/*!
- * @}
- * @ingroup impl
- * @{
- */
-/*******   Memory access   *******/
-
-typedef XXH64_hash_t xxh_u64;
-
-#ifdef XXH_OLD_NAMES
-#  define U64 xxh_u64
-#endif
-
-#if (defined(XXH_FORCE_MEMORY_ACCESS) && (XXH_FORCE_MEMORY_ACCESS==3))
-/*
- * Manual byteshift. Best for old compilers which don't inline memcpy.
- * We actually directly use XXH_readLE64 and XXH_readBE64.
- */
-#elif (defined(XXH_FORCE_MEMORY_ACCESS) && (XXH_FORCE_MEMORY_ACCESS==2))
-
-/* Force direct memory access. Only works on CPU which support unaligned memory access in hardware */
-static xxh_u64 XXH_read64(const void* memPtr)
-{
-    return *(const xxh_u64*) memPtr;
-}
-
-#elif (defined(XXH_FORCE_MEMORY_ACCESS) && (XXH_FORCE_MEMORY_ACCESS==1))
-
-/*
- * __pack instructions are safer, but compiler specific, hence potentially
- * problematic for some compilers.
- *
- * Currently only defined for GCC and ICC.
- */
-#ifdef XXH_OLD_NAMES
-typedef union { xxh_u32 u32; xxh_u64 u64; } __attribute__((packed)) unalign64;
-#endif
-static xxh_u64 XXH_read64(const void* ptr)
-{
-    typedef union { xxh_u32 u32; xxh_u64 u64; } __attribute__((packed)) xxh_unalign64;
-    return ((const xxh_unalign64*)ptr)->u64;
-}
-
-#else
-
-/*
- * Portable and safe solution. Generally efficient.
- * see: https://stackoverflow.com/a/32095106/646947
- */
-static xxh_u64 XXH_read64(const void* memPtr)
-{
-    xxh_u64 val;
-    memcpy(&val, memPtr, sizeof(val));
-    return val;
-}
-
-#endif   /* XXH_FORCE_DIRECT_MEMORY_ACCESS */
-
-#if defined(_MSC_VER)     /* Visual Studio */
-#  define XXH_swap64 _byteswap_uint64
-#elif XXH_GCC_VERSION >= 403
-#  define XXH_swap64 __builtin_bswap64
-#else
-static xxh_u64 XXH_swap64(xxh_u64 x)
-{
-    return  ((x << 56) & 0xff00000000000000ULL) |
-            ((x << 40) & 0x00ff000000000000ULL) |
-            ((x << 24) & 0x0000ff0000000000ULL) |
-            ((x << 8)  & 0x000000ff00000000ULL) |
-            ((x >> 8)  & 0x00000000ff000000ULL) |
-            ((x >> 24) & 0x0000000000ff0000ULL) |
-            ((x >> 40) & 0x000000000000ff00ULL) |
-            ((x >> 56) & 0x00000000000000ffULL);
-}
-#endif
-
-
-/* XXH_FORCE_MEMORY_ACCESS==3 is an endian-independent byteshift load. */
-#if (defined(XXH_FORCE_MEMORY_ACCESS) && (XXH_FORCE_MEMORY_ACCESS==3))
-
-XXH_FORCE_INLINE xxh_u64 XXH_readLE64(const void* memPtr)
-{
-    const xxh_u8* bytePtr = (const xxh_u8 *)memPtr;
-    return bytePtr[0]
-         | ((xxh_u64)bytePtr[1] << 8)
-         | ((xxh_u64)bytePtr[2] << 16)
-         | ((xxh_u64)bytePtr[3] << 24)
-         | ((xxh_u64)bytePtr[4] << 32)
-         | ((xxh_u64)bytePtr[5] << 40)
-         | ((xxh_u64)bytePtr[6] << 48)
-         | ((xxh_u64)bytePtr[7] << 56);
-}
-
-XXH_FORCE_INLINE xxh_u64 XXH_readBE64(const void* memPtr)
-{
-    const xxh_u8* bytePtr = (const xxh_u8 *)memPtr;
-    return bytePtr[7]
-         | ((xxh_u64)bytePtr[6] << 8)
-         | ((xxh_u64)bytePtr[5] << 16)
-         | ((xxh_u64)bytePtr[4] << 24)
-         | ((xxh_u64)bytePtr[3] << 32)
-         | ((xxh_u64)bytePtr[2] << 40)
-         | ((xxh_u64)bytePtr[1] << 48)
-         | ((xxh_u64)bytePtr[0] << 56);
-}
-
-#else
-XXH_FORCE_INLINE xxh_u64 XXH_readLE64(const void* ptr)
-{
-    return XXH_CPU_LITTLE_ENDIAN ? XXH_read64(ptr) : XXH_swap64(XXH_read64(ptr));
-}
-
-static xxh_u64 XXH_readBE64(const void* ptr)
-{
-    return XXH_CPU_LITTLE_ENDIAN ? XXH_swap64(XXH_read64(ptr)) : XXH_read64(ptr);
-}
-#endif
-
-XXH_FORCE_INLINE xxh_u64
-XXH_readLE64_align(const void* ptr, XXH_alignment align)
-{
-    if (align==XXH_unaligned)
-        return XXH_readLE64(ptr);
-    else
-        return XXH_CPU_LITTLE_ENDIAN ? *(const xxh_u64*)ptr : XXH_swap64(*(const xxh_u64*)ptr);
-}
-
-
-/*******   xxh64   *******/
-/*!
- * @}
- * @defgroup xxh64_impl XXH64 implementation
- * @ingroup impl
- * @{
- */
-/* #define rather that static const, to be used as initializers */
-#define XXH_PRIME64_1  0x9E3779B185EBCA87ULL  /*!< 0b1001111000110111011110011011000110000101111010111100101010000111 */
-#define XXH_PRIME64_2  0xC2B2AE3D27D4EB4FULL  /*!< 0b1100001010110010101011100011110100100111110101001110101101001111 */
-#define XXH_PRIME64_3  0x165667B19E3779F9ULL  /*!< 0b0001011001010110011001111011000110011110001101110111100111111001 */
-#define XXH_PRIME64_4  0x85EBCA77C2B2AE63ULL  /*!< 0b1000010111101011110010100111011111000010101100101010111001100011 */
-#define XXH_PRIME64_5  0x27D4EB2F165667C5ULL  /*!< 0b0010011111010100111010110010111100010110010101100110011111000101 */
-
-#ifdef XXH_OLD_NAMES
-#  define PRIME64_1 XXH_PRIME64_1
-#  define PRIME64_2 XXH_PRIME64_2
-#  define PRIME64_3 XXH_PRIME64_3
-#  define PRIME64_4 XXH_PRIME64_4
-#  define PRIME64_5 XXH_PRIME64_5
-#endif
-
-static xxh_u64 XXH64_round(xxh_u64 acc, xxh_u64 input)
-{
-    acc += input * XXH_PRIME64_2;
-    acc  = XXH_rotl64(acc, 31);
-    acc *= XXH_PRIME64_1;
-    return acc;
-}
-
-static xxh_u64 XXH64_mergeRound(xxh_u64 acc, xxh_u64 val)
-{
-    val  = XXH64_round(0, val);
-    acc ^= val;
-    acc  = acc * XXH_PRIME64_1 + XXH_PRIME64_4;
-    return acc;
-}
-
-static xxh_u64 XXH64_avalanche(xxh_u64 h64)
-{
-    h64 ^= h64 >> 33;
-    h64 *= XXH_PRIME64_2;
-    h64 ^= h64 >> 29;
-    h64 *= XXH_PRIME64_3;
-    h64 ^= h64 >> 32;
-    return h64;
-}
-
-
-#define XXH_get64bits(p) XXH_readLE64_align(p, align)
-
-static xxh_u64
-XXH64_finalize(xxh_u64 h64, const xxh_u8* ptr, size_t len, XXH_alignment align)
-{
-    len &= 31;
-    while (len >= 8) {
-        xxh_u64 const k1 = XXH64_round(0, XXH_get64bits(ptr));
-        ptr += 8;
-        h64 ^= k1;
-        h64  = XXH_rotl64(h64,27) * XXH_PRIME64_1 + XXH_PRIME64_4;
-        len -= 8;
-    }
-    if (len >= 4) {
-        h64 ^= (xxh_u64)(XXH_get32bits(ptr)) * XXH_PRIME64_1;
-        ptr += 4;
-        h64 = XXH_rotl64(h64, 23) * XXH_PRIME64_2 + XXH_PRIME64_3;
-        len -= 4;
-    }
-    while (len > 0) {
-        h64 ^= (*ptr++) * XXH_PRIME64_5;
-        h64 = XXH_rotl64(h64, 11) * XXH_PRIME64_1;
-        --len;
-    }
-    return  XXH64_avalanche(h64);
-}
-
-#ifdef XXH_OLD_NAMES
-#  define PROCESS1_64 XXH_PROCESS1_64
-#  define PROCESS4_64 XXH_PROCESS4_64
-#  define PROCESS8_64 XXH_PROCESS8_64
-#else
-#  undef XXH_PROCESS1_64
-#  undef XXH_PROCESS4_64
-#  undef XXH_PROCESS8_64
-#endif
-
-XXH_FORCE_INLINE xxh_u64
-XXH64_endian_align(const xxh_u8* input, size_t len, xxh_u64 seed, XXH_alignment align)
-{
-    const xxh_u8* bEnd = input ? input + len : NULL;
-    xxh_u64 h64;
-
-#if defined(XXH_ACCEPT_NULL_INPUT_POINTER) && (XXH_ACCEPT_NULL_INPUT_POINTER>=1)
-    if (input==NULL) {
-        len=0;
-        bEnd=input=(const xxh_u8*)(size_t)32;
-    }
-#endif
-
-    if (len>=32) {
-        const xxh_u8* const limit = bEnd - 32;
-        xxh_u64 v1 = seed + XXH_PRIME64_1 + XXH_PRIME64_2;
-        xxh_u64 v2 = seed + XXH_PRIME64_2;
-        xxh_u64 v3 = seed + 0;
-        xxh_u64 v4 = seed - XXH_PRIME64_1;
-
-        do {
-            v1 = XXH64_round(v1, XXH_get64bits(input)); input+=8;
-            v2 = XXH64_round(v2, XXH_get64bits(input)); input+=8;
-            v3 = XXH64_round(v3, XXH_get64bits(input)); input+=8;
-            v4 = XXH64_round(v4, XXH_get64bits(input)); input+=8;
-        } while (input<=limit);
-
-        h64 = XXH_rotl64(v1, 1) + XXH_rotl64(v2, 7) + XXH_rotl64(v3, 12) + XXH_rotl64(v4, 18);
-        h64 = XXH64_mergeRound(h64, v1);
-        h64 = XXH64_mergeRound(h64, v2);
-        h64 = XXH64_mergeRound(h64, v3);
-        h64 = XXH64_mergeRound(h64, v4);
-
-    } else {
-        h64  = seed + XXH_PRIME64_5;
-    }
-
-    h64 += (xxh_u64) len;
-
-    return XXH64_finalize(h64, input, len, align);
-}
-
-
-/*! @ingroup xxh64_family */
-XXH_PUBLIC_API XXH64_hash_t XXH64 (const void* input, size_t len, XXH64_hash_t seed)
-{
-#if 0
-    /* Simple version, good for code maintenance, but unfortunately slow for small inputs */
-    XXH64_state_t state;
-    XXH64_reset(&state, seed);
-    XXH64_update(&state, (const xxh_u8*)input, len);
-    return XXH64_digest(&state);
-#else
-    if (XXH_FORCE_ALIGN_CHECK) {
-        if ((((size_t)input) & 7)==0) {  /* Input is aligned, let's leverage the speed advantage */
-            return XXH64_endian_align((const xxh_u8*)input, len, seed, XXH_aligned);
-    }   }
-
-    return XXH64_endian_align((const xxh_u8*)input, len, seed, XXH_unaligned);
-
-#endif
-}
-
-/*******   Hash Streaming   *******/
-
-/*! @ingroup xxh64_family*/
-XXH_PUBLIC_API XXH64_state_t* XXH64_createState(void)
-{
-    return (XXH64_state_t*)XXH_malloc(sizeof(XXH64_state_t));
-}
-/*! @ingroup xxh64_family */
-XXH_PUBLIC_API XXH_errorcode XXH64_freeState(XXH64_state_t* statePtr)
-{
-    XXH_free(statePtr);
-    return XXH_OK;
-}
-
-/*! @ingroup xxh64_family */
-XXH_PUBLIC_API void XXH64_copyState(XXH64_state_t* dstState, const XXH64_state_t* srcState)
-{
-    memcpy(dstState, srcState, sizeof(*dstState));
-}
-
-/*! @ingroup xxh64_family */
-XXH_PUBLIC_API XXH_errorcode XXH64_reset(XXH64_state_t* statePtr, XXH64_hash_t seed)
-{
-    XXH64_state_t state;   /* use a local state to memcpy() in order to avoid strict-aliasing warnings */
-    memset(&state, 0, sizeof(state));
-    state.v1 = seed + XXH_PRIME64_1 + XXH_PRIME64_2;
-    state.v2 = seed + XXH_PRIME64_2;
-    state.v3 = seed + 0;
-    state.v4 = seed - XXH_PRIME64_1;
-     /* do not write into reserved64, might be removed in a future version */
-    memcpy(statePtr, &state, sizeof(state) - sizeof(state.reserved64));
-    return XXH_OK;
-}
-
-/*! @ingroup xxh64_family */
-XXH_PUBLIC_API XXH_errorcode
-XXH64_update (XXH64_state_t* state, const void* input, size_t len)
-{
-    if (input==NULL)
-#if defined(XXH_ACCEPT_NULL_INPUT_POINTER) && (XXH_ACCEPT_NULL_INPUT_POINTER>=1)
-        return XXH_OK;
-#else
-        return XXH_ERROR;
-#endif
-
-    {   const xxh_u8* p = (const xxh_u8*)input;
-        const xxh_u8* const bEnd = p + len;
-
-        state->total_len += len;
-
-        if (state->memsize + len < 32) {  /* fill in tmp buffer */
-            XXH_memcpy(((xxh_u8*)state->mem64) + state->memsize, input, len);
-            state->memsize += (xxh_u32)len;
-            return XXH_OK;
-        }
-
-        if (state->memsize) {   /* tmp buffer is full */
-            XXH_memcpy(((xxh_u8*)state->mem64) + state->memsize, input, 32-state->memsize);
-            state->v1 = XXH64_round(state->v1, XXH_readLE64(state->mem64+0));
-            state->v2 = XXH64_round(state->v2, XXH_readLE64(state->mem64+1));
-            state->v3 = XXH64_round(state->v3, XXH_readLE64(state->mem64+2));
-            state->v4 = XXH64_round(state->v4, XXH_readLE64(state->mem64+3));
-            p += 32 - state->memsize;
-            state->memsize = 0;
-        }
-
-        /* uintptr_t casts avoid UB or compiler warning on out-of-bounds
-         * pointer arithmetic */
-        if ((uintptr_t)p + 32 <= (uintptr_t)bEnd) {
-            const uintptr_t limit = (uintptr_t)bEnd - 32;
-            xxh_u64 v1 = state->v1;
-            xxh_u64 v2 = state->v2;
-            xxh_u64 v3 = state->v3;
-            xxh_u64 v4 = state->v4;
-
-            do {
-                v1 = XXH64_round(v1, XXH_readLE64(p)); p+=8;
-                v2 = XXH64_round(v2, XXH_readLE64(p)); p+=8;
-                v3 = XXH64_round(v3, XXH_readLE64(p)); p+=8;
-                v4 = XXH64_round(v4, XXH_readLE64(p)); p+=8;
-            } while ((uintptr_t)p<=limit);
-
-            state->v1 = v1;
-            state->v2 = v2;
-            state->v3 = v3;
-            state->v4 = v4;
-        }
-
-        if (p < bEnd) {
-            XXH_memcpy(state->mem64, p, (size_t)(bEnd-p));
-            state->memsize = (unsigned)(bEnd-p);
-        }
-    }
-
-    return XXH_OK;
-}
-
-
-/*! @ingroup xxh64_family */
-XXH_PUBLIC_API XXH64_hash_t XXH64_digest(const XXH64_state_t* state)
-{
-    xxh_u64 h64;
-
-    if (state->total_len >= 32) {
-        xxh_u64 const v1 = state->v1;
-        xxh_u64 const v2 = state->v2;
-        xxh_u64 const v3 = state->v3;
-        xxh_u64 const v4 = state->v4;
-
-        h64 = XXH_rotl64(v1, 1) + XXH_rotl64(v2, 7) + XXH_rotl64(v3, 12) + XXH_rotl64(v4, 18);
-        h64 = XXH64_mergeRound(h64, v1);
-        h64 = XXH64_mergeRound(h64, v2);
-        h64 = XXH64_mergeRound(h64, v3);
-        h64 = XXH64_mergeRound(h64, v4);
-    } else {
-        h64  = state->v3 /*seed*/ + XXH_PRIME64_5;
-    }
-
-    h64 += (xxh_u64) state->total_len;
-
-    return XXH64_finalize(h64, (const xxh_u8*)state->mem64, (size_t)state->total_len, XXH_aligned);
-}
-
-
-/******* Canonical representation   *******/
-
-/*! @ingroup xxh64_family */
-XXH_PUBLIC_API void XXH64_canonicalFromHash(XXH64_canonical_t* dst, XXH64_hash_t hash)
-{
-    XXH_STATIC_ASSERT(sizeof(XXH64_canonical_t) == sizeof(XXH64_hash_t));
-    if (XXH_CPU_LITTLE_ENDIAN) hash = XXH_swap64(hash);
-    memcpy(dst, &hash, sizeof(*dst));
-}
-
-/*! @ingroup xxh64_family */
-XXH_PUBLIC_API XXH64_hash_t XXH64_hashFromCanonical(const XXH64_canonical_t* src)
-{
-    return XXH_readBE64(src);
-}
-
-#ifndef XXH_NO_XXH3
-
-/* *********************************************************************
-*  XXH3
-*  New generation hash designed for speed on small keys and vectorization
-************************************************************************ */
-/*!
- * @}
- * @defgroup xxh3_impl XXH3 implementation
- * @ingroup impl
- * @{
- */
-
-/* ===   Compiler specifics   === */
-
-#if ((defined(sun) || defined(__sun)) && __cplusplus) /* Solaris includes __STDC_VERSION__ with C++. Tested with GCC 5.5 */
-#  define XXH_RESTRICT /* disable */
-#elif defined (__STDC_VERSION__) && __STDC_VERSION__ >= 199901L   /* >= C99 */
-#  define XXH_RESTRICT   restrict
-#else
-/* Note: it might be useful to define __restrict or __restrict__ for some C++ compilers */
-#  define XXH_RESTRICT   /* disable */
-#endif
-
-#if (defined(__GNUC__) && (__GNUC__ >= 3))  \
-  || (defined(__INTEL_COMPILER) && (__INTEL_COMPILER >= 800)) \
-  || defined(__clang__)
-#    define XXH_likely(x) __builtin_expect(x, 1)
-#    define XXH_unlikely(x) __builtin_expect(x, 0)
-#else
-#    define XXH_likely(x) (x)
-#    define XXH_unlikely(x) (x)
-#endif
-
-#if defined(__GNUC__)
-#  if defined(__AVX2__)
-#    include <immintrin.h>
-#  elif defined(__SSE2__)
-#    include <emmintrin.h>
-#  elif defined(__ARM_NEON__) || defined(__ARM_NEON)
-#    define inline __inline__  /* circumvent a clang bug */
-#    include <arm_neon.h>
-#    undef inline
-#  endif
-#elif defined(_MSC_VER)
-#  include <intrin.h>
-#endif
-
-/*
- * One goal of XXH3 is to make it fast on both 32-bit and 64-bit, while
- * remaining a true 64-bit/128-bit hash function.
- *
- * This is done by prioritizing a subset of 64-bit operations that can be
- * emulated without too many steps on the average 32-bit machine.
- *
- * For example, these two lines seem similar, and run equally fast on 64-bit:
- *
- *   xxh_u64 x;
- *   x ^= (x >> 47); // good
- *   x ^= (x >> 13); // bad
- *
- * However, to a 32-bit machine, there is a major difference.
- *
- * x ^= (x >> 47) looks like this:
- *
- *   x.lo ^= (x.hi >> (47 - 32));
- *
- * while x ^= (x >> 13) looks like this:
- *
- *   // note: funnel shifts are not usually cheap.
- *   x.lo ^= (x.lo >> 13) | (x.hi << (32 - 13));
- *   x.hi ^= (x.hi >> 13);
- *
- * The first one is significantly faster than the second, simply because the
- * shift is larger than 32. This means:
- *  - All the bits we need are in the upper 32 bits, so we can ignore the lower
- *    32 bits in the shift.
- *  - The shift result will always fit in the lower 32 bits, and therefore,
- *    we can ignore the upper 32 bits in the xor.
- *
- * Thanks to this optimization, XXH3 only requires these features to be efficient:
- *
- *  - Usable unaligned access
- *  - A 32-bit or 64-bit ALU
- *      - If 32-bit, a decent ADC instruction
- *  - A 32 or 64-bit multiply with a 64-bit result
- *  - For the 128-bit variant, a decent byteswap helps short inputs.
- *
- * The first two are already required by XXH32, and almost all 32-bit and 64-bit
- * platforms which can run XXH32 can run XXH3 efficiently.
- *
- * Thumb-1, the classic 16-bit only subset of ARM's instruction set, is one
- * notable exception.
- *
- * First of all, Thumb-1 lacks support for the UMULL instruction which
- * performs the important long multiply. This means numerous __aeabi_lmul
- * calls.
- *
- * Second of all, the 8 functional registers are just not enough.
- * Setup for __aeabi_lmul, byteshift loads, pointers, and all arithmetic need
- * Lo registers, and this shuffling results in thousands more MOVs than A32.
- *
- * A32 and T32 don't have this limitation. They can access all 14 registers,
- * do a 32->64 multiply with UMULL, and the flexible operand allowing free
- * shifts is helpful, too.
- *
- * Therefore, we do a quick sanity check.
- *
- * If compiling Thumb-1 for a target which supports ARM instructions, we will
- * emit a warning, as it is not a "sane" platform to compile for.
- *
- * Usually, if this happens, it is because of an accident and you probably need
- * to specify -march, as you likely meant to compile for a newer architecture.
- *
- * Credit: large sections of the vectorial and asm source code paths
- *         have been contributed by @easyaspi314
- */
-#if defined(__thumb__) && !defined(__thumb2__) && defined(__ARM_ARCH_ISA_ARM)
-#   warning "XXH3 is highly inefficient without ARM or Thumb-2."
-#endif
-
-/* ==========================================
- * Vectorization detection
- * ========================================== */
-
-#ifdef XXH_DOXYGEN
-/*!
- * @ingroup tuning
- * @brief Overrides the vectorization implementation chosen for XXH3.
- *
- * Can be defined to 0 to disable SIMD or any of the values mentioned in
- * @ref XXH_VECTOR_TYPE.
- *
- * If this is not defined, it uses predefined macros to determine the best
- * implementation.
- */
-#  define XXH_VECTOR XXH_SCALAR
-/*!
- * @ingroup tuning
- * @brief Possible values for @ref XXH_VECTOR.
- *
- * Note that these are actually implemented as macros.
- *
- * If this is not defined, it is detected automatically.
- * @ref XXH_X86DISPATCH overrides this.
- */
-enum XXH_VECTOR_TYPE /* fake enum */ {
-    XXH_SCALAR = 0,  /*!< Portable scalar version */
-    XXH_SSE2   = 1,  /*!<
-                      * SSE2 for Pentium 4, Opteron, all x86_64.
-                      *
-                      * @note SSE2 is also guaranteed on Windows 10, macOS, and
-                      * Android x86.
-                      */
-    XXH_AVX2   = 2,  /*!< AVX2 for Haswell and Bulldozer */
-    XXH_AVX512 = 3,  /*!< AVX512 for Skylake and Icelake */
-    XXH_NEON   = 4,  /*!< NEON for most ARMv7-A and all AArch64 */
-    XXH_VSX    = 5,  /*!< VSX and ZVector for POWER8/z13 (64-bit) */
-};
-/*!
- * @ingroup tuning
- * @brief Selects the minimum alignment for XXH3's accumulators.
- *
- * When using SIMD, this should match the alignment reqired for said vector
- * type, so, for example, 32 for AVX2.
- *
- * Default: Auto detected.
- */
-#  define XXH_ACC_ALIGN 8
-#endif
-
-/* Actual definition */
-#ifndef XXH_DOXYGEN
-#  define XXH_SCALAR 0
-#  define XXH_SSE2   1
-#  define XXH_AVX2   2
-#  define XXH_AVX512 3
-#  define XXH_NEON   4
-#  define XXH_VSX    5
-#endif
-
-#ifndef XXH_VECTOR    /* can be defined on command line */
-#  if defined(__AVX512F__)
-#    define XXH_VECTOR XXH_AVX512
-#  elif defined(__AVX2__)
-#    define XXH_VECTOR XXH_AVX2
-#  elif defined(__SSE2__) || defined(_M_AMD64) || defined(_M_X64) || (defined(_M_IX86_FP) && (_M_IX86_FP == 2))
-#    define XXH_VECTOR XXH_SSE2
-#  elif defined(__GNUC__) /* msvc support maybe later */ \
-  && (defined(__ARM_NEON__) || defined(__ARM_NEON)) \
-  && (defined(__LITTLE_ENDIAN__) /* We only support little endian NEON */ \
-    || (defined(__BYTE_ORDER__) && __BYTE_ORDER__ == __ORDER_LITTLE_ENDIAN__))
-#    define XXH_VECTOR XXH_NEON
-#  elif (defined(__PPC64__) && defined(__POWER8_VECTOR__)) \
-     || (defined(__s390x__) && defined(__VEC__)) \
-     && defined(__GNUC__) /* TODO: IBM XL */
-#    define XXH_VECTOR XXH_VSX
-#  else
-#    define XXH_VECTOR XXH_SCALAR
-#  endif
-#endif
-
-/*
- * Controls the alignment of the accumulator,
- * for compatibility with aligned vector loads, which are usually faster.
- */
-#ifndef XXH_ACC_ALIGN
-#  if defined(XXH_X86DISPATCH)
-#     define XXH_ACC_ALIGN 64  /* for compatibility with avx512 */
-#  elif XXH_VECTOR == XXH_SCALAR  /* scalar */
-#     define XXH_ACC_ALIGN 8
-#  elif XXH_VECTOR == XXH_SSE2  /* sse2 */
-#     define XXH_ACC_ALIGN 16
-#  elif XXH_VECTOR == XXH_AVX2  /* avx2 */
-#     define XXH_ACC_ALIGN 32
-#  elif XXH_VECTOR == XXH_NEON  /* neon */
-#     define XXH_ACC_ALIGN 16
-#  elif XXH_VECTOR == XXH_VSX   /* vsx */
-#     define XXH_ACC_ALIGN 16
-#  elif XXH_VECTOR == XXH_AVX512  /* avx512 */
-#     define XXH_ACC_ALIGN 64
-#  endif
-#endif
-
-#if defined(XXH_X86DISPATCH) || XXH_VECTOR == XXH_SSE2 \
-    || XXH_VECTOR == XXH_AVX2 || XXH_VECTOR == XXH_AVX512
-#  define XXH_SEC_ALIGN XXH_ACC_ALIGN
-#else
-#  define XXH_SEC_ALIGN 8
-#endif
-
-/*
- * UGLY HACK:
- * GCC usually generates the best code with -O3 for xxHash.
- *
- * However, when targeting AVX2, it is overzealous in its unrolling resulting
- * in code roughly 3/4 the speed of Clang.
- *
- * There are other issues, such as GCC splitting _mm256_loadu_si256 into
- * _mm_loadu_si128 + _mm256_inserti128_si256. This is an optimization which
- * only applies to Sandy and Ivy Bridge... which don't even support AVX2.
- *
- * That is why when compiling the AVX2 version, it is recommended to use either
- *   -O2 -mavx2 -march=haswell
- * or
- *   -O2 -mavx2 -mno-avx256-split-unaligned-load
- * for decent performance, or to use Clang instead.
- *
- * Fortunately, we can control the first one with a pragma that forces GCC into
- * -O2, but the other one we can't control without "failed to inline always
- * inline function due to target mismatch" warnings.
- */
-#if XXH_VECTOR == XXH_AVX2 /* AVX2 */ \
-  && defined(__GNUC__) && !defined(__clang__) /* GCC, not Clang */ \
-  && defined(__OPTIMIZE__) && !defined(__OPTIMIZE_SIZE__) /* respect -O0 and -Os */
-#  pragma GCC push_options
-#  pragma GCC optimize("-O2")
-#endif
-
-
-#if XXH_VECTOR == XXH_NEON
-/*
- * NEON's setup for vmlal_u32 is a little more complicated than it is on
- * SSE2, AVX2, and VSX.
- *
- * While PMULUDQ and VMULEUW both perform a mask, VMLAL.U32 performs an upcast.
- *
- * To do the same operation, the 128-bit 'Q' register needs to be split into
- * two 64-bit 'D' registers, performing this operation::
- *
- *   [                a                 |                 b                ]
- *            |              '---------. .--------'                |
- *            |                         x                          |
- *            |              .---------' '--------.                |
- *   [ a & 0xFFFFFFFF | b & 0xFFFFFFFF ],[    a >> 32     |     b >> 32    ]
- *
- * Due to significant changes in aarch64, the fastest method for aarch64 is
- * completely different than the fastest method for ARMv7-A.
- *
- * ARMv7-A treats D registers as unions overlaying Q registers, so modifying
- * D11 will modify the high half of Q5. This is similar to how modifying AH
- * will only affect bits 8-15 of AX on x86.
- *
- * VZIP takes two registers, and puts even lanes in one register and odd lanes
- * in the other.
- *
- * On ARMv7-A, this strangely modifies both parameters in place instead of
- * taking the usual 3-operand form.
- *
- * Therefore, if we want to do this, we can simply use a D-form VZIP.32 on the
- * lower and upper halves of the Q register to end up with the high and low
- * halves where we want - all in one instruction.
- *
- *   vzip.32   d10, d11       @ d10 = { d10[0], d11[0] }; d11 = { d10[1], d11[1] }
- *
- * Unfortunately we need inline assembly for this: Instructions modifying two
- * registers at once is not possible in GCC or Clang's IR, and they have to
- * create a copy.
- *
- * aarch64 requires a different approach.
- *
- * In order to make it easier to write a decent compiler for aarch64, many
- * quirks were removed, such as conditional execution.
- *
- * NEON was also affected by this.
- *
- * aarch64 cannot access the high bits of a Q-form register, and writes to a
- * D-form register zero the high bits, similar to how writes to W-form scalar
- * registers (or DWORD registers on x86_64) work.
- *
- * The formerly free vget_high intrinsics now require a vext (with a few
- * exceptions)
- *
- * Additionally, VZIP was replaced by ZIP1 and ZIP2, which are the equivalent
- * of PUNPCKL* and PUNPCKH* in SSE, respectively, in order to only modify one
- * operand.
- *
- * The equivalent of the VZIP.32 on the lower and upper halves would be this
- * mess:
- *
- *   ext     v2.4s, v0.4s, v0.4s, #2 // v2 = { v0[2], v0[3], v0[0], v0[1] }
- *   zip1    v1.2s, v0.2s, v2.2s     // v1 = { v0[0], v2[0] }
- *   zip2    v0.2s, v0.2s, v1.2s     // v0 = { v0[1], v2[1] }
- *
- * Instead, we use a literal downcast, vmovn_u64 (XTN), and vshrn_n_u64 (SHRN):
- *
- *   shrn    v1.2s, v0.2d, #32  // v1 = (uint32x2_t)(v0 >> 32);
- *   xtn     v0.2s, v0.2d       // v0 = (uint32x2_t)(v0 & 0xFFFFFFFF);
- *
- * This is available on ARMv7-A, but is less efficient than a single VZIP.32.
- */
-
-/*!
- * Function-like macro:
- * void XXH_SPLIT_IN_PLACE(uint64x2_t &in, uint32x2_t &outLo, uint32x2_t &outHi)
- * {
- *     outLo = (uint32x2_t)(in & 0xFFFFFFFF);
- *     outHi = (uint32x2_t)(in >> 32);
- *     in = UNDEFINED;
- * }
- */
-# if !defined(XXH_NO_VZIP_HACK) /* define to disable */ \
-   && defined(__GNUC__) \
-   && !defined(__aarch64__) && !defined(__arm64__)
-#  define XXH_SPLIT_IN_PLACE(in, outLo, outHi)                                              \
-    do {                                                                                    \
-      /* Undocumented GCC/Clang operand modifier: %e0 = lower D half, %f0 = upper D half */ \
-      /* https://github.com/gcc-mirror/gcc/blob/38cf91e5/gcc/config/arm/arm.c#L22486 */     \
-      /* https://github.com/llvm-mirror/llvm/blob/2c4ca683/lib/Target/ARM/ARMAsmPrinter.cpp#L399 */ \
-      __asm__("vzip.32  %e0, %f0" : "+w" (in));                                             \
-      (outLo) = vget_low_u32 (vreinterpretq_u32_u64(in));                                   \
-      (outHi) = vget_high_u32(vreinterpretq_u32_u64(in));                                   \
-   } while (0)
-# else
-#  define XXH_SPLIT_IN_PLACE(in, outLo, outHi)                                            \
-    do {                                                                                  \
-      (outLo) = vmovn_u64    (in);                                                        \
-      (outHi) = vshrn_n_u64  ((in), 32);                                                  \
-    } while (0)
-# endif
-#endif  /* XXH_VECTOR == XXH_NEON */
-
-/*
- * VSX and Z Vector helpers.
- *
- * This is very messy, and any pull requests to clean this up are welcome.
- *
- * There are a lot of problems with supporting VSX and s390x, due to
- * inconsistent intrinsics, spotty coverage, and multiple endiannesses.
- */
-#if XXH_VECTOR == XXH_VSX
-#  if defined(__s390x__)
-#    include <s390intrin.h>
-#  else
-/* gcc's altivec.h can have the unwanted consequence to unconditionally
- * #define bool, vector, and pixel keywords,
- * with bad consequences for programs already using these keywords for other purposes.
- * The paragraph defining these macros is skipped when __APPLE_ALTIVEC__ is defined.
- * __APPLE_ALTIVEC__ is _generally_ defined automatically by the compiler,
- * but it seems that, in some cases, it isn't.
- * Force the build macro to be defined, so that keywords are not altered.
- */
-#    if defined(__GNUC__) && !defined(__APPLE_ALTIVEC__)
-#      define __APPLE_ALTIVEC__
-#    endif
-#    include <altivec.h>
-#  endif
-
-typedef __vector unsigned long long xxh_u64x2;
-typedef __vector unsigned char xxh_u8x16;
-typedef __vector unsigned xxh_u32x4;
-
-# ifndef XXH_VSX_BE
-#  if defined(__BIG_ENDIAN__) \
-  || (defined(__BYTE_ORDER__) && __BYTE_ORDER__ == __ORDER_BIG_ENDIAN__)
-#    define XXH_VSX_BE 1
-#  elif defined(__VEC_ELEMENT_REG_ORDER__) && __VEC_ELEMENT_REG_ORDER__ == __ORDER_BIG_ENDIAN__
-#    warning "-maltivec=be is not recommended. Please use native endianness."
-#    define XXH_VSX_BE 1
-#  else
-#    define XXH_VSX_BE 0
-#  endif
-# endif /* !defined(XXH_VSX_BE) */
-
-# if XXH_VSX_BE
-#  if defined(__POWER9_VECTOR__) || (defined(__clang__) && defined(__s390x__))
-#    define XXH_vec_revb vec_revb
-#  else
-/*!
- * A polyfill for POWER9's vec_revb().
- */
-XXH_FORCE_INLINE xxh_u64x2 XXH_vec_revb(xxh_u64x2 val)
-{
-    xxh_u8x16 const vByteSwap = { 0x07, 0x06, 0x05, 0x04, 0x03, 0x02, 0x01, 0x00,
-                                  0x0F, 0x0E, 0x0D, 0x0C, 0x0B, 0x0A, 0x09, 0x08 };
-    return vec_perm(val, val, vByteSwap);
-}
-#  endif
-# endif /* XXH_VSX_BE */
-
-/*!
- * Performs an unaligned vector load and byte swaps it on big endian.
- */
-XXH_FORCE_INLINE xxh_u64x2 XXH_vec_loadu(const void *ptr)
-{
-    xxh_u64x2 ret;
-    memcpy(&ret, ptr, sizeof(xxh_u64x2));
-# if XXH_VSX_BE
-    ret = XXH_vec_revb(ret);
-# endif
-    return ret;
-}
-
-/*
- * vec_mulo and vec_mule are very problematic intrinsics on PowerPC
- *
- * These intrinsics weren't added until GCC 8, despite existing for a while,
- * and they are endian dependent. Also, their meaning swap depending on version.
- * */
-# if defined(__s390x__)
- /* s390x is always big endian, no issue on this platform */
-#  define XXH_vec_mulo vec_mulo
-#  define XXH_vec_mule vec_mule
-# elif defined(__clang__) && XXH_HAS_BUILTIN(__builtin_altivec_vmuleuw)
-/* Clang has a better way to control this, we can just use the builtin which doesn't swap. */
-#  define XXH_vec_mulo __builtin_altivec_vmulouw
-#  define XXH_vec_mule __builtin_altivec_vmuleuw
-# else
-/* gcc needs inline assembly */
-/* Adapted from https://github.com/google/highwayhash/blob/master/highwayhash/hh_vsx.h. */
-XXH_FORCE_INLINE xxh_u64x2 XXH_vec_mulo(xxh_u32x4 a, xxh_u32x4 b)
-{
-    xxh_u64x2 result;
-    __asm__("vmulouw %0, %1, %2" : "=v" (result) : "v" (a), "v" (b));
-    return result;
-}
-XXH_FORCE_INLINE xxh_u64x2 XXH_vec_mule(xxh_u32x4 a, xxh_u32x4 b)
-{
-    xxh_u64x2 result;
-    __asm__("vmuleuw %0, %1, %2" : "=v" (result) : "v" (a), "v" (b));
-    return result;
-}
-# endif /* XXH_vec_mulo, XXH_vec_mule */
-#endif /* XXH_VECTOR == XXH_VSX */
-
-
-/* prefetch
- * can be disabled, by declaring XXH_NO_PREFETCH build macro */
-#if defined(XXH_NO_PREFETCH)
-#  define XXH_PREFETCH(ptr)  (void)(ptr)  /* disabled */
-#else
-#  if defined(_MSC_VER) && (defined(_M_X64) || defined(_M_IX86))  /* _mm_prefetch() not defined outside of x86/x64 */
-#    include <mmintrin.h>   /* https://msdn.microsoft.com/fr-fr/library/84szxsww(v=vs.90).aspx */
-#    define XXH_PREFETCH(ptr)  _mm_prefetch((const char*)(ptr), _MM_HINT_T0)
-#  elif defined(__GNUC__) && ( (__GNUC__ >= 4) || ( (__GNUC__ == 3) && (__GNUC_MINOR__ >= 1) ) )
-#    define XXH_PREFETCH(ptr)  __builtin_prefetch((ptr), 0 /* rw==read */, 3 /* locality */)
-#  else
-#    define XXH_PREFETCH(ptr) (void)(ptr)  /* disabled */
-#  endif
-#endif  /* XXH_NO_PREFETCH */
-
-
-/* ==========================================
- * XXH3 default settings
- * ========================================== */
-
-#define XXH_SECRET_DEFAULT_SIZE 192   /* minimum XXH3_SECRET_SIZE_MIN */
-
-#if (XXH_SECRET_DEFAULT_SIZE < XXH3_SECRET_SIZE_MIN)
-#  error "default keyset is not large enough"
-#endif
-
-/*! Pseudorandom secret taken directly from FARSH. */
-XXH_ALIGN(64) static const xxh_u8 XXH3_kSecret[XXH_SECRET_DEFAULT_SIZE] = {
-    0xb8, 0xfe, 0x6c, 0x39, 0x23, 0xa4, 0x4b, 0xbe, 0x7c, 0x01, 0x81, 0x2c, 0xf7, 0x21, 0xad, 0x1c,
-    0xde, 0xd4, 0x6d, 0xe9, 0x83, 0x90, 0x97, 0xdb, 0x72, 0x40, 0xa4, 0xa4, 0xb7, 0xb3, 0x67, 0x1f,
-    0xcb, 0x79, 0xe6, 0x4e, 0xcc, 0xc0, 0xe5, 0x78, 0x82, 0x5a, 0xd0, 0x7d, 0xcc, 0xff, 0x72, 0x21,
-    0xb8, 0x08, 0x46, 0x74, 0xf7, 0x43, 0x24, 0x8e, 0xe0, 0x35, 0x90, 0xe6, 0x81, 0x3a, 0x26, 0x4c,
-    0x3c, 0x28, 0x52, 0xbb, 0x91, 0xc3, 0x00, 0xcb, 0x88, 0xd0, 0x65, 0x8b, 0x1b, 0x53, 0x2e, 0xa3,
-    0x71, 0x64, 0x48, 0x97, 0xa2, 0x0d, 0xf9, 0x4e, 0x38, 0x19, 0xef, 0x46, 0xa9, 0xde, 0xac, 0xd8,
-    0xa8, 0xfa, 0x76, 0x3f, 0xe3, 0x9c, 0x34, 0x3f, 0xf9, 0xdc, 0xbb, 0xc7, 0xc7, 0x0b, 0x4f, 0x1d,
-    0x8a, 0x51, 0xe0, 0x4b, 0xcd, 0xb4, 0x59, 0x31, 0xc8, 0x9f, 0x7e, 0xc9, 0xd9, 0x78, 0x73, 0x64,
-    0xea, 0xc5, 0xac, 0x83, 0x34, 0xd3, 0xeb, 0xc3, 0xc5, 0x81, 0xa0, 0xff, 0xfa, 0x13, 0x63, 0xeb,
-    0x17, 0x0d, 0xdd, 0x51, 0xb7, 0xf0, 0xda, 0x49, 0xd3, 0x16, 0x55, 0x26, 0x29, 0xd4, 0x68, 0x9e,
-    0x2b, 0x16, 0xbe, 0x58, 0x7d, 0x47, 0xa1, 0xfc, 0x8f, 0xf8, 0xb8, 0xd1, 0x7a, 0xd0, 0x31, 0xce,
-    0x45, 0xcb, 0x3a, 0x8f, 0x95, 0x16, 0x04, 0x28, 0xaf, 0xd7, 0xfb, 0xca, 0xbb, 0x4b, 0x40, 0x7e,
-};
-
-
-#ifdef XXH_OLD_NAMES
-#  define kSecret XXH3_kSecret
-#endif
-
-#ifdef XXH_DOXYGEN
-/*!
- * @brief Calculates a 32-bit to 64-bit long multiply.
- *
- * Implemented as a macro.
- *
- * Wraps `__emulu` on MSVC x86 because it tends to call `__allmul` when it doesn't
- * need to (but it shouldn't need to anyways, it is about 7 instructions to do
- * a 64x64 multiply...). Since we know that this will _always_ emit `MULL`, we
- * use that instead of the normal method.
- *
- * If you are compiling for platforms like Thumb-1 and don't have a better option,
- * you may also want to write your own long multiply routine here.
- *
- * @param x, y Numbers to be multiplied
- * @return 64-bit product of the low 32 bits of @p x and @p y.
- */
-XXH_FORCE_INLINE xxh_u64
-XXH_mult32to64(xxh_u64 x, xxh_u64 y)
-{
-   return (x & 0xFFFFFFFF) * (y & 0xFFFFFFFF);
-}
-#elif defined(_MSC_VER) && defined(_M_IX86)
-#    include <intrin.h>
-#    define XXH_mult32to64(x, y) __emulu((unsigned)(x), (unsigned)(y))
-#else
-/*
- * Downcast + upcast is usually better than masking on older compilers like
- * GCC 4.2 (especially 32-bit ones), all without affecting newer compilers.
- *
- * The other method, (x & 0xFFFFFFFF) * (y & 0xFFFFFFFF), will AND both operands
- * and perform a full 64x64 multiply -- entirely redundant on 32-bit.
- */
-#    define XXH_mult32to64(x, y) ((xxh_u64)(xxh_u32)(x) * (xxh_u64)(xxh_u32)(y))
-#endif
-
-/*!
- * @brief Calculates a 64->128-bit long multiply.
- *
- * Uses `__uint128_t` and `_umul128` if available, otherwise uses a scalar
- * version.
- *
- * @param lhs, rhs The 64-bit integers to be multiplied
- * @return The 128-bit result represented in an @ref XXH128_hash_t.
- */
-static XXH128_hash_t
-XXH_mult64to128(xxh_u64 lhs, xxh_u64 rhs)
-{
-    /*
-     * GCC/Clang __uint128_t method.
-     *
-     * On most 64-bit targets, GCC and Clang define a __uint128_t type.
-     * This is usually the best way as it usually uses a native long 64-bit
-     * multiply, such as MULQ on x86_64 or MUL + UMULH on aarch64.
-     *
-     * Usually.
-     *
-     * Despite being a 32-bit platform, Clang (and emscripten) define this type
-     * despite not having the arithmetic for it. This results in a laggy
-     * compiler builtin call which calculates a full 128-bit multiply.
-     * In that case it is best to use the portable one.
-     * https://github.com/Cyan4973/xxHash/issues/211#issuecomment-515575677
-     */
-#if defined(__GNUC__) && !defined(__wasm__) \
-    && defined(__SIZEOF_INT128__) \
-    || (defined(_INTEGRAL_MAX_BITS) && _INTEGRAL_MAX_BITS >= 128)
-
-    __uint128_t const product = (__uint128_t)lhs * (__uint128_t)rhs;
-    XXH128_hash_t r128;
-    r128.low64  = (xxh_u64)(product);
-    r128.high64 = (xxh_u64)(product >> 64);
-    return r128;
-
-    /*
-     * MSVC for x64's _umul128 method.
-     *
-     * xxh_u64 _umul128(xxh_u64 Multiplier, xxh_u64 Multiplicand, xxh_u64 *HighProduct);
-     *
-     * This compiles to single operand MUL on x64.
-     */
-#elif defined(_M_X64) || defined(_M_IA64)
-
-#ifndef _MSC_VER
-#   pragma intrinsic(_umul128)
-#endif
-    xxh_u64 product_high;
-    xxh_u64 const product_low = _umul128(lhs, rhs, &product_high);
-    XXH128_hash_t r128;
-    r128.low64  = product_low;
-    r128.high64 = product_high;
-    return r128;
-
-#else
-    /*
-     * Portable scalar method. Optimized for 32-bit and 64-bit ALUs.
-     *
-     * This is a fast and simple grade school multiply, which is shown below
-     * with base 10 arithmetic instead of base 0x100000000.
-     *
-     *           9 3 // D2 lhs = 93
-     *         x 7 5 // D2 rhs = 75
-     *     ----------
-     *           1 5 // D2 lo_lo = (93 % 10) * (75 % 10) = 15
-     *         4 5 | // D2 hi_lo = (93 / 10) * (75 % 10) = 45
-     *         2 1 | // D2 lo_hi = (93 % 10) * (75 / 10) = 21
-     *     + 6 3 | | // D2 hi_hi = (93 / 10) * (75 / 10) = 63
-     *     ---------
-     *         2 7 | // D2 cross = (15 / 10) + (45 % 10) + 21 = 27
-     *     + 6 7 | | // D2 upper = (27 / 10) + (45 / 10) + 63 = 67
-     *     ---------
-     *       6 9 7 5 // D4 res = (27 * 10) + (15 % 10) + (67 * 100) = 6975
-     *
-     * The reasons for adding the products like this are:
-     *  1. It avoids manual carry tracking. Just like how
-     *     (9 * 9) + 9 + 9 = 99, the same applies with this for UINT64_MAX.
-     *     This avoids a lot of complexity.
-     *
-     *  2. It hints for, and on Clang, compiles to, the powerful UMAAL
-     *     instruction available in ARM's Digital Signal Processing extension
-     *     in 32-bit ARMv6 and later, which is shown below:
-     *
-     *         void UMAAL(xxh_u32 *RdLo, xxh_u32 *RdHi, xxh_u32 Rn, xxh_u32 Rm)
-     *         {
-     *             xxh_u64 product = (xxh_u64)*RdLo * (xxh_u64)*RdHi + Rn + Rm;
-     *             *RdLo = (xxh_u32)(product & 0xFFFFFFFF);
-     *             *RdHi = (xxh_u32)(product >> 32);
-     *         }
-     *
-     *     This instruction was designed for efficient long multiplication, and
-     *     allows this to be calculated in only 4 instructions at speeds
-     *     comparable to some 64-bit ALUs.
-     *
-     *  3. It isn't terrible on other platforms. Usually this will be a couple
-     *     of 32-bit ADD/ADCs.
-     */
-
-    /* First calculate all of the cross products. */
-    xxh_u64 const lo_lo = XXH_mult32to64(lhs & 0xFFFFFFFF, rhs & 0xFFFFFFFF);
-    xxh_u64 const hi_lo = XXH_mult32to64(lhs >> 32,        rhs & 0xFFFFFFFF);
-    xxh_u64 const lo_hi = XXH_mult32to64(lhs & 0xFFFFFFFF, rhs >> 32);
-    xxh_u64 const hi_hi = XXH_mult32to64(lhs >> 32,        rhs >> 32);
-
-    /* Now add the products together. These will never overflow. */
-    xxh_u64 const cross = (lo_lo >> 32) + (hi_lo & 0xFFFFFFFF) + lo_hi;
-    xxh_u64 const upper = (hi_lo >> 32) + (cross >> 32)        + hi_hi;
-    xxh_u64 const lower = (cross << 32) | (lo_lo & 0xFFFFFFFF);
-
-    XXH128_hash_t r128;
-    r128.low64  = lower;
-    r128.high64 = upper;
-    return r128;
-#endif
-}
-
-/*!
- * @brief Calculates a 64-bit to 128-bit multiply, then XOR folds it.
- *
- * The reason for the separate function is to prevent passing too many structs
- * around by value. This will hopefully inline the multiply, but we don't force it.
- *
- * @param lhs, rhs The 64-bit integers to multiply
- * @return The low 64 bits of the product XOR'd by the high 64 bits.
- * @see XXH_mult64to128()
- */
-static xxh_u64
-XXH3_mul128_fold64(xxh_u64 lhs, xxh_u64 rhs)
-{
-    XXH128_hash_t product = XXH_mult64to128(lhs, rhs);
-    return product.low64 ^ product.high64;
-}
-
-/*! Seems to produce slightly better code on GCC for some reason. */
-XXH_FORCE_INLINE xxh_u64 XXH_xorshift64(xxh_u64 v64, int shift)
-{
-    XXH_ASSERT(0 <= shift && shift < 64);
-    return v64 ^ (v64 >> shift);
-}
-
-/*
- * This is a fast avalanche stage,
- * suitable when input bits are already partially mixed
- */
-static XXH64_hash_t XXH3_avalanche(xxh_u64 h64)
-{
-    h64 = XXH_xorshift64(h64, 37);
-    h64 *= 0x165667919E3779F9ULL;
-    h64 = XXH_xorshift64(h64, 32);
-    return h64;
-}
-
-/*
- * This is a stronger avalanche,
- * inspired by Pelle Evensen's rrmxmx
- * preferable when input has not been previously mixed
- */
-static XXH64_hash_t XXH3_rrmxmx(xxh_u64 h64, xxh_u64 len)
-{
-    /* this mix is inspired by Pelle Evensen's rrmxmx */
-    h64 ^= XXH_rotl64(h64, 49) ^ XXH_rotl64(h64, 24);
-    h64 *= 0x9FB21C651E98DF25ULL;
-    h64 ^= (h64 >> 35) + len ;
-    h64 *= 0x9FB21C651E98DF25ULL;
-    return XXH_xorshift64(h64, 28);
-}
-
-
-/* ==========================================
- * Short keys
- * ==========================================
- * One of the shortcomings of XXH32 and XXH64 was that their performance was
- * sub-optimal on short lengths. It used an iterative algorithm which strongly
- * favored lengths that were a multiple of 4 or 8.
- *
- * Instead of iterating over individual inputs, we use a set of single shot
- * functions which piece together a range of lengths and operate in constant time.
- *
- * Additionally, the number of multiplies has been significantly reduced. This
- * reduces latency, especially when emulating 64-bit multiplies on 32-bit.
- *
- * Depending on the platform, this may or may not be faster than XXH32, but it
- * is almost guaranteed to be faster than XXH64.
- */
-
-/*
- * At very short lengths, there isn't enough input to fully hide secrets, or use
- * the entire secret.
- *
- * There is also only a limited amount of mixing we can do before significantly
- * impacting performance.
- *
- * Therefore, we use different sections of the secret and always mix two secret
- * samples with an XOR. This should have no effect on performance on the
- * seedless or withSeed variants because everything _should_ be constant folded
- * by modern compilers.
- *
- * The XOR mixing hides individual parts of the secret and increases entropy.
- *
- * This adds an extra layer of strength for custom secrets.
- */
-XXH_FORCE_INLINE XXH64_hash_t
-XXH3_len_1to3_64b(const xxh_u8* input, size_t len, const xxh_u8* secret, XXH64_hash_t seed)
-{
-    XXH_ASSERT(input != NULL);
-    XXH_ASSERT(1 <= len && len <= 3);
-    XXH_ASSERT(secret != NULL);
-    /*
-     * len = 1: combined = { input[0], 0x01, input[0], input[0] }
-     * len = 2: combined = { input[1], 0x02, input[0], input[1] }
-     * len = 3: combined = { input[2], 0x03, input[0], input[1] }
-     */
-    {   xxh_u8  const c1 = input[0];
-        xxh_u8  const c2 = input[len >> 1];
-        xxh_u8  const c3 = input[len - 1];
-        xxh_u32 const combined = ((xxh_u32)c1 << 16) | ((xxh_u32)c2  << 24)
-                               | ((xxh_u32)c3 <<  0) | ((xxh_u32)len << 8);
-        xxh_u64 const bitflip = (XXH_readLE32(secret) ^ XXH_readLE32(secret+4)) + seed;
-        xxh_u64 const keyed = (xxh_u64)combined ^ bitflip;
-        return XXH64_avalanche(keyed);
-    }
-}
-
-XXH_FORCE_INLINE XXH64_hash_t
-XXH3_len_4to8_64b(const xxh_u8* input, size_t len, const xxh_u8* secret, XXH64_hash_t seed)
-{
-    XXH_ASSERT(input != NULL);
-    XXH_ASSERT(secret != NULL);
-    XXH_ASSERT(4 <= len && len <= 8);
-    seed ^= (xxh_u64)XXH_swap32((xxh_u32)seed) << 32;
-    {   xxh_u32 const input1 = XXH_readLE32(input);
-        xxh_u32 const input2 = XXH_readLE32(input + len - 4);
-        xxh_u64 const bitflip = (XXH_readLE64(secret+8) ^ XXH_readLE64(secret+16)) - seed;
-        xxh_u64 const input64 = input2 + (((xxh_u64)input1) << 32);
-        xxh_u64 const keyed = input64 ^ bitflip;
-        return XXH3_rrmxmx(keyed, len);
-    }
-}
-
-XXH_FORCE_INLINE XXH64_hash_t
-XXH3_len_9to16_64b(const xxh_u8* input, size_t len, const xxh_u8* secret, XXH64_hash_t seed)
-{
-    XXH_ASSERT(input != NULL);
-    XXH_ASSERT(secret != NULL);
-    XXH_ASSERT(9 <= len && len <= 16);
-    {   xxh_u64 const bitflip1 = (XXH_readLE64(secret+24) ^ XXH_readLE64(secret+32)) + seed;
-        xxh_u64 const bitflip2 = (XXH_readLE64(secret+40) ^ XXH_readLE64(secret+48)) - seed;
-        xxh_u64 const input_lo = XXH_readLE64(input)           ^ bitflip1;
-        xxh_u64 const input_hi = XXH_readLE64(input + len - 8) ^ bitflip2;
-        xxh_u64 const acc = len
-                          + XXH_swap64(input_lo) + input_hi
-                          + XXH3_mul128_fold64(input_lo, input_hi);
-        return XXH3_avalanche(acc);
-    }
-}
-
-XXH_FORCE_INLINE XXH64_hash_t
-XXH3_len_0to16_64b(const xxh_u8* input, size_t len, const xxh_u8* secret, XXH64_hash_t seed)
-{
-    XXH_ASSERT(len <= 16);
-    {   if (XXH_likely(len >  8)) return XXH3_len_9to16_64b(input, len, secret, seed);
-        if (XXH_likely(len >= 4)) return XXH3_len_4to8_64b(input, len, secret, seed);
-        if (len) return XXH3_len_1to3_64b(input, len, secret, seed);
-        return XXH64_avalanche(seed ^ (XXH_readLE64(secret+56) ^ XXH_readLE64(secret+64)));
-    }
-}
-
-/*
- * DISCLAIMER: There are known *seed-dependent* multicollisions here due to
- * multiplication by zero, affecting hashes of lengths 17 to 240.
- *
- * However, they are very unlikely.
- *
- * Keep this in mind when using the unseeded XXH3_64bits() variant: As with all
- * unseeded non-cryptographic hashes, it does not attempt to defend itself
- * against specially crafted inputs, only random inputs.
- *
- * Compared to classic UMAC where a 1 in 2^31 chance of 4 consecutive bytes
- * cancelling out the secret is taken an arbitrary number of times (addressed
- * in XXH3_accumulate_512), this collision is very unlikely with random inputs
- * and/or proper seeding:
- *
- * This only has a 1 in 2^63 chance of 8 consecutive bytes cancelling out, in a
- * function that is only called up to 16 times per hash with up to 240 bytes of
- * input.
- *
- * This is not too bad for a non-cryptographic hash function, especially with
- * only 64 bit outputs.
- *
- * The 128-bit variant (which trades some speed for strength) is NOT affected
- * by this, although it is always a good idea to use a proper seed if you care
- * about strength.
- */
-XXH_FORCE_INLINE xxh_u64 XXH3_mix16B(const xxh_u8* XXH_RESTRICT input,
-                                     const xxh_u8* XXH_RESTRICT secret, xxh_u64 seed64)
-{
-#if defined(__GNUC__) && !defined(__clang__) /* GCC, not Clang */ \
-  && defined(__i386__) && defined(__SSE2__)  /* x86 + SSE2 */ \
-  && !defined(XXH_ENABLE_AUTOVECTORIZE)      /* Define to disable like XXH32 hack */
-    /*
-     * UGLY HACK:
-     * GCC for x86 tends to autovectorize the 128-bit multiply, resulting in
-     * slower code.
-     *
-     * By forcing seed64 into a register, we disrupt the cost model and
-     * cause it to scalarize. See `XXH32_round()`
-     *
-     * FIXME: Clang's output is still _much_ faster -- On an AMD Ryzen 3600,
-     * XXH3_64bits @ len=240 runs at 4.6 GB/s with Clang 9, but 3.3 GB/s on
-     * GCC 9.2, despite both emitting scalar code.
-     *
-     * GCC generates much better scalar code than Clang for the rest of XXH3,
-     * which is why finding a more optimal codepath is an interest.
-     */
-    XXH_COMPILER_GUARD(seed64);
-#endif
-    {   xxh_u64 const input_lo = XXH_readLE64(input);
-        xxh_u64 const input_hi = XXH_readLE64(input+8);
-        return XXH3_mul128_fold64(
-            input_lo ^ (XXH_readLE64(secret)   + seed64),
-            input_hi ^ (XXH_readLE64(secret+8) - seed64)
-        );
-    }
-}
-
-/* For mid range keys, XXH3 uses a Mum-hash variant. */
-XXH_FORCE_INLINE XXH64_hash_t
-XXH3_len_17to128_64b(const xxh_u8* XXH_RESTRICT input, size_t len,
-                     const xxh_u8* XXH_RESTRICT secret, size_t secretSize,
-                     XXH64_hash_t seed)
-{
-    XXH_ASSERT(secretSize >= XXH3_SECRET_SIZE_MIN); (void)secretSize;
-    XXH_ASSERT(16 < len && len <= 128);
-
-    {   xxh_u64 acc = len * XXH_PRIME64_1;
-        if (len > 32) {
-            if (len > 64) {
-                if (len > 96) {
-                    acc += XXH3_mix16B(input+48, secret+96, seed);
-                    acc += XXH3_mix16B(input+len-64, secret+112, seed);
-                }
-                acc += XXH3_mix16B(input+32, secret+64, seed);
-                acc += XXH3_mix16B(input+len-48, secret+80, seed);
-            }
-            acc += XXH3_mix16B(input+16, secret+32, seed);
-            acc += XXH3_mix16B(input+len-32, secret+48, seed);
-        }
-        acc += XXH3_mix16B(input+0, secret+0, seed);
-        acc += XXH3_mix16B(input+len-16, secret+16, seed);
-
-        return XXH3_avalanche(acc);
-    }
-}
-
-#define XXH3_MIDSIZE_MAX 240
-
-XXH_NO_INLINE XXH64_hash_t
-XXH3_len_129to240_64b(const xxh_u8* XXH_RESTRICT input, size_t len,
-                      const xxh_u8* XXH_RESTRICT secret, size_t secretSize,
-                      XXH64_hash_t seed)
-{
-    XXH_ASSERT(secretSize >= XXH3_SECRET_SIZE_MIN); (void)secretSize;
-    XXH_ASSERT(128 < len && len <= XXH3_MIDSIZE_MAX);
-
-    #define XXH3_MIDSIZE_STARTOFFSET 3
-    #define XXH3_MIDSIZE_LASTOFFSET  17
-
-    {   xxh_u64 acc = len * XXH_PRIME64_1;
-        int const nbRounds = (int)len / 16;
-        int i;
-        for (i=0; i<8; i++) {
-            acc += XXH3_mix16B(input+(16*i), secret+(16*i), seed);
-        }
-        acc = XXH3_avalanche(acc);
-        XXH_ASSERT(nbRounds >= 8);
-#if defined(__clang__)                                /* Clang */ \
-    && (defined(__ARM_NEON) || defined(__ARM_NEON__)) /* NEON */ \
-    && !defined(XXH_ENABLE_AUTOVECTORIZE)             /* Define to disable */
-        /*
-         * UGLY HACK:
-         * Clang for ARMv7-A tries to vectorize this loop, similar to GCC x86.
-         * In everywhere else, it uses scalar code.
-         *
-         * For 64->128-bit multiplies, even if the NEON was 100% optimal, it
-         * would still be slower than UMAAL (see XXH_mult64to128).
-         *
-         * Unfortunately, Clang doesn't handle the long multiplies properly and
-         * converts them to the nonexistent "vmulq_u64" intrinsic, which is then
-         * scalarized into an ugly mess of VMOV.32 instructions.
-         *
-         * This mess is difficult to avoid without turning autovectorization
-         * off completely, but they are usually relatively minor and/or not
-         * worth it to fix.
-         *
-         * This loop is the easiest to fix, as unlike XXH32, this pragma
-         * _actually works_ because it is a loop vectorization instead of an
-         * SLP vectorization.
-         */
-        #pragma clang loop vectorize(disable)
-#endif
-        for (i=8 ; i < nbRounds; i++) {
-            acc += XXH3_mix16B(input+(16*i), secret+(16*(i-8)) + XXH3_MIDSIZE_STARTOFFSET, seed);
-        }
-        /* last bytes */
-        acc += XXH3_mix16B(input + len - 16, secret + XXH3_SECRET_SIZE_MIN - XXH3_MIDSIZE_LASTOFFSET, seed);
-        return XXH3_avalanche(acc);
-    }
-}
-
-
-/* =======     Long Keys     ======= */
-
-#define XXH_STRIPE_LEN 64
-#define XXH_SECRET_CONSUME_RATE 8   /* nb of secret bytes consumed at each accumulation */
-#define XXH_ACC_NB (XXH_STRIPE_LEN / sizeof(xxh_u64))
-
-#ifdef XXH_OLD_NAMES
-#  define STRIPE_LEN XXH_STRIPE_LEN
-#  define ACC_NB XXH_ACC_NB
-#endif
-
-XXH_FORCE_INLINE void XXH_writeLE64(void* dst, xxh_u64 v64)
-{
-    if (!XXH_CPU_LITTLE_ENDIAN) v64 = XXH_swap64(v64);
-    memcpy(dst, &v64, sizeof(v64));
-}
-
-/* Several intrinsic functions below are supposed to accept __int64 as argument,
- * as documented in https://software.intel.com/sites/landingpage/IntrinsicsGuide/ .
- * However, several environments do not define __int64 type,
- * requiring a workaround.
- */
-#if !defined (__VMS) \
-  && (defined (__cplusplus) \
-  || (defined (__STDC_VERSION__) && (__STDC_VERSION__ >= 199901L) /* C99 */) )
-    typedef int64_t xxh_i64;
-#else
-    /* the following type must have a width of 64-bit */
-    typedef long long xxh_i64;
-#endif
-
-/*
- * XXH3_accumulate_512 is the tightest loop for long inputs, and it is the most optimized.
- *
- * It is a hardened version of UMAC, based off of FARSH's implementation.
- *
- * This was chosen because it adapts quite well to 32-bit, 64-bit, and SIMD
- * implementations, and it is ridiculously fast.
- *
- * We harden it by mixing the original input to the accumulators as well as the product.
- *
- * This means that in the (relatively likely) case of a multiply by zero, the
- * original input is preserved.
- *
- * On 128-bit inputs, we swap 64-bit pairs when we add the input to improve
- * cross-pollination, as otherwise the upper and lower halves would be
- * essentially independent.
- *
- * This doesn't matter on 64-bit hashes since they all get merged together in
- * the end, so we skip the extra step.
- *
- * Both XXH3_64bits and XXH3_128bits use this subroutine.
- */
-
-#if (XXH_VECTOR == XXH_AVX512) \
-     || (defined(XXH_DISPATCH_AVX512) && XXH_DISPATCH_AVX512 != 0)
-
-#ifndef XXH_TARGET_AVX512
-# define XXH_TARGET_AVX512  /* disable attribute target */
-#endif
-
-XXH_FORCE_INLINE XXH_TARGET_AVX512 void
-XXH3_accumulate_512_avx512(void* XXH_RESTRICT acc,
-                     const void* XXH_RESTRICT input,
-                     const void* XXH_RESTRICT secret)
-{
-    XXH_ALIGN(64) __m512i* const xacc = (__m512i *) acc;
-    XXH_ASSERT((((size_t)acc) & 63) == 0);
-    XXH_STATIC_ASSERT(XXH_STRIPE_LEN == sizeof(__m512i));
-
-    {
-        /* data_vec    = input[0]; */
-        __m512i const data_vec    = _mm512_loadu_si512   (input);
-        /* key_vec     = secret[0]; */
-        __m512i const key_vec     = _mm512_loadu_si512   (secret);
-        /* data_key    = data_vec ^ key_vec; */
-        __m512i const data_key    = _mm512_xor_si512     (data_vec, key_vec);
-        /* data_key_lo = data_key >> 32; */
-        __m512i const data_key_lo = _mm512_shuffle_epi32 (data_key, (_MM_PERM_ENUM)_MM_SHUFFLE(0, 3, 0, 1));
-        /* product     = (data_key & 0xffffffff) * (data_key_lo & 0xffffffff); */
-        __m512i const product     = _mm512_mul_epu32     (data_key, data_key_lo);
-        /* xacc[0] += swap(data_vec); */
-        __m512i const data_swap = _mm512_shuffle_epi32(data_vec, (_MM_PERM_ENUM)_MM_SHUFFLE(1, 0, 3, 2));
-        __m512i const sum       = _mm512_add_epi64(*xacc, data_swap);
-        /* xacc[0] += product; */
-        *xacc = _mm512_add_epi64(product, sum);
-    }
-}
-
-/*
- * XXH3_scrambleAcc: Scrambles the accumulators to improve mixing.
- *
- * Multiplication isn't perfect, as explained by Google in HighwayHash:
- *
- *  // Multiplication mixes/scrambles bytes 0-7 of the 64-bit result to
- *  // varying degrees. In descending order of goodness, bytes
- *  // 3 4 2 5 1 6 0 7 have quality 228 224 164 160 100 96 36 32.
- *  // As expected, the upper and lower bytes are much worse.
- *
- * Source: https://github.com/google/highwayhash/blob/0aaf66b/highwayhash/hh_avx2.h#L291
- *
- * Since our algorithm uses a pseudorandom secret to add some variance into the
- * mix, we don't need to (or want to) mix as often or as much as HighwayHash does.
- *
- * This isn't as tight as XXH3_accumulate, but still written in SIMD to avoid
- * extraction.
- *
- * Both XXH3_64bits and XXH3_128bits use this subroutine.
- */
-
-XXH_FORCE_INLINE XXH_TARGET_AVX512 void
-XXH3_scrambleAcc_avx512(void* XXH_RESTRICT acc, const void* XXH_RESTRICT secret)
-{
-    XXH_ASSERT((((size_t)acc) & 63) == 0);
-    XXH_STATIC_ASSERT(XXH_STRIPE_LEN == sizeof(__m512i));
-    {   XXH_ALIGN(64) __m512i* const xacc = (__m512i*) acc;
-        const __m512i prime32 = _mm512_set1_epi32((int)XXH_PRIME32_1);
-
-        /* xacc[0] ^= (xacc[0] >> 47) */
-        __m512i const acc_vec     = *xacc;
-        __m512i const shifted     = _mm512_srli_epi64    (acc_vec, 47);
-        __m512i const data_vec    = _mm512_xor_si512     (acc_vec, shifted);
-        /* xacc[0] ^= secret; */
-        __m512i const key_vec     = _mm512_loadu_si512   (secret);
-        __m512i const data_key    = _mm512_xor_si512     (data_vec, key_vec);
-
-        /* xacc[0] *= XXH_PRIME32_1; */
-        __m512i const data_key_hi = _mm512_shuffle_epi32 (data_key, (_MM_PERM_ENUM)_MM_SHUFFLE(0, 3, 0, 1));
-        __m512i const prod_lo     = _mm512_mul_epu32     (data_key, prime32);
-        __m512i const prod_hi     = _mm512_mul_epu32     (data_key_hi, prime32);
-        *xacc = _mm512_add_epi64(prod_lo, _mm512_slli_epi64(prod_hi, 32));
-    }
-}
-
-XXH_FORCE_INLINE XXH_TARGET_AVX512 void
-XXH3_initCustomSecret_avx512(void* XXH_RESTRICT customSecret, xxh_u64 seed64)
-{
-    XXH_STATIC_ASSERT((XXH_SECRET_DEFAULT_SIZE & 63) == 0);
-    XXH_STATIC_ASSERT(XXH_SEC_ALIGN == 64);
-    XXH_ASSERT(((size_t)customSecret & 63) == 0);
-    (void)(&XXH_writeLE64);
-    {   int const nbRounds = XXH_SECRET_DEFAULT_SIZE / sizeof(__m512i);
-        __m512i const seed = _mm512_mask_set1_epi64(_mm512_set1_epi64((xxh_i64)seed64), 0xAA, (xxh_i64)(0U - seed64));
-
-        XXH_ALIGN(64) const __m512i* const src  = (const __m512i*) XXH3_kSecret;
-        XXH_ALIGN(64)       __m512i* const dest = (      __m512i*) customSecret;
-        int i;
-        for (i=0; i < nbRounds; ++i) {
-            /* GCC has a bug, _mm512_stream_load_si512 accepts 'void*', not 'void const*',
-             * this will warn "discards ‘const’ qualifier". */
-            union {
-                XXH_ALIGN(64) const __m512i* cp;
-                XXH_ALIGN(64) void* p;
-            } remote_const_void;
-            remote_const_void.cp = src + i;
-            dest[i] = _mm512_add_epi64(_mm512_stream_load_si512(remote_const_void.p), seed);
-    }   }
-}
-
-#endif
-
-#if (XXH_VECTOR == XXH_AVX2) \
-    || (defined(XXH_DISPATCH_AVX2) && XXH_DISPATCH_AVX2 != 0)
-
-#ifndef XXH_TARGET_AVX2
-# define XXH_TARGET_AVX2  /* disable attribute target */
-#endif
-
-XXH_FORCE_INLINE XXH_TARGET_AVX2 void
-XXH3_accumulate_512_avx2( void* XXH_RESTRICT acc,
-                    const void* XXH_RESTRICT input,
-                    const void* XXH_RESTRICT secret)
-{
-    XXH_ASSERT((((size_t)acc) & 31) == 0);
-    {   XXH_ALIGN(32) __m256i* const xacc    =       (__m256i *) acc;
-        /* Unaligned. This is mainly for pointer arithmetic, and because
-         * _mm256_loadu_si256 requires  a const __m256i * pointer for some reason. */
-        const         __m256i* const xinput  = (const __m256i *) input;
-        /* Unaligned. This is mainly for pointer arithmetic, and because
-         * _mm256_loadu_si256 requires a const __m256i * pointer for some reason. */
-        const         __m256i* const xsecret = (const __m256i *) secret;
-
-        size_t i;
-        for (i=0; i < XXH_STRIPE_LEN/sizeof(__m256i); i++) {
-            /* data_vec    = xinput[i]; */
-            __m256i const data_vec    = _mm256_loadu_si256    (xinput+i);
-            /* key_vec     = xsecret[i]; */
-            __m256i const key_vec     = _mm256_loadu_si256   (xsecret+i);
-            /* data_key    = data_vec ^ key_vec; */
-            __m256i const data_key    = _mm256_xor_si256     (data_vec, key_vec);
-            /* data_key_lo = data_key >> 32; */
-            __m256i const data_key_lo = _mm256_shuffle_epi32 (data_key, _MM_SHUFFLE(0, 3, 0, 1));
-            /* product     = (data_key & 0xffffffff) * (data_key_lo & 0xffffffff); */
-            __m256i const product     = _mm256_mul_epu32     (data_key, data_key_lo);
-            /* xacc[i] += swap(data_vec); */
-            __m256i const data_swap = _mm256_shuffle_epi32(data_vec, _MM_SHUFFLE(1, 0, 3, 2));
-            __m256i const sum       = _mm256_add_epi64(xacc[i], data_swap);
-            /* xacc[i] += product; */
-            xacc[i] = _mm256_add_epi64(product, sum);
-    }   }
-}
-
-XXH_FORCE_INLINE XXH_TARGET_AVX2 void
-XXH3_scrambleAcc_avx2(void* XXH_RESTRICT acc, const void* XXH_RESTRICT secret)
-{
-    XXH_ASSERT((((size_t)acc) & 31) == 0);
-    {   XXH_ALIGN(32) __m256i* const xacc = (__m256i*) acc;
-        /* Unaligned. This is mainly for pointer arithmetic, and because
-         * _mm256_loadu_si256 requires a const __m256i * pointer for some reason. */
-        const         __m256i* const xsecret = (const __m256i *) secret;
-        const __m256i prime32 = _mm256_set1_epi32((int)XXH_PRIME32_1);
-
-        size_t i;
-        for (i=0; i < XXH_STRIPE_LEN/sizeof(__m256i); i++) {
-            /* xacc[i] ^= (xacc[i] >> 47) */
-            __m256i const acc_vec     = xacc[i];
-            __m256i const shifted     = _mm256_srli_epi64    (acc_vec, 47);
-            __m256i const data_vec    = _mm256_xor_si256     (acc_vec, shifted);
-            /* xacc[i] ^= xsecret; */
-            __m256i const key_vec     = _mm256_loadu_si256   (xsecret+i);
-            __m256i const data_key    = _mm256_xor_si256     (data_vec, key_vec);
-
-            /* xacc[i] *= XXH_PRIME32_1; */
-            __m256i const data_key_hi = _mm256_shuffle_epi32 (data_key, _MM_SHUFFLE(0, 3, 0, 1));
-            __m256i const prod_lo     = _mm256_mul_epu32     (data_key, prime32);
-            __m256i const prod_hi     = _mm256_mul_epu32     (data_key_hi, prime32);
-            xacc[i] = _mm256_add_epi64(prod_lo, _mm256_slli_epi64(prod_hi, 32));
-        }
-    }
-}
-
-XXH_FORCE_INLINE XXH_TARGET_AVX2 void XXH3_initCustomSecret_avx2(void* XXH_RESTRICT customSecret, xxh_u64 seed64)
-{
-    XXH_STATIC_ASSERT((XXH_SECRET_DEFAULT_SIZE & 31) == 0);
-    XXH_STATIC_ASSERT((XXH_SECRET_DEFAULT_SIZE / sizeof(__m256i)) == 6);
-    XXH_STATIC_ASSERT(XXH_SEC_ALIGN <= 64);
-    (void)(&XXH_writeLE64);
-    XXH_PREFETCH(customSecret);
-    {   __m256i const seed = _mm256_set_epi64x((xxh_i64)(0U - seed64), (xxh_i64)seed64, (xxh_i64)(0U - seed64), (xxh_i64)seed64);
-
-        XXH_ALIGN(64) const __m256i* const src  = (const __m256i*) XXH3_kSecret;
-        XXH_ALIGN(64)       __m256i*       dest = (      __m256i*) customSecret;
-
-#       if defined(__GNUC__) || defined(__clang__)
-        /*
-         * On GCC & Clang, marking 'dest' as modified will cause the compiler:
-         *   - do not extract the secret from sse registers in the internal loop
-         *   - use less common registers, and avoid pushing these reg into stack
-         */
-        XXH_COMPILER_GUARD(dest);
-#       endif
-
-        /* GCC -O2 need unroll loop manually */
-        dest[0] = _mm256_add_epi64(_mm256_stream_load_si256(src+0), seed);
-        dest[1] = _mm256_add_epi64(_mm256_stream_load_si256(src+1), seed);
-        dest[2] = _mm256_add_epi64(_mm256_stream_load_si256(src+2), seed);
-        dest[3] = _mm256_add_epi64(_mm256_stream_load_si256(src+3), seed);
-        dest[4] = _mm256_add_epi64(_mm256_stream_load_si256(src+4), seed);
-        dest[5] = _mm256_add_epi64(_mm256_stream_load_si256(src+5), seed);
-    }
-}
-
-#endif
-
-/* x86dispatch always generates SSE2 */
-#if (XXH_VECTOR == XXH_SSE2) || defined(XXH_X86DISPATCH)
-
-#ifndef XXH_TARGET_SSE2
-# define XXH_TARGET_SSE2  /* disable attribute target */
-#endif
-
-XXH_FORCE_INLINE XXH_TARGET_SSE2 void
-XXH3_accumulate_512_sse2( void* XXH_RESTRICT acc,
-                    const void* XXH_RESTRICT input,
-                    const void* XXH_RESTRICT secret)
-{
-    /* SSE2 is just a half-scale version of the AVX2 version. */
-    XXH_ASSERT((((size_t)acc) & 15) == 0);
-    {   XXH_ALIGN(16) __m128i* const xacc    =       (__m128i *) acc;
-        /* Unaligned. This is mainly for pointer arithmetic, and because
-         * _mm_loadu_si128 requires a const __m128i * pointer for some reason. */
-        const         __m128i* const xinput  = (const __m128i *) input;
-        /* Unaligned. This is mainly for pointer arithmetic, and because
-         * _mm_loadu_si128 requires a const __m128i * pointer for some reason. */
-        const         __m128i* const xsecret = (const __m128i *) secret;
-
-        size_t i;
-        for (i=0; i < XXH_STRIPE_LEN/sizeof(__m128i); i++) {
-            /* data_vec    = xinput[i]; */
-            __m128i const data_vec    = _mm_loadu_si128   (xinput+i);
-            /* key_vec     = xsecret[i]; */
-            __m128i const key_vec     = _mm_loadu_si128   (xsecret+i);
-            /* data_key    = data_vec ^ key_vec; */
-            __m128i const data_key    = _mm_xor_si128     (data_vec, key_vec);
-            /* data_key_lo = data_key >> 32; */
-            __m128i const data_key_lo = _mm_shuffle_epi32 (data_key, _MM_SHUFFLE(0, 3, 0, 1));
-            /* product     = (data_key & 0xffffffff) * (data_key_lo & 0xffffffff); */
-            __m128i const product     = _mm_mul_epu32     (data_key, data_key_lo);
-            /* xacc[i] += swap(data_vec); */
-            __m128i const data_swap = _mm_shuffle_epi32(data_vec, _MM_SHUFFLE(1,0,3,2));
-            __m128i const sum       = _mm_add_epi64(xacc[i], data_swap);
-            /* xacc[i] += product; */
-            xacc[i] = _mm_add_epi64(product, sum);
-    }   }
-}
-
-XXH_FORCE_INLINE XXH_TARGET_SSE2 void
-XXH3_scrambleAcc_sse2(void* XXH_RESTRICT acc, const void* XXH_RESTRICT secret)
-{
-    XXH_ASSERT((((size_t)acc) & 15) == 0);
-    {   XXH_ALIGN(16) __m128i* const xacc = (__m128i*) acc;
-        /* Unaligned. This is mainly for pointer arithmetic, and because
-         * _mm_loadu_si128 requires a const __m128i * pointer for some reason. */
-        const         __m128i* const xsecret = (const __m128i *) secret;
-        const __m128i prime32 = _mm_set1_epi32((int)XXH_PRIME32_1);
-
-        size_t i;
-        for (i=0; i < XXH_STRIPE_LEN/sizeof(__m128i); i++) {
-            /* xacc[i] ^= (xacc[i] >> 47) */
-            __m128i const acc_vec     = xacc[i];
-            __m128i const shifted     = _mm_srli_epi64    (acc_vec, 47);
-            __m128i const data_vec    = _mm_xor_si128     (acc_vec, shifted);
-            /* xacc[i] ^= xsecret[i]; */
-            __m128i const key_vec     = _mm_loadu_si128   (xsecret+i);
-            __m128i const data_key    = _mm_xor_si128     (data_vec, key_vec);
-
-            /* xacc[i] *= XXH_PRIME32_1; */
-            __m128i const data_key_hi = _mm_shuffle_epi32 (data_key, _MM_SHUFFLE(0, 3, 0, 1));
-            __m128i const prod_lo     = _mm_mul_epu32     (data_key, prime32);
-            __m128i const prod_hi     = _mm_mul_epu32     (data_key_hi, prime32);
-            xacc[i] = _mm_add_epi64(prod_lo, _mm_slli_epi64(prod_hi, 32));
-        }
-    }
-}
-
-XXH_FORCE_INLINE XXH_TARGET_SSE2 void XXH3_initCustomSecret_sse2(void* XXH_RESTRICT customSecret, xxh_u64 seed64)
-{
-    XXH_STATIC_ASSERT((XXH_SECRET_DEFAULT_SIZE & 15) == 0);
-    (void)(&XXH_writeLE64);
-    {   int const nbRounds = XXH_SECRET_DEFAULT_SIZE / sizeof(__m128i);
-
-#       if defined(_MSC_VER) && defined(_M_IX86) && _MSC_VER < 1900
-        // MSVC 32bit mode does not support _mm_set_epi64x before 2015
-        XXH_ALIGN(16) const xxh_i64 seed64x2[2] = { (xxh_i64)seed64, (xxh_i64)(0U - seed64) };
-        __m128i const seed = _mm_load_si128((__m128i const*)seed64x2);
-#       else
-        __m128i const seed = _mm_set_epi64x((xxh_i64)(0U - seed64), (xxh_i64)seed64);
-#       endif
-        int i;
-
-        XXH_ALIGN(64)        const float* const src  = (float const*) XXH3_kSecret;
-        XXH_ALIGN(XXH_SEC_ALIGN) __m128i*       dest = (__m128i*) customSecret;
-#       if defined(__GNUC__) || defined(__clang__)
-        /*
-         * On GCC & Clang, marking 'dest' as modified will cause the compiler:
-         *   - do not extract the secret from sse registers in the internal loop
-         *   - use less common registers, and avoid pushing these reg into stack
-         */
-        XXH_COMPILER_GUARD(dest);
-#       endif
-
-        for (i=0; i < nbRounds; ++i) {
-            dest[i] = _mm_add_epi64(_mm_castps_si128(_mm_load_ps(src+i*4)), seed);
-    }   }
-}
-
-#endif
-
-#if (XXH_VECTOR == XXH_NEON)
-
-XXH_FORCE_INLINE void
-XXH3_accumulate_512_neon( void* XXH_RESTRICT acc,
-                    const void* XXH_RESTRICT input,
-                    const void* XXH_RESTRICT secret)
-{
-    XXH_ASSERT((((size_t)acc) & 15) == 0);
-    {
-        XXH_ALIGN(16) uint64x2_t* const xacc = (uint64x2_t *) acc;
-        /* We don't use a uint32x4_t pointer because it causes bus errors on ARMv7. */
-        uint8_t const* const xinput = (const uint8_t *) input;
-        uint8_t const* const xsecret  = (const uint8_t *) secret;
-
-        size_t i;
-        for (i=0; i < XXH_STRIPE_LEN / sizeof(uint64x2_t); i++) {
-            /* data_vec = xinput[i]; */
-            uint8x16_t data_vec    = vld1q_u8(xinput  + (i * 16));
-            /* key_vec  = xsecret[i];  */
-            uint8x16_t key_vec     = vld1q_u8(xsecret + (i * 16));
-            uint64x2_t data_key;
-            uint32x2_t data_key_lo, data_key_hi;
-            /* xacc[i] += swap(data_vec); */
-            uint64x2_t const data64  = vreinterpretq_u64_u8(data_vec);
-            uint64x2_t const swapped = vextq_u64(data64, data64, 1);
-            xacc[i] = vaddq_u64 (xacc[i], swapped);
-            /* data_key = data_vec ^ key_vec; */
-            data_key = vreinterpretq_u64_u8(veorq_u8(data_vec, key_vec));
-            /* data_key_lo = (uint32x2_t) (data_key & 0xFFFFFFFF);
-             * data_key_hi = (uint32x2_t) (data_key >> 32);
-             * data_key = UNDEFINED; */
-            XXH_SPLIT_IN_PLACE(data_key, data_key_lo, data_key_hi);
-            /* xacc[i] += (uint64x2_t) data_key_lo * (uint64x2_t) data_key_hi; */
-            xacc[i] = vmlal_u32 (xacc[i], data_key_lo, data_key_hi);
-
-        }
-    }
-}
-
-XXH_FORCE_INLINE void
-XXH3_scrambleAcc_neon(void* XXH_RESTRICT acc, const void* XXH_RESTRICT secret)
-{
-    XXH_ASSERT((((size_t)acc) & 15) == 0);
-
-    {   uint64x2_t* xacc       = (uint64x2_t*) acc;
-        uint8_t const* xsecret = (uint8_t const*) secret;
-        uint32x2_t prime       = vdup_n_u32 (XXH_PRIME32_1);
-
-        size_t i;
-        for (i=0; i < XXH_STRIPE_LEN/sizeof(uint64x2_t); i++) {
-            /* xacc[i] ^= (xacc[i] >> 47); */
-            uint64x2_t acc_vec  = xacc[i];
-            uint64x2_t shifted  = vshrq_n_u64 (acc_vec, 47);
-            uint64x2_t data_vec = veorq_u64   (acc_vec, shifted);
-
-            /* xacc[i] ^= xsecret[i]; */
-            uint8x16_t key_vec  = vld1q_u8(xsecret + (i * 16));
-            uint64x2_t data_key = veorq_u64(data_vec, vreinterpretq_u64_u8(key_vec));
-
-            /* xacc[i] *= XXH_PRIME32_1 */
-            uint32x2_t data_key_lo, data_key_hi;
-            /* data_key_lo = (uint32x2_t) (xacc[i] & 0xFFFFFFFF);
-             * data_key_hi = (uint32x2_t) (xacc[i] >> 32);
-             * xacc[i] = UNDEFINED; */
-            XXH_SPLIT_IN_PLACE(data_key, data_key_lo, data_key_hi);
-            {   /*
-                 * prod_hi = (data_key >> 32) * XXH_PRIME32_1;
-                 *
-                 * Avoid vmul_u32 + vshll_n_u32 since Clang 6 and 7 will
-                 * incorrectly "optimize" this:
-                 *   tmp     = vmul_u32(vmovn_u64(a), vmovn_u64(b));
-                 *   shifted = vshll_n_u32(tmp, 32);
-                 * to this:
-                 *   tmp     = "vmulq_u64"(a, b); // no such thing!
-                 *   shifted = vshlq_n_u64(tmp, 32);
-                 *
-                 * However, unlike SSE, Clang lacks a 64-bit multiply routine
-                 * for NEON, and it scalarizes two 64-bit multiplies instead.
-                 *
-                 * vmull_u32 has the same timing as vmul_u32, and it avoids
-                 * this bug completely.
-                 * See https://bugs.llvm.org/show_bug.cgi?id=39967
-                 */
-                uint64x2_t prod_hi = vmull_u32 (data_key_hi, prime);
-                /* xacc[i] = prod_hi << 32; */
-                xacc[i] = vshlq_n_u64(prod_hi, 32);
-                /* xacc[i] += (prod_hi & 0xFFFFFFFF) * XXH_PRIME32_1; */
-                xacc[i] = vmlal_u32(xacc[i], data_key_lo, prime);
-            }
-    }   }
-}
-
-#endif
-
-#if (XXH_VECTOR == XXH_VSX)
-
-XXH_FORCE_INLINE void
-XXH3_accumulate_512_vsx(  void* XXH_RESTRICT acc,
-                    const void* XXH_RESTRICT input,
-                    const void* XXH_RESTRICT secret)
-{
-          xxh_u64x2* const xacc     =       (xxh_u64x2*) acc;    /* presumed aligned */
-    xxh_u64x2 const* const xinput   = (xxh_u64x2 const*) input;   /* no alignment restriction */
-    xxh_u64x2 const* const xsecret  = (xxh_u64x2 const*) secret;    /* no alignment restriction */
-    xxh_u64x2 const v32 = { 32, 32 };
-    size_t i;
-    for (i = 0; i < XXH_STRIPE_LEN / sizeof(xxh_u64x2); i++) {
-        /* data_vec = xinput[i]; */
-        xxh_u64x2 const data_vec = XXH_vec_loadu(xinput + i);
-        /* key_vec = xsecret[i]; */
-        xxh_u64x2 const key_vec  = XXH_vec_loadu(xsecret + i);
-        xxh_u64x2 const data_key = data_vec ^ key_vec;
-        /* shuffled = (data_key << 32) | (data_key >> 32); */
-        xxh_u32x4 const shuffled = (xxh_u32x4)vec_rl(data_key, v32);
-        /* product = ((xxh_u64x2)data_key & 0xFFFFFFFF) * ((xxh_u64x2)shuffled & 0xFFFFFFFF); */
-        xxh_u64x2 const product  = XXH_vec_mulo((xxh_u32x4)data_key, shuffled);
-        xacc[i] += product;
-
-        /* swap high and low halves */
-#ifdef __s390x__
-        xacc[i] += vec_permi(data_vec, data_vec, 2);
-#else
-        xacc[i] += vec_xxpermdi(data_vec, data_vec, 2);
-#endif
-    }
-}
-
-XXH_FORCE_INLINE void
-XXH3_scrambleAcc_vsx(void* XXH_RESTRICT acc, const void* XXH_RESTRICT secret)
-{
-    XXH_ASSERT((((size_t)acc) & 15) == 0);
-
-    {         xxh_u64x2* const xacc    =       (xxh_u64x2*) acc;
-        const xxh_u64x2* const xsecret = (const xxh_u64x2*) secret;
-        /* constants */
-        xxh_u64x2 const v32  = { 32, 32 };
-        xxh_u64x2 const v47 = { 47, 47 };
-        xxh_u32x4 const prime = { XXH_PRIME32_1, XXH_PRIME32_1, XXH_PRIME32_1, XXH_PRIME32_1 };
-        size_t i;
-        for (i = 0; i < XXH_STRIPE_LEN / sizeof(xxh_u64x2); i++) {
-            /* xacc[i] ^= (xacc[i] >> 47); */
-            xxh_u64x2 const acc_vec  = xacc[i];
-            xxh_u64x2 const data_vec = acc_vec ^ (acc_vec >> v47);
-
-            /* xacc[i] ^= xsecret[i]; */
-            xxh_u64x2 const key_vec  = XXH_vec_loadu(xsecret + i);
-            xxh_u64x2 const data_key = data_vec ^ key_vec;
-
-            /* xacc[i] *= XXH_PRIME32_1 */
-            /* prod_lo = ((xxh_u64x2)data_key & 0xFFFFFFFF) * ((xxh_u64x2)prime & 0xFFFFFFFF);  */
-            xxh_u64x2 const prod_even  = XXH_vec_mule((xxh_u32x4)data_key, prime);
-            /* prod_hi = ((xxh_u64x2)data_key >> 32) * ((xxh_u64x2)prime >> 32);  */
-            xxh_u64x2 const prod_odd  = XXH_vec_mulo((xxh_u32x4)data_key, prime);
-            xacc[i] = prod_odd + (prod_even << v32);
-    }   }
-}
-
-#endif
-
-/* scalar variants - universal */
-
-XXH_FORCE_INLINE void
-XXH3_accumulate_512_scalar(void* XXH_RESTRICT acc,
-                     const void* XXH_RESTRICT input,
-                     const void* XXH_RESTRICT secret)
-{
-    XXH_ALIGN(XXH_ACC_ALIGN) xxh_u64* const xacc = (xxh_u64*) acc; /* presumed aligned */
-    const xxh_u8* const xinput  = (const xxh_u8*) input;  /* no alignment restriction */
-    const xxh_u8* const xsecret = (const xxh_u8*) secret;   /* no alignment restriction */
-    size_t i;
-    XXH_ASSERT(((size_t)acc & (XXH_ACC_ALIGN-1)) == 0);
-    for (i=0; i < XXH_ACC_NB; i++) {
-        xxh_u64 const data_val = XXH_readLE64(xinput + 8*i);
-        xxh_u64 const data_key = data_val ^ XXH_readLE64(xsecret + i*8);
-        xacc[i ^ 1] += data_val; /* swap adjacent lanes */
-        xacc[i] += XXH_mult32to64(data_key & 0xFFFFFFFF, data_key >> 32);
-    }
-}
-
-XXH_FORCE_INLINE void
-XXH3_scrambleAcc_scalar(void* XXH_RESTRICT acc, const void* XXH_RESTRICT secret)
-{
-    XXH_ALIGN(XXH_ACC_ALIGN) xxh_u64* const xacc = (xxh_u64*) acc;   /* presumed aligned */
-    const xxh_u8* const xsecret = (const xxh_u8*) secret;   /* no alignment restriction */
-    size_t i;
-    XXH_ASSERT((((size_t)acc) & (XXH_ACC_ALIGN-1)) == 0);
-    for (i=0; i < XXH_ACC_NB; i++) {
-        xxh_u64 const key64 = XXH_readLE64(xsecret + 8*i);
-        xxh_u64 acc64 = xacc[i];
-        acc64 = XXH_xorshift64(acc64, 47);
-        acc64 ^= key64;
-        acc64 *= XXH_PRIME32_1;
-        xacc[i] = acc64;
-    }
-}
-
-XXH_FORCE_INLINE void
-XXH3_initCustomSecret_scalar(void* XXH_RESTRICT customSecret, xxh_u64 seed64)
-{
-    /*
-     * We need a separate pointer for the hack below,
-     * which requires a non-const pointer.
-     * Any decent compiler will optimize this out otherwise.
-     */
-    const xxh_u8* kSecretPtr = XXH3_kSecret;
-    XXH_STATIC_ASSERT((XXH_SECRET_DEFAULT_SIZE & 15) == 0);
-
-#if defined(__clang__) && defined(__aarch64__)
-    /*
-     * UGLY HACK:
-     * Clang generates a bunch of MOV/MOVK pairs for aarch64, and they are
-     * placed sequentially, in order, at the top of the unrolled loop.
-     *
-     * While MOVK is great for generating constants (2 cycles for a 64-bit
-     * constant compared to 4 cycles for LDR), long MOVK chains stall the
-     * integer pipelines:
-     *   I   L   S
-     * MOVK
-     * MOVK
-     * MOVK
-     * MOVK
-     * ADD
-     * SUB      STR
-     *          STR
-     * By forcing loads from memory (as the asm line causes Clang to assume
-     * that XXH3_kSecretPtr has been changed), the pipelines are used more
-     * efficiently:
-     *   I   L   S
-     *      LDR
-     *  ADD LDR
-     *  SUB     STR
-     *          STR
-     * XXH3_64bits_withSeed, len == 256, Snapdragon 835
-     *   without hack: 2654.4 MB/s
-     *   with hack:    3202.9 MB/s
-     */
-    XXH_COMPILER_GUARD(kSecretPtr);
-#endif
-    /*
-     * Note: in debug mode, this overrides the asm optimization
-     * and Clang will emit MOVK chains again.
-     */
-    XXH_ASSERT(kSecretPtr == XXH3_kSecret);
-
-    {   int const nbRounds = XXH_SECRET_DEFAULT_SIZE / 16;
-        int i;
-        for (i=0; i < nbRounds; i++) {
-            /*
-             * The asm hack causes Clang to assume that kSecretPtr aliases with
-             * customSecret, and on aarch64, this prevented LDP from merging two
-             * loads together for free. Putting the loads together before the stores
-             * properly generates LDP.
-             */
-            xxh_u64 lo = XXH_readLE64(kSecretPtr + 16*i)     + seed64;
-            xxh_u64 hi = XXH_readLE64(kSecretPtr + 16*i + 8) - seed64;
-            XXH_writeLE64((xxh_u8*)customSecret + 16*i,     lo);
-            XXH_writeLE64((xxh_u8*)customSecret + 16*i + 8, hi);
-    }   }
-}
-
-
-typedef void (*XXH3_f_accumulate_512)(void* XXH_RESTRICT, const void*, const void*);
-typedef void (*XXH3_f_scrambleAcc)(void* XXH_RESTRICT, const void*);
-typedef void (*XXH3_f_initCustomSecret)(void* XXH_RESTRICT, xxh_u64);
-
-
-#if (XXH_VECTOR == XXH_AVX512)
-
-#define XXH3_accumulate_512 XXH3_accumulate_512_avx512
-#define XXH3_scrambleAcc    XXH3_scrambleAcc_avx512
-#define XXH3_initCustomSecret XXH3_initCustomSecret_avx512
-
-#elif (XXH_VECTOR == XXH_AVX2)
-
-#define XXH3_accumulate_512 XXH3_accumulate_512_avx2
-#define XXH3_scrambleAcc    XXH3_scrambleAcc_avx2
-#define XXH3_initCustomSecret XXH3_initCustomSecret_avx2
-
-#elif (XXH_VECTOR == XXH_SSE2)
-
-#define XXH3_accumulate_512 XXH3_accumulate_512_sse2
-#define XXH3_scrambleAcc    XXH3_scrambleAcc_sse2
-#define XXH3_initCustomSecret XXH3_initCustomSecret_sse2
-
-#elif (XXH_VECTOR == XXH_NEON)
-
-#define XXH3_accumulate_512 XXH3_accumulate_512_neon
-#define XXH3_scrambleAcc    XXH3_scrambleAcc_neon
-#define XXH3_initCustomSecret XXH3_initCustomSecret_scalar
-
-#elif (XXH_VECTOR == XXH_VSX)
-
-#define XXH3_accumulate_512 XXH3_accumulate_512_vsx
-#define XXH3_scrambleAcc    XXH3_scrambleAcc_vsx
-#define XXH3_initCustomSecret XXH3_initCustomSecret_scalar
-
-#else /* scalar */
-
-#define XXH3_accumulate_512 XXH3_accumulate_512_scalar
-#define XXH3_scrambleAcc    XXH3_scrambleAcc_scalar
-#define XXH3_initCustomSecret XXH3_initCustomSecret_scalar
-
-#endif
-
-
-
-#ifndef XXH_PREFETCH_DIST
-#  ifdef __clang__
-#    define XXH_PREFETCH_DIST 320
-#  else
-#    if (XXH_VECTOR == XXH_AVX512)
-#      define XXH_PREFETCH_DIST 512
-#    else
-#      define XXH_PREFETCH_DIST 384
-#    endif
-#  endif  /* __clang__ */
-#endif  /* XXH_PREFETCH_DIST */
-
-/*
- * XXH3_accumulate()
- * Loops over XXH3_accumulate_512().
- * Assumption: nbStripes will not overflow the secret size
- */
-XXH_FORCE_INLINE void
-XXH3_accumulate(     xxh_u64* XXH_RESTRICT acc,
-                const xxh_u8* XXH_RESTRICT input,
-                const xxh_u8* XXH_RESTRICT secret,
-                      size_t nbStripes,
-                      XXH3_f_accumulate_512 f_acc512)
-{
-    size_t n;
-    for (n = 0; n < nbStripes; n++ ) {
-        const xxh_u8* const in = input + n*XXH_STRIPE_LEN;
-        XXH_PREFETCH(in + XXH_PREFETCH_DIST);
-        f_acc512(acc,
-                 in,
-                 secret + n*XXH_SECRET_CONSUME_RATE);
-    }
-}
-
-XXH_FORCE_INLINE void
-XXH3_hashLong_internal_loop(xxh_u64* XXH_RESTRICT acc,
-                      const xxh_u8* XXH_RESTRICT input, size_t len,
-                      const xxh_u8* XXH_RESTRICT secret, size_t secretSize,
-                            XXH3_f_accumulate_512 f_acc512,
-                            XXH3_f_scrambleAcc f_scramble)
-{
-    size_t const nbStripesPerBlock = (secretSize - XXH_STRIPE_LEN) / XXH_SECRET_CONSUME_RATE;
-    size_t const block_len = XXH_STRIPE_LEN * nbStripesPerBlock;
-    size_t const nb_blocks = (len - 1) / block_len;
-
-    size_t n;
-
-    XXH_ASSERT(secretSize >= XXH3_SECRET_SIZE_MIN);
-
-    for (n = 0; n < nb_blocks; n++) {
-        XXH3_accumulate(acc, input + n*block_len, secret, nbStripesPerBlock, f_acc512);
-        f_scramble(acc, secret + secretSize - XXH_STRIPE_LEN);
-    }
-
-    /* last partial block */
-    XXH_ASSERT(len > XXH_STRIPE_LEN);
-    {   size_t const nbStripes = ((len - 1) - (block_len * nb_blocks)) / XXH_STRIPE_LEN;
-        XXH_ASSERT(nbStripes <= (secretSize / XXH_SECRET_CONSUME_RATE));
-        XXH3_accumulate(acc, input + nb_blocks*block_len, secret, nbStripes, f_acc512);
-
-        /* last stripe */
-        {   const xxh_u8* const p = input + len - XXH_STRIPE_LEN;
-#define XXH_SECRET_LASTACC_START 7  /* not aligned on 8, last secret is different from acc & scrambler */
-            f_acc512(acc, p, secret + secretSize - XXH_STRIPE_LEN - XXH_SECRET_LASTACC_START);
-    }   }
-}
-
-XXH_FORCE_INLINE xxh_u64
-XXH3_mix2Accs(const xxh_u64* XXH_RESTRICT acc, const xxh_u8* XXH_RESTRICT secret)
-{
-    return XXH3_mul128_fold64(
-               acc[0] ^ XXH_readLE64(secret),
-               acc[1] ^ XXH_readLE64(secret+8) );
-}
-
-static XXH64_hash_t
-XXH3_mergeAccs(const xxh_u64* XXH_RESTRICT acc, const xxh_u8* XXH_RESTRICT secret, xxh_u64 start)
-{
-    xxh_u64 result64 = start;
-    size_t i = 0;
-
-    for (i = 0; i < 4; i++) {
-        result64 += XXH3_mix2Accs(acc+2*i, secret + 16*i);
-#if defined(__clang__)                                /* Clang */ \
-    && (defined(__arm__) || defined(__thumb__))       /* ARMv7 */ \
-    && (defined(__ARM_NEON) || defined(__ARM_NEON__)) /* NEON */  \
-    && !defined(XXH_ENABLE_AUTOVECTORIZE)             /* Define to disable */
-        /*
-         * UGLY HACK:
-         * Prevent autovectorization on Clang ARMv7-a. Exact same problem as
-         * the one in XXH3_len_129to240_64b. Speeds up shorter keys > 240b.
-         * XXH3_64bits, len == 256, Snapdragon 835:
-         *   without hack: 2063.7 MB/s
-         *   with hack:    2560.7 MB/s
-         */
-        XXH_COMPILER_GUARD(result64);
-#endif
-    }
-
-    return XXH3_avalanche(result64);
-}
-
-#define XXH3_INIT_ACC { XXH_PRIME32_3, XXH_PRIME64_1, XXH_PRIME64_2, XXH_PRIME64_3, \
-                        XXH_PRIME64_4, XXH_PRIME32_2, XXH_PRIME64_5, XXH_PRIME32_1 }
-
-XXH_FORCE_INLINE XXH64_hash_t
-XXH3_hashLong_64b_internal(const void* XXH_RESTRICT input, size_t len,
-                           const void* XXH_RESTRICT secret, size_t secretSize,
-                           XXH3_f_accumulate_512 f_acc512,
-                           XXH3_f_scrambleAcc f_scramble)
-{
-    XXH_ALIGN(XXH_ACC_ALIGN) xxh_u64 acc[XXH_ACC_NB] = XXH3_INIT_ACC;
-
-    XXH3_hashLong_internal_loop(acc, (const xxh_u8*)input, len, (const xxh_u8*)secret, secretSize, f_acc512, f_scramble);
-
-    /* converge into final hash */
-    XXH_STATIC_ASSERT(sizeof(acc) == 64);
-    /* do not align on 8, so that the secret is different from the accumulator */
-#define XXH_SECRET_MERGEACCS_START 11
-    XXH_ASSERT(secretSize >= sizeof(acc) + XXH_SECRET_MERGEACCS_START);
-    return XXH3_mergeAccs(acc, (const xxh_u8*)secret + XXH_SECRET_MERGEACCS_START, (xxh_u64)len * XXH_PRIME64_1);
-}
-
-/*
- * It's important for performance that XXH3_hashLong is not inlined.
- */
-XXH_NO_INLINE XXH64_hash_t
-XXH3_hashLong_64b_withSecret(const void* XXH_RESTRICT input, size_t len,
-                             XXH64_hash_t seed64, const xxh_u8* XXH_RESTRICT secret, size_t secretLen)
-{
-    (void)seed64;
-    return XXH3_hashLong_64b_internal(input, len, secret, secretLen, XXH3_accumulate_512, XXH3_scrambleAcc);
-}
-
-/*
- * It's important for performance that XXH3_hashLong is not inlined.
- * Since the function is not inlined, the compiler may not be able to understand that,
- * in some scenarios, its `secret` argument is actually a compile time constant.
- * This variant enforces that the compiler can detect that,
- * and uses this opportunity to streamline the generated code for better performance.
- */
-XXH_NO_INLINE XXH64_hash_t
-XXH3_hashLong_64b_default(const void* XXH_RESTRICT input, size_t len,
-                          XXH64_hash_t seed64, const xxh_u8* XXH_RESTRICT secret, size_t secretLen)
-{
-    (void)seed64; (void)secret; (void)secretLen;
-    return XXH3_hashLong_64b_internal(input, len, XXH3_kSecret, sizeof(XXH3_kSecret), XXH3_accumulate_512, XXH3_scrambleAcc);
-}
-
-/*
- * XXH3_hashLong_64b_withSeed():
- * Generate a custom key based on alteration of default XXH3_kSecret with the seed,
- * and then use this key for long mode hashing.
- *
- * This operation is decently fast but nonetheless costs a little bit of time.
- * Try to avoid it whenever possible (typically when seed==0).
- *
- * It's important for performance that XXH3_hashLong is not inlined. Not sure
- * why (uop cache maybe?), but the difference is large and easily measurable.
- */
-XXH_FORCE_INLINE XXH64_hash_t
-XXH3_hashLong_64b_withSeed_internal(const void* input, size_t len,
-                                    XXH64_hash_t seed,
-                                    XXH3_f_accumulate_512 f_acc512,
-                                    XXH3_f_scrambleAcc f_scramble,
-                                    XXH3_f_initCustomSecret f_initSec)
-{
-    if (seed == 0)
-        return XXH3_hashLong_64b_internal(input, len,
-                                          XXH3_kSecret, sizeof(XXH3_kSecret),
-                                          f_acc512, f_scramble);
-    {   XXH_ALIGN(XXH_SEC_ALIGN) xxh_u8 secret[XXH_SECRET_DEFAULT_SIZE];
-        f_initSec(secret, seed);
-        return XXH3_hashLong_64b_internal(input, len, secret, sizeof(secret),
-                                          f_acc512, f_scramble);
-    }
-}
-
-/*
- * It's important for performance that XXH3_hashLong is not inlined.
- */
-XXH_NO_INLINE XXH64_hash_t
-XXH3_hashLong_64b_withSeed(const void* input, size_t len,
-                           XXH64_hash_t seed, const xxh_u8* secret, size_t secretLen)
-{
-    (void)secret; (void)secretLen;
-    return XXH3_hashLong_64b_withSeed_internal(input, len, seed,
-                XXH3_accumulate_512, XXH3_scrambleAcc, XXH3_initCustomSecret);
-}
-
-
-typedef XXH64_hash_t (*XXH3_hashLong64_f)(const void* XXH_RESTRICT, size_t,
-                                          XXH64_hash_t, const xxh_u8* XXH_RESTRICT, size_t);
-
-XXH_FORCE_INLINE XXH64_hash_t
-XXH3_64bits_internal(const void* XXH_RESTRICT input, size_t len,
-                     XXH64_hash_t seed64, const void* XXH_RESTRICT secret, size_t secretLen,
-                     XXH3_hashLong64_f f_hashLong)
-{
-    XXH_ASSERT(secretLen >= XXH3_SECRET_SIZE_MIN);
-    /*
-     * If an action is to be taken if `secretLen` condition is not respected,
-     * it should be done here.
-     * For now, it's a contract pre-condition.
-     * Adding a check and a branch here would cost performance at every hash.
-     * Also, note that function signature doesn't offer room to return an error.
-     */
-    if (len <= 16)
-        return XXH3_len_0to16_64b((const xxh_u8*)input, len, (const xxh_u8*)secret, seed64);
-    if (len <= 128)
-        return XXH3_len_17to128_64b((const xxh_u8*)input, len, (const xxh_u8*)secret, secretLen, seed64);
-    if (len <= XXH3_MIDSIZE_MAX)
-        return XXH3_len_129to240_64b((const xxh_u8*)input, len, (const xxh_u8*)secret, secretLen, seed64);
-    return f_hashLong(input, len, seed64, (const xxh_u8*)secret, secretLen);
-}
-
-
-/* ===   Public entry point   === */
-
-/*! @ingroup xxh3_family */
-XXH_PUBLIC_API XXH64_hash_t XXH3_64bits(const void* input, size_t len)
-{
-    return XXH3_64bits_internal(input, len, 0, XXH3_kSecret, sizeof(XXH3_kSecret), XXH3_hashLong_64b_default);
-}
-
-/*! @ingroup xxh3_family */
-XXH_PUBLIC_API XXH64_hash_t
-XXH3_64bits_withSecret(const void* input, size_t len, const void* secret, size_t secretSize)
-{
-    return XXH3_64bits_internal(input, len, 0, secret, secretSize, XXH3_hashLong_64b_withSecret);
-}
-
-/*! @ingroup xxh3_family */
-XXH_PUBLIC_API XXH64_hash_t
-XXH3_64bits_withSeed(const void* input, size_t len, XXH64_hash_t seed)
-{
-    return XXH3_64bits_internal(input, len, seed, XXH3_kSecret, sizeof(XXH3_kSecret), XXH3_hashLong_64b_withSeed);
-}
-
-
-/* ===   XXH3 streaming   === */
-
-/*
- * Malloc's a pointer that is always aligned to align.
- *
- * This must be freed with `XXH_alignedFree()`.
- *
- * malloc typically guarantees 16 byte alignment on 64-bit systems and 8 byte
- * alignment on 32-bit. This isn't enough for the 32 byte aligned loads in AVX2
- * or on 32-bit, the 16 byte aligned loads in SSE2 and NEON.
- *
- * This underalignment previously caused a rather obvious crash which went
- * completely unnoticed due to XXH3_createState() not actually being tested.
- * Credit to RedSpah for noticing this bug.
- *
- * The alignment is done manually: Functions like posix_memalign or _mm_malloc
- * are avoided: To maintain portability, we would have to write a fallback
- * like this anyways, and besides, testing for the existence of library
- * functions without relying on external build tools is impossible.
- *
- * The method is simple: Overallocate, manually align, and store the offset
- * to the original behind the returned pointer.
- *
- * Align must be a power of 2 and 8 <= align <= 128.
- */
-static void* XXH_alignedMalloc(size_t s, size_t align)
-{
-    XXH_ASSERT(align <= 128 && align >= 8); /* range check */
-    XXH_ASSERT((align & (align-1)) == 0);   /* power of 2 */
-    XXH_ASSERT(s != 0 && s < (s + align));  /* empty/overflow */
-    {   /* Overallocate to make room for manual realignment and an offset byte */
-        xxh_u8* base = (xxh_u8*)XXH_malloc(s + align);
-        if (base != NULL) {
-            /*
-             * Get the offset needed to align this pointer.
-             *
-             * Even if the returned pointer is aligned, there will always be
-             * at least one byte to store the offset to the original pointer.
-             */
-            size_t offset = align - ((size_t)base & (align - 1)); /* base % align */
-            /* Add the offset for the now-aligned pointer */
-            xxh_u8* ptr = base + offset;
-
-            XXH_ASSERT((size_t)ptr % align == 0);
-
-            /* Store the offset immediately before the returned pointer. */
-            ptr[-1] = (xxh_u8)offset;
-            return ptr;
-        }
-        return NULL;
-    }
-}
-/*
- * Frees an aligned pointer allocated by XXH_alignedMalloc(). Don't pass
- * normal malloc'd pointers, XXH_alignedMalloc has a specific data layout.
- */
-static void XXH_alignedFree(void* p)
-{
-    if (p != NULL) {
-        xxh_u8* ptr = (xxh_u8*)p;
-        /* Get the offset byte we added in XXH_malloc. */
-        xxh_u8 offset = ptr[-1];
-        /* Free the original malloc'd pointer */
-        xxh_u8* base = ptr - offset;
-        XXH_free(base);
-    }
-}
-/*! @ingroup xxh3_family */
-XXH_PUBLIC_API XXH3_state_t* XXH3_createState(void)
-{
-    XXH3_state_t* const state = (XXH3_state_t*)XXH_alignedMalloc(sizeof(XXH3_state_t), 64);
-    if (state==NULL) return NULL;
-    XXH3_INITSTATE(state);
-    return state;
-}
-
-/*! @ingroup xxh3_family */
-XXH_PUBLIC_API XXH_errorcode XXH3_freeState(XXH3_state_t* statePtr)
-{
-    XXH_alignedFree(statePtr);
-    return XXH_OK;
-}
-
-/*! @ingroup xxh3_family */
-XXH_PUBLIC_API void
-XXH3_copyState(XXH3_state_t* dst_state, const XXH3_state_t* src_state)
-{
-    memcpy(dst_state, src_state, sizeof(*dst_state));
-}
-
-static void
-XXH3_reset_internal(XXH3_state_t* statePtr,
-                           XXH64_hash_t seed,
-                           const void* secret, size_t secretSize)
-{
-    size_t const initStart = offsetof(XXH3_state_t, bufferedSize);
-    size_t const initLength = offsetof(XXH3_state_t, nbStripesPerBlock) - initStart;
-    XXH_ASSERT(offsetof(XXH3_state_t, nbStripesPerBlock) > initStart);
-    XXH_ASSERT(statePtr != NULL);
-    /* set members from bufferedSize to nbStripesPerBlock (excluded) to 0 */
-    memset((char*)statePtr + initStart, 0, initLength);
-    statePtr->acc[0] = XXH_PRIME32_3;
-    statePtr->acc[1] = XXH_PRIME64_1;
-    statePtr->acc[2] = XXH_PRIME64_2;
-    statePtr->acc[3] = XXH_PRIME64_3;
-    statePtr->acc[4] = XXH_PRIME64_4;
-    statePtr->acc[5] = XXH_PRIME32_2;
-    statePtr->acc[6] = XXH_PRIME64_5;
-    statePtr->acc[7] = XXH_PRIME32_1;
-    statePtr->seed = seed;
-    statePtr->extSecret = (const unsigned char*)secret;
-    XXH_ASSERT(secretSize >= XXH3_SECRET_SIZE_MIN);
-    statePtr->secretLimit = secretSize - XXH_STRIPE_LEN;
-    statePtr->nbStripesPerBlock = statePtr->secretLimit / XXH_SECRET_CONSUME_RATE;
-}
-
-/*! @ingroup xxh3_family */
-XXH_PUBLIC_API XXH_errorcode
-XXH3_64bits_reset(XXH3_state_t* statePtr)
-{
-    if (statePtr == NULL) return XXH_ERROR;
-    XXH3_reset_internal(statePtr, 0, XXH3_kSecret, XXH_SECRET_DEFAULT_SIZE);
-    return XXH_OK;
-}
-
-/*! @ingroup xxh3_family */
-XXH_PUBLIC_API XXH_errorcode
-XXH3_64bits_reset_withSecret(XXH3_state_t* statePtr, const void* secret, size_t secretSize)
-{
-    if (statePtr == NULL) return XXH_ERROR;
-    XXH3_reset_internal(statePtr, 0, secret, secretSize);
-    if (secret == NULL) return XXH_ERROR;
-    if (secretSize < XXH3_SECRET_SIZE_MIN) return XXH_ERROR;
-    return XXH_OK;
-}
-
-/*! @ingroup xxh3_family */
-XXH_PUBLIC_API XXH_errorcode
-XXH3_64bits_reset_withSeed(XXH3_state_t* statePtr, XXH64_hash_t seed)
-{
-    if (statePtr == NULL) return XXH_ERROR;
-    if (seed==0) return XXH3_64bits_reset(statePtr);
-    if (seed != statePtr->seed) XXH3_initCustomSecret(statePtr->customSecret, seed);
-    XXH3_reset_internal(statePtr, seed, NULL, XXH_SECRET_DEFAULT_SIZE);
-    return XXH_OK;
-}
-
-/* Note : when XXH3_consumeStripes() is invoked,
- * there must be a guarantee that at least one more byte must be consumed from input
- * so that the function can blindly consume all stripes using the "normal" secret segment */
-XXH_FORCE_INLINE void
-XXH3_consumeStripes(xxh_u64* XXH_RESTRICT acc,
-                    size_t* XXH_RESTRICT nbStripesSoFarPtr, size_t nbStripesPerBlock,
-                    const xxh_u8* XXH_RESTRICT input, size_t nbStripes,
-                    const xxh_u8* XXH_RESTRICT secret, size_t secretLimit,
-                    XXH3_f_accumulate_512 f_acc512,
-                    XXH3_f_scrambleAcc f_scramble)
-{
-    XXH_ASSERT(nbStripes <= nbStripesPerBlock);  /* can handle max 1 scramble per invocation */
-    XXH_ASSERT(*nbStripesSoFarPtr < nbStripesPerBlock);
-    if (nbStripesPerBlock - *nbStripesSoFarPtr <= nbStripes) {
-        /* need a scrambling operation */
-        size_t const nbStripesToEndofBlock = nbStripesPerBlock - *nbStripesSoFarPtr;
-        size_t const nbStripesAfterBlock = nbStripes - nbStripesToEndofBlock;
-        XXH3_accumulate(acc, input, secret + nbStripesSoFarPtr[0] * XXH_SECRET_CONSUME_RATE, nbStripesToEndofBlock, f_acc512);
-        f_scramble(acc, secret + secretLimit);
-        XXH3_accumulate(acc, input + nbStripesToEndofBlock * XXH_STRIPE_LEN, secret, nbStripesAfterBlock, f_acc512);
-        *nbStripesSoFarPtr = nbStripesAfterBlock;
-    } else {
-        XXH3_accumulate(acc, input, secret + nbStripesSoFarPtr[0] * XXH_SECRET_CONSUME_RATE, nbStripes, f_acc512);
-        *nbStripesSoFarPtr += nbStripes;
-    }
-}
-
-/*
- * Both XXH3_64bits_update and XXH3_128bits_update use this routine.
- */
-XXH_FORCE_INLINE XXH_errorcode
-XXH3_update(XXH3_state_t* state,
-            const xxh_u8* input, size_t len,
-            XXH3_f_accumulate_512 f_acc512,
-            XXH3_f_scrambleAcc f_scramble)
-{
-    if (input==NULL)
-#if defined(XXH_ACCEPT_NULL_INPUT_POINTER) && (XXH_ACCEPT_NULL_INPUT_POINTER>=1)
-        return XXH_OK;
-#else
-        return XXH_ERROR;
-#endif
-
-    {   const xxh_u8* const bEnd = input + len;
-        const unsigned char* const secret = (state->extSecret == NULL) ? state->customSecret : state->extSecret;
-
-        state->totalLen += len;
-        XXH_ASSERT(state->bufferedSize <= XXH3_INTERNALBUFFER_SIZE);
-
-        if (state->bufferedSize + len <= XXH3_INTERNALBUFFER_SIZE) {  /* fill in tmp buffer */
-            XXH_memcpy(state->buffer + state->bufferedSize, input, len);
-            state->bufferedSize += (XXH32_hash_t)len;
-            return XXH_OK;
-        }
-        /* total input is now > XXH3_INTERNALBUFFER_SIZE */
-
-        #define XXH3_INTERNALBUFFER_STRIPES (XXH3_INTERNALBUFFER_SIZE / XXH_STRIPE_LEN)
-        XXH_STATIC_ASSERT(XXH3_INTERNALBUFFER_SIZE % XXH_STRIPE_LEN == 0);   /* clean multiple */
-
-        /*
-         * Internal buffer is partially filled (always, except at beginning)
-         * Complete it, then consume it.
-         */
-        if (state->bufferedSize) {
-            size_t const loadSize = XXH3_INTERNALBUFFER_SIZE - state->bufferedSize;
-            XXH_memcpy(state->buffer + state->bufferedSize, input, loadSize);
-            input += loadSize;
-            XXH3_consumeStripes(state->acc,
-                               &state->nbStripesSoFar, state->nbStripesPerBlock,
-                                state->buffer, XXH3_INTERNALBUFFER_STRIPES,
-                                secret, state->secretLimit,
-                                f_acc512, f_scramble);
-            state->bufferedSize = 0;
-        }
-        XXH_ASSERT(input < bEnd);
-
-        /* Consume input by a multiple of internal buffer size */
-        if (input+XXH3_INTERNALBUFFER_SIZE < bEnd) {
-            const xxh_u8* const limit = bEnd - XXH3_INTERNALBUFFER_SIZE;
-            do {
-                XXH3_consumeStripes(state->acc,
-                                   &state->nbStripesSoFar, state->nbStripesPerBlock,
-                                    input, XXH3_INTERNALBUFFER_STRIPES,
-                                    secret, state->secretLimit,
-                                    f_acc512, f_scramble);
-                input += XXH3_INTERNALBUFFER_SIZE;
-            } while (input<limit);
-            /* for last partial stripe */
-            memcpy(state->buffer + sizeof(state->buffer) - XXH_STRIPE_LEN, input - XXH_STRIPE_LEN, XXH_STRIPE_LEN);
-        }
-        XXH_ASSERT(input < bEnd);
-
-        /* Some remaining input (always) : buffer it */
-        XXH_memcpy(state->buffer, input, (size_t)(bEnd-input));
-        state->bufferedSize = (XXH32_hash_t)(bEnd-input);
-    }
-
-    return XXH_OK;
-}
-
-/*! @ingroup xxh3_family */
-XXH_PUBLIC_API XXH_errorcode
-XXH3_64bits_update(XXH3_state_t* state, const void* input, size_t len)
-{
-    return XXH3_update(state, (const xxh_u8*)input, len,
-                       XXH3_accumulate_512, XXH3_scrambleAcc);
-}
-
-
-XXH_FORCE_INLINE void
-XXH3_digest_long (XXH64_hash_t* acc,
-                  const XXH3_state_t* state,
-                  const unsigned char* secret)
-{
-    /*
-     * Digest on a local copy. This way, the state remains unaltered, and it can
-     * continue ingesting more input afterwards.
-     */
-    memcpy(acc, state->acc, sizeof(state->acc));
-    if (state->bufferedSize >= XXH_STRIPE_LEN) {
-        size_t const nbStripes = (state->bufferedSize - 1) / XXH_STRIPE_LEN;
-        size_t nbStripesSoFar = state->nbStripesSoFar;
-        XXH3_consumeStripes(acc,
-                           &nbStripesSoFar, state->nbStripesPerBlock,
-                            state->buffer, nbStripes,
-                            secret, state->secretLimit,
-                            XXH3_accumulate_512, XXH3_scrambleAcc);
-        /* last stripe */
-        XXH3_accumulate_512(acc,
-                            state->buffer + state->bufferedSize - XXH_STRIPE_LEN,
-                            secret + state->secretLimit - XXH_SECRET_LASTACC_START);
-    } else {  /* bufferedSize < XXH_STRIPE_LEN */
-        xxh_u8 lastStripe[XXH_STRIPE_LEN];
-        size_t const catchupSize = XXH_STRIPE_LEN - state->bufferedSize;
-        XXH_ASSERT(state->bufferedSize > 0);  /* there is always some input buffered */
-        memcpy(lastStripe, state->buffer + sizeof(state->buffer) - catchupSize, catchupSize);
-        memcpy(lastStripe + catchupSize, state->buffer, state->bufferedSize);
-        XXH3_accumulate_512(acc,
-                            lastStripe,
-                            secret + state->secretLimit - XXH_SECRET_LASTACC_START);
-    }
-}
-
-/*! @ingroup xxh3_family */
-XXH_PUBLIC_API XXH64_hash_t XXH3_64bits_digest (const XXH3_state_t* state)
-{
-    const unsigned char* const secret = (state->extSecret == NULL) ? state->customSecret : state->extSecret;
-    if (state->totalLen > XXH3_MIDSIZE_MAX) {
-        XXH_ALIGN(XXH_ACC_ALIGN) XXH64_hash_t acc[XXH_ACC_NB];
-        XXH3_digest_long(acc, state, secret);
-        return XXH3_mergeAccs(acc,
-                              secret + XXH_SECRET_MERGEACCS_START,
-                              (xxh_u64)state->totalLen * XXH_PRIME64_1);
-    }
-    /* totalLen <= XXH3_MIDSIZE_MAX: digesting a short input */
-    if (state->seed)
-        return XXH3_64bits_withSeed(state->buffer, (size_t)state->totalLen, state->seed);
-    return XXH3_64bits_withSecret(state->buffer, (size_t)(state->totalLen),
-                                  secret, state->secretLimit + XXH_STRIPE_LEN);
-}
-
-
-#define XXH_MIN(x, y) (((x) > (y)) ? (y) : (x))
-
-/*! @ingroup xxh3_family */
-XXH_PUBLIC_API void
-XXH3_generateSecret(void* secretBuffer, const void* customSeed, size_t customSeedSize)
-{
-    XXH_ASSERT(secretBuffer != NULL);
-    if (customSeedSize == 0) {
-        memcpy(secretBuffer, XXH3_kSecret, XXH_SECRET_DEFAULT_SIZE);
-        return;
-    }
-    XXH_ASSERT(customSeed != NULL);
-
-    {   size_t const segmentSize = sizeof(XXH128_hash_t);
-        size_t const nbSegments = XXH_SECRET_DEFAULT_SIZE / segmentSize;
-        XXH128_canonical_t scrambler;
-        XXH64_hash_t seeds[12];
-        size_t segnb;
-        XXH_ASSERT(nbSegments == 12);
-        XXH_ASSERT(segmentSize * nbSegments == XXH_SECRET_DEFAULT_SIZE); /* exact multiple */
-        XXH128_canonicalFromHash(&scrambler, XXH128(customSeed, customSeedSize, 0));
-
-        /*
-        * Copy customSeed to seeds[], truncating or repeating as necessary.
-        */
-        {   size_t toFill = XXH_MIN(customSeedSize, sizeof(seeds));
-            size_t filled = toFill;
-            memcpy(seeds, customSeed, toFill);
-            while (filled < sizeof(seeds)) {
-                toFill = XXH_MIN(filled, sizeof(seeds) - filled);
-                memcpy((char*)seeds + filled, seeds, toFill);
-                filled += toFill;
-        }   }
-
-        /* generate secret */
-        memcpy(secretBuffer, &scrambler, sizeof(scrambler));
-        for (segnb=1; segnb < nbSegments; segnb++) {
-            size_t const segmentStart = segnb * segmentSize;
-            XXH128_canonical_t segment;
-            XXH128_canonicalFromHash(&segment,
-                XXH128(&scrambler, sizeof(scrambler), XXH_readLE64(seeds + segnb) + segnb) );
-            memcpy((char*)secretBuffer + segmentStart, &segment, sizeof(segment));
-    }   }
-}
-
-
-/* ==========================================
- * XXH3 128 bits (a.k.a XXH128)
- * ==========================================
- * XXH3's 128-bit variant has better mixing and strength than the 64-bit variant,
- * even without counting the significantly larger output size.
- *
- * For example, extra steps are taken to avoid the seed-dependent collisions
- * in 17-240 byte inputs (See XXH3_mix16B and XXH128_mix32B).
- *
- * This strength naturally comes at the cost of some speed, especially on short
- * lengths. Note that longer hashes are about as fast as the 64-bit version
- * due to it using only a slight modification of the 64-bit loop.
- *
- * XXH128 is also more oriented towards 64-bit machines. It is still extremely
- * fast for a _128-bit_ hash on 32-bit (it usually clears XXH64).
- */
-
-XXH_FORCE_INLINE XXH128_hash_t
-XXH3_len_1to3_128b(const xxh_u8* input, size_t len, const xxh_u8* secret, XXH64_hash_t seed)
-{
-    /* A doubled version of 1to3_64b with different constants. */
-    XXH_ASSERT(input != NULL);
-    XXH_ASSERT(1 <= len && len <= 3);
-    XXH_ASSERT(secret != NULL);
-    /*
-     * len = 1: combinedl = { input[0], 0x01, input[0], input[0] }
-     * len = 2: combinedl = { input[1], 0x02, input[0], input[1] }
-     * len = 3: combinedl = { input[2], 0x03, input[0], input[1] }
-     */
-    {   xxh_u8 const c1 = input[0];
-        xxh_u8 const c2 = input[len >> 1];
-        xxh_u8 const c3 = input[len - 1];
-        xxh_u32 const combinedl = ((xxh_u32)c1 <<16) | ((xxh_u32)c2 << 24)
-                                | ((xxh_u32)c3 << 0) | ((xxh_u32)len << 8);
-        xxh_u32 const combinedh = XXH_rotl32(XXH_swap32(combinedl), 13);
-        xxh_u64 const bitflipl = (XXH_readLE32(secret) ^ XXH_readLE32(secret+4)) + seed;
-        xxh_u64 const bitfliph = (XXH_readLE32(secret+8) ^ XXH_readLE32(secret+12)) - seed;
-        xxh_u64 const keyed_lo = (xxh_u64)combinedl ^ bitflipl;
-        xxh_u64 const keyed_hi = (xxh_u64)combinedh ^ bitfliph;
-        XXH128_hash_t h128;
-        h128.low64  = XXH64_avalanche(keyed_lo);
-        h128.high64 = XXH64_avalanche(keyed_hi);
-        return h128;
-    }
-}
-
-XXH_FORCE_INLINE XXH128_hash_t
-XXH3_len_4to8_128b(const xxh_u8* input, size_t len, const xxh_u8* secret, XXH64_hash_t seed)
-{
-    XXH_ASSERT(input != NULL);
-    XXH_ASSERT(secret != NULL);
-    XXH_ASSERT(4 <= len && len <= 8);
-    seed ^= (xxh_u64)XXH_swap32((xxh_u32)seed) << 32;
-    {   xxh_u32 const input_lo = XXH_readLE32(input);
-        xxh_u32 const input_hi = XXH_readLE32(input + len - 4);
-        xxh_u64 const input_64 = input_lo + ((xxh_u64)input_hi << 32);
-        xxh_u64 const bitflip = (XXH_readLE64(secret+16) ^ XXH_readLE64(secret+24)) + seed;
-        xxh_u64 const keyed = input_64 ^ bitflip;
-
-        /* Shift len to the left to ensure it is even, this avoids even multiplies. */
-        XXH128_hash_t m128 = XXH_mult64to128(keyed, XXH_PRIME64_1 + (len << 2));
-
-        m128.high64 += (m128.low64 << 1);
-        m128.low64  ^= (m128.high64 >> 3);
-
-        m128.low64   = XXH_xorshift64(m128.low64, 35);
-        m128.low64  *= 0x9FB21C651E98DF25ULL;
-        m128.low64   = XXH_xorshift64(m128.low64, 28);
-        m128.high64  = XXH3_avalanche(m128.high64);
-        return m128;
-    }
-}
-
-XXH_FORCE_INLINE XXH128_hash_t
-XXH3_len_9to16_128b(const xxh_u8* input, size_t len, const xxh_u8* secret, XXH64_hash_t seed)
-{
-    XXH_ASSERT(input != NULL);
-    XXH_ASSERT(secret != NULL);
-    XXH_ASSERT(9 <= len && len <= 16);
-    {   xxh_u64 const bitflipl = (XXH_readLE64(secret+32) ^ XXH_readLE64(secret+40)) - seed;
-        xxh_u64 const bitfliph = (XXH_readLE64(secret+48) ^ XXH_readLE64(secret+56)) + seed;
-        xxh_u64 const input_lo = XXH_readLE64(input);
-        xxh_u64       input_hi = XXH_readLE64(input + len - 8);
-        XXH128_hash_t m128 = XXH_mult64to128(input_lo ^ input_hi ^ bitflipl, XXH_PRIME64_1);
-        /*
-         * Put len in the middle of m128 to ensure that the length gets mixed to
-         * both the low and high bits in the 128x64 multiply below.
-         */
-        m128.low64 += (xxh_u64)(len - 1) << 54;
-        input_hi   ^= bitfliph;
-        /*
-         * Add the high 32 bits of input_hi to the high 32 bits of m128, then
-         * add the long product of the low 32 bits of input_hi and XXH_PRIME32_2 to
-         * the high 64 bits of m128.
-         *
-         * The best approach to this operation is different on 32-bit and 64-bit.
-         */
-        if (sizeof(void *) < sizeof(xxh_u64)) { /* 32-bit */
-            /*
-             * 32-bit optimized version, which is more readable.
-             *
-             * On 32-bit, it removes an ADC and delays a dependency between the two
-             * halves of m128.high64, but it generates an extra mask on 64-bit.
-             */
-            m128.high64 += (input_hi & 0xFFFFFFFF00000000ULL) + XXH_mult32to64((xxh_u32)input_hi, XXH_PRIME32_2);
-        } else {
-            /*
-             * 64-bit optimized (albeit more confusing) version.
-             *
-             * Uses some properties of addition and multiplication to remove the mask:
-             *
-             * Let:
-             *    a = input_hi.lo = (input_hi & 0x00000000FFFFFFFF)
-             *    b = input_hi.hi = (input_hi & 0xFFFFFFFF00000000)
-             *    c = XXH_PRIME32_2
-             *
-             *    a + (b * c)
-             * Inverse Property: x + y - x == y
-             *    a + (b * (1 + c - 1))
-             * Distributive Property: x * (y + z) == (x * y) + (x * z)
-             *    a + (b * 1) + (b * (c - 1))
-             * Identity Property: x * 1 == x
-             *    a + b + (b * (c - 1))
-             *
-             * Substitute a, b, and c:
-             *    input_hi.hi + input_hi.lo + ((xxh_u64)input_hi.lo * (XXH_PRIME32_2 - 1))
-             *
-             * Since input_hi.hi + input_hi.lo == input_hi, we get this:
-             *    input_hi + ((xxh_u64)input_hi.lo * (XXH_PRIME32_2 - 1))
-             */
-            m128.high64 += input_hi + XXH_mult32to64((xxh_u32)input_hi, XXH_PRIME32_2 - 1);
-        }
-        /* m128 ^= XXH_swap64(m128 >> 64); */
-        m128.low64  ^= XXH_swap64(m128.high64);
-
-        {   /* 128x64 multiply: h128 = m128 * XXH_PRIME64_2; */
-            XXH128_hash_t h128 = XXH_mult64to128(m128.low64, XXH_PRIME64_2);
-            h128.high64 += m128.high64 * XXH_PRIME64_2;
-
-            h128.low64   = XXH3_avalanche(h128.low64);
-            h128.high64  = XXH3_avalanche(h128.high64);
-            return h128;
-    }   }
-}
-
-/*
- * Assumption: `secret` size is >= XXH3_SECRET_SIZE_MIN
- */
-XXH_FORCE_INLINE XXH128_hash_t
-XXH3_len_0to16_128b(const xxh_u8* input, size_t len, const xxh_u8* secret, XXH64_hash_t seed)
-{
-    XXH_ASSERT(len <= 16);
-    {   if (len > 8) return XXH3_len_9to16_128b(input, len, secret, seed);
-        if (len >= 4) return XXH3_len_4to8_128b(input, len, secret, seed);
-        if (len) return XXH3_len_1to3_128b(input, len, secret, seed);
-        {   XXH128_hash_t h128;
-            xxh_u64 const bitflipl = XXH_readLE64(secret+64) ^ XXH_readLE64(secret+72);
-            xxh_u64 const bitfliph = XXH_readLE64(secret+80) ^ XXH_readLE64(secret+88);
-            h128.low64 = XXH64_avalanche(seed ^ bitflipl);
-            h128.high64 = XXH64_avalanche( seed ^ bitfliph);
-            return h128;
-    }   }
-}
-
-/*
- * A bit slower than XXH3_mix16B, but handles multiply by zero better.
- */
-XXH_FORCE_INLINE XXH128_hash_t
-XXH128_mix32B(XXH128_hash_t acc, const xxh_u8* input_1, const xxh_u8* input_2,
-              const xxh_u8* secret, XXH64_hash_t seed)
-{
-    acc.low64  += XXH3_mix16B (input_1, secret+0, seed);
-    acc.low64  ^= XXH_readLE64(input_2) + XXH_readLE64(input_2 + 8);
-    acc.high64 += XXH3_mix16B (input_2, secret+16, seed);
-    acc.high64 ^= XXH_readLE64(input_1) + XXH_readLE64(input_1 + 8);
-    return acc;
-}
-
-
-XXH_FORCE_INLINE XXH128_hash_t
-XXH3_len_17to128_128b(const xxh_u8* XXH_RESTRICT input, size_t len,
-                      const xxh_u8* XXH_RESTRICT secret, size_t secretSize,
-                      XXH64_hash_t seed)
-{
-    XXH_ASSERT(secretSize >= XXH3_SECRET_SIZE_MIN); (void)secretSize;
-    XXH_ASSERT(16 < len && len <= 128);
-
-    {   XXH128_hash_t acc;
-        acc.low64 = len * XXH_PRIME64_1;
-        acc.high64 = 0;
-        if (len > 32) {
-            if (len > 64) {
-                if (len > 96) {
-                    acc = XXH128_mix32B(acc, input+48, input+len-64, secret+96, seed);
-                }
-                acc = XXH128_mix32B(acc, input+32, input+len-48, secret+64, seed);
-            }
-            acc = XXH128_mix32B(acc, input+16, input+len-32, secret+32, seed);
-        }
-        acc = XXH128_mix32B(acc, input, input+len-16, secret, seed);
-        {   XXH128_hash_t h128;
-            h128.low64  = acc.low64 + acc.high64;
-            h128.high64 = (acc.low64    * XXH_PRIME64_1)
-                        + (acc.high64   * XXH_PRIME64_4)
-                        + ((len - seed) * XXH_PRIME64_2);
-            h128.low64  = XXH3_avalanche(h128.low64);
-            h128.high64 = (XXH64_hash_t)0 - XXH3_avalanche(h128.high64);
-            return h128;
-        }
-    }
-}
-
-XXH_NO_INLINE XXH128_hash_t
-XXH3_len_129to240_128b(const xxh_u8* XXH_RESTRICT input, size_t len,
-                       const xxh_u8* XXH_RESTRICT secret, size_t secretSize,
-                       XXH64_hash_t seed)
-{
-    XXH_ASSERT(secretSize >= XXH3_SECRET_SIZE_MIN); (void)secretSize;
-    XXH_ASSERT(128 < len && len <= XXH3_MIDSIZE_MAX);
-
-    {   XXH128_hash_t acc;
-        int const nbRounds = (int)len / 32;
-        int i;
-        acc.low64 = len * XXH_PRIME64_1;
-        acc.high64 = 0;
-        for (i=0; i<4; i++) {
-            acc = XXH128_mix32B(acc,
-                                input  + (32 * i),
-                                input  + (32 * i) + 16,
-                                secret + (32 * i),
-                                seed);
-        }
-        acc.low64 = XXH3_avalanche(acc.low64);
-        acc.high64 = XXH3_avalanche(acc.high64);
-        XXH_ASSERT(nbRounds >= 4);
-        for (i=4 ; i < nbRounds; i++) {
-            acc = XXH128_mix32B(acc,
-                                input + (32 * i),
-                                input + (32 * i) + 16,
-                                secret + XXH3_MIDSIZE_STARTOFFSET + (32 * (i - 4)),
-                                seed);
-        }
-        /* last bytes */
-        acc = XXH128_mix32B(acc,
-                            input + len - 16,
-                            input + len - 32,
-                            secret + XXH3_SECRET_SIZE_MIN - XXH3_MIDSIZE_LASTOFFSET - 16,
-                            0ULL - seed);
-
-        {   XXH128_hash_t h128;
-            h128.low64  = acc.low64 + acc.high64;
-            h128.high64 = (acc.low64    * XXH_PRIME64_1)
-                        + (acc.high64   * XXH_PRIME64_4)
-                        + ((len - seed) * XXH_PRIME64_2);
-            h128.low64  = XXH3_avalanche(h128.low64);
-            h128.high64 = (XXH64_hash_t)0 - XXH3_avalanche(h128.high64);
-            return h128;
-        }
-    }
-}
-
-XXH_FORCE_INLINE XXH128_hash_t
-XXH3_hashLong_128b_internal(const void* XXH_RESTRICT input, size_t len,
-                            const xxh_u8* XXH_RESTRICT secret, size_t secretSize,
-                            XXH3_f_accumulate_512 f_acc512,
-                            XXH3_f_scrambleAcc f_scramble)
-{
-    XXH_ALIGN(XXH_ACC_ALIGN) xxh_u64 acc[XXH_ACC_NB] = XXH3_INIT_ACC;
-
-    XXH3_hashLong_internal_loop(acc, (const xxh_u8*)input, len, secret, secretSize, f_acc512, f_scramble);
-
-    /* converge into final hash */
-    XXH_STATIC_ASSERT(sizeof(acc) == 64);
-    XXH_ASSERT(secretSize >= sizeof(acc) + XXH_SECRET_MERGEACCS_START);
-    {   XXH128_hash_t h128;
-        h128.low64  = XXH3_mergeAccs(acc,
-                                     secret + XXH_SECRET_MERGEACCS_START,
-                                     (xxh_u64)len * XXH_PRIME64_1);
-        h128.high64 = XXH3_mergeAccs(acc,
-                                     secret + secretSize
-                                            - sizeof(acc) - XXH_SECRET_MERGEACCS_START,
-                                     ~((xxh_u64)len * XXH_PRIME64_2));
-        return h128;
-    }
-}
-
-/*
- * It's important for performance that XXH3_hashLong is not inlined.
- */
-XXH_NO_INLINE XXH128_hash_t
-XXH3_hashLong_128b_default(const void* XXH_RESTRICT input, size_t len,
-                           XXH64_hash_t seed64,
-                           const void* XXH_RESTRICT secret, size_t secretLen)
-{
-    (void)seed64; (void)secret; (void)secretLen;
-    return XXH3_hashLong_128b_internal(input, len, XXH3_kSecret, sizeof(XXH3_kSecret),
-                                       XXH3_accumulate_512, XXH3_scrambleAcc);
-}
-
-/*
- * It's important for performance that XXH3_hashLong is not inlined.
- */
-XXH_NO_INLINE XXH128_hash_t
-XXH3_hashLong_128b_withSecret(const void* XXH_RESTRICT input, size_t len,
-                              XXH64_hash_t seed64,
-                              const void* XXH_RESTRICT secret, size_t secretLen)
-{
-    (void)seed64;
-    return XXH3_hashLong_128b_internal(input, len, (const xxh_u8*)secret, secretLen,
-                                       XXH3_accumulate_512, XXH3_scrambleAcc);
-}
-
-XXH_FORCE_INLINE XXH128_hash_t
-XXH3_hashLong_128b_withSeed_internal(const void* XXH_RESTRICT input, size_t len,
-                                XXH64_hash_t seed64,
-                                XXH3_f_accumulate_512 f_acc512,
-                                XXH3_f_scrambleAcc f_scramble,
-                                XXH3_f_initCustomSecret f_initSec)
-{
-    if (seed64 == 0)
-        return XXH3_hashLong_128b_internal(input, len,
-                                           XXH3_kSecret, sizeof(XXH3_kSecret),
-                                           f_acc512, f_scramble);
-    {   XXH_ALIGN(XXH_SEC_ALIGN) xxh_u8 secret[XXH_SECRET_DEFAULT_SIZE];
-        f_initSec(secret, seed64);
-        return XXH3_hashLong_128b_internal(input, len, (const xxh_u8*)secret, sizeof(secret),
-                                           f_acc512, f_scramble);
-    }
-}
-
-/*
- * It's important for performance that XXH3_hashLong is not inlined.
- */
-XXH_NO_INLINE XXH128_hash_t
-XXH3_hashLong_128b_withSeed(const void* input, size_t len,
-                            XXH64_hash_t seed64, const void* XXH_RESTRICT secret, size_t secretLen)
-{
-    (void)secret; (void)secretLen;
-    return XXH3_hashLong_128b_withSeed_internal(input, len, seed64,
-                XXH3_accumulate_512, XXH3_scrambleAcc, XXH3_initCustomSecret);
-}
-
-typedef XXH128_hash_t (*XXH3_hashLong128_f)(const void* XXH_RESTRICT, size_t,
-                                            XXH64_hash_t, const void* XXH_RESTRICT, size_t);
-
-XXH_FORCE_INLINE XXH128_hash_t
-XXH3_128bits_internal(const void* input, size_t len,
-                      XXH64_hash_t seed64, const void* XXH_RESTRICT secret, size_t secretLen,
-                      XXH3_hashLong128_f f_hl128)
-{
-    XXH_ASSERT(secretLen >= XXH3_SECRET_SIZE_MIN);
-    /*
-     * If an action is to be taken if `secret` conditions are not respected,
-     * it should be done here.
-     * For now, it's a contract pre-condition.
-     * Adding a check and a branch here would cost performance at every hash.
-     */
-    if (len <= 16)
-        return XXH3_len_0to16_128b((const xxh_u8*)input, len, (const xxh_u8*)secret, seed64);
-    if (len <= 128)
-        return XXH3_len_17to128_128b((const xxh_u8*)input, len, (const xxh_u8*)secret, secretLen, seed64);
-    if (len <= XXH3_MIDSIZE_MAX)
-        return XXH3_len_129to240_128b((const xxh_u8*)input, len, (const xxh_u8*)secret, secretLen, seed64);
-    return f_hl128(input, len, seed64, secret, secretLen);
-}
-
-
-/* ===   Public XXH128 API   === */
-
-/*! @ingroup xxh3_family */
-XXH_PUBLIC_API XXH128_hash_t XXH3_128bits(const void* input, size_t len)
-{
-    return XXH3_128bits_internal(input, len, 0,
-                                 XXH3_kSecret, sizeof(XXH3_kSecret),
-                                 XXH3_hashLong_128b_default);
-}
-
-/*! @ingroup xxh3_family */
-XXH_PUBLIC_API XXH128_hash_t
-XXH3_128bits_withSecret(const void* input, size_t len, const void* secret, size_t secretSize)
-{
-    return XXH3_128bits_internal(input, len, 0,
-                                 (const xxh_u8*)secret, secretSize,
-                                 XXH3_hashLong_128b_withSecret);
-}
-
-/*! @ingroup xxh3_family */
-XXH_PUBLIC_API XXH128_hash_t
-XXH3_128bits_withSeed(const void* input, size_t len, XXH64_hash_t seed)
-{
-    return XXH3_128bits_internal(input, len, seed,
-                                 XXH3_kSecret, sizeof(XXH3_kSecret),
-                                 XXH3_hashLong_128b_withSeed);
-}
-
-/*! @ingroup xxh3_family */
-XXH_PUBLIC_API XXH128_hash_t
-XXH128(const void* input, size_t len, XXH64_hash_t seed)
-{
-    return XXH3_128bits_withSeed(input, len, seed);
-}
-
-
-/* ===   XXH3 128-bit streaming   === */
-
-/*
- * All the functions are actually the same as for 64-bit streaming variant.
- * The only difference is the finalization routine.
- */
-
-/*! @ingroup xxh3_family */
-XXH_PUBLIC_API XXH_errorcode
-XXH3_128bits_reset(XXH3_state_t* statePtr)
-{
-    if (statePtr == NULL) return XXH_ERROR;
-    XXH3_reset_internal(statePtr, 0, XXH3_kSecret, XXH_SECRET_DEFAULT_SIZE);
-    return XXH_OK;
-}
-
-/*! @ingroup xxh3_family */
-XXH_PUBLIC_API XXH_errorcode
-XXH3_128bits_reset_withSecret(XXH3_state_t* statePtr, const void* secret, size_t secretSize)
-{
-    if (statePtr == NULL) return XXH_ERROR;
-    XXH3_reset_internal(statePtr, 0, secret, secretSize);
-    if (secret == NULL) return XXH_ERROR;
-    if (secretSize < XXH3_SECRET_SIZE_MIN) return XXH_ERROR;
-    return XXH_OK;
-}
-
-/*! @ingroup xxh3_family */
-XXH_PUBLIC_API XXH_errorcode
-XXH3_128bits_reset_withSeed(XXH3_state_t* statePtr, XXH64_hash_t seed)
-{
-    if (statePtr == NULL) return XXH_ERROR;
-    if (seed==0) return XXH3_128bits_reset(statePtr);
-    if (seed != statePtr->seed) XXH3_initCustomSecret(statePtr->customSecret, seed);
-    XXH3_reset_internal(statePtr, seed, NULL, XXH_SECRET_DEFAULT_SIZE);
-    return XXH_OK;
-}
-
-/*! @ingroup xxh3_family */
-XXH_PUBLIC_API XXH_errorcode
-XXH3_128bits_update(XXH3_state_t* state, const void* input, size_t len)
-{
-    return XXH3_update(state, (const xxh_u8*)input, len,
-                       XXH3_accumulate_512, XXH3_scrambleAcc);
-}
-
-/*! @ingroup xxh3_family */
-XXH_PUBLIC_API XXH128_hash_t XXH3_128bits_digest (const XXH3_state_t* state)
-{
-    const unsigned char* const secret = (state->extSecret == NULL) ? state->customSecret : state->extSecret;
-    if (state->totalLen > XXH3_MIDSIZE_MAX) {
-        XXH_ALIGN(XXH_ACC_ALIGN) XXH64_hash_t acc[XXH_ACC_NB];
-        XXH3_digest_long(acc, state, secret);
-        XXH_ASSERT(state->secretLimit + XXH_STRIPE_LEN >= sizeof(acc) + XXH_SECRET_MERGEACCS_START);
-        {   XXH128_hash_t h128;
-            h128.low64  = XXH3_mergeAccs(acc,
-                                         secret + XXH_SECRET_MERGEACCS_START,
-                                         (xxh_u64)state->totalLen * XXH_PRIME64_1);
-            h128.high64 = XXH3_mergeAccs(acc,
-                                         secret + state->secretLimit + XXH_STRIPE_LEN
-                                                - sizeof(acc) - XXH_SECRET_MERGEACCS_START,
-                                         ~((xxh_u64)state->totalLen * XXH_PRIME64_2));
-            return h128;
-        }
-    }
-    /* len <= XXH3_MIDSIZE_MAX : short code */
-    if (state->seed)
-        return XXH3_128bits_withSeed(state->buffer, (size_t)state->totalLen, state->seed);
-    return XXH3_128bits_withSecret(state->buffer, (size_t)(state->totalLen),
-                                   secret, state->secretLimit + XXH_STRIPE_LEN);
-}
-
-/* 128-bit utility functions */
-
-#include <string.h>   /* memcmp, memcpy */
-
-/* return : 1 is equal, 0 if different */
-/*! @ingroup xxh3_family */
-XXH_PUBLIC_API int XXH128_isEqual(XXH128_hash_t h1, XXH128_hash_t h2)
-{
-    /* note : XXH128_hash_t is compact, it has no padding byte */
-    return !(memcmp(&h1, &h2, sizeof(h1)));
-}
-
-/* This prototype is compatible with stdlib's qsort().
- * return : >0 if *h128_1  > *h128_2
- *          <0 if *h128_1  < *h128_2
- *          =0 if *h128_1 == *h128_2  */
-/*! @ingroup xxh3_family */
-XXH_PUBLIC_API int XXH128_cmp(const void* h128_1, const void* h128_2)
-{
-    XXH128_hash_t const h1 = *(const XXH128_hash_t*)h128_1;
-    XXH128_hash_t const h2 = *(const XXH128_hash_t*)h128_2;
-    int const hcmp = (h1.high64 > h2.high64) - (h2.high64 > h1.high64);
-    /* note : bets that, in most cases, hash values are different */
-    if (hcmp) return hcmp;
-    return (h1.low64 > h2.low64) - (h2.low64 > h1.low64);
-}
-
-
-/*======   Canonical representation   ======*/
-/*! @ingroup xxh3_family */
-XXH_PUBLIC_API void
-XXH128_canonicalFromHash(XXH128_canonical_t* dst, XXH128_hash_t hash)
-{
-    XXH_STATIC_ASSERT(sizeof(XXH128_canonical_t) == sizeof(XXH128_hash_t));
-    if (XXH_CPU_LITTLE_ENDIAN) {
-        hash.high64 = XXH_swap64(hash.high64);
-        hash.low64  = XXH_swap64(hash.low64);
-    }
-    memcpy(dst, &hash.high64, sizeof(hash.high64));
-    memcpy((char*)dst + sizeof(hash.high64), &hash.low64, sizeof(hash.low64));
-}
-
-/*! @ingroup xxh3_family */
-XXH_PUBLIC_API XXH128_hash_t
-XXH128_hashFromCanonical(const XXH128_canonical_t* src)
-{
-    XXH128_hash_t h;
-    h.high64 = XXH_readBE64(src);
-    h.low64  = XXH_readBE64(src->digest + 8);
-    return h;
-}
-
-/* Pop our optimization override from above */
-#if XXH_VECTOR == XXH_AVX2 /* AVX2 */ \
-  && defined(__GNUC__) && !defined(__clang__) /* GCC, not Clang */ \
-  && defined(__OPTIMIZE__) && !defined(__OPTIMIZE_SIZE__) /* respect -O0 and -Os */
-#  pragma GCC pop_options
-#endif
-
->>>>>>> 22161b75
-#endif  /* XXH_NO_LONG_LONG */
-
-#endif  /* XXH_NO_XXH3 */
-
-/*!
- * @}
  */
 #endif  /* XXH_IMPLEMENTATION */
 
