//  Copyright (c) 2011-present, Facebook, Inc.  All rights reserved.
//  This source code is licensed under both the GPLv2 (found in the
//  COPYING file in the root directory) and Apache 2.0 License
//  (found in the LICENSE.Apache file in the root directory).
//
// Copyright (c) 2011 The LevelDB Authors. All rights reserved.
// Use of this source code is governed by a BSD-style license that can be
// found in the LICENSE file. See the AUTHORS file for names of contributors.
#include "cache/cache_reservation_manager.h"

#include <cstddef>
#include <cstring>
#include <memory>

#include "cache/cache_entry_roles.h"
#include "rocksdb/cache.h"
#include "rocksdb/slice.h"
#include "table/block_based/block_based_table_reader.h"
#include "test_util/testharness.h"
#include "util/coding.h"

namespace ROCKSDB_NAMESPACE {
class CacheReservationManagerTest : public ::testing::Test {
 protected:
  static constexpr std::size_t kSizeDummyEntry =
      CacheReservationManager::GetDummyEntrySize();
<<<<<<< HEAD
=======
  static constexpr std::size_t kCacheCapacity = 4096 * kSizeDummyEntry;
  static constexpr int kNumShardBits = 0;  // 2^0 shard
  static const std::size_t kCacheKeyPrefixSize =
      BlockBasedTable::kMaxCacheKeyPrefixSize + kMaxVarint64Length;
>>>>>>> 4f678b52
  static constexpr std::size_t kMetaDataChargeOverhead = 10000;

  std::shared_ptr<Cache> cache = NewLRUCache(kCacheCapacity, kNumShardBits);
  std::unique_ptr<CacheReservationManager> test_cache_rev_mng;

  CacheReservationManagerTest() {
    test_cache_rev_mng.reset(new CacheReservationManager(cache));
  }
};

TEST_F(CacheReservationManagerTest, GenerateCacheKey) {
  std::size_t new_mem_used = 1 * kSizeDummyEntry;
  Status s =
      test_cache_rev_mng
          ->UpdateCacheReservation<ROCKSDB_NAMESPACE::CacheEntryRole::kMisc>(
              new_mem_used);
  ASSERT_EQ(s, Status::OK());
  ASSERT_GE(cache->GetPinnedUsage(), 1 * kSizeDummyEntry);
  ASSERT_LT(cache->GetPinnedUsage(),
            1 * kSizeDummyEntry + kMetaDataChargeOverhead);

  // Next unique Cache key
  CacheKey ckey = CacheKey::CreateUniqueForCacheLifetime(cache.get());
  // Back it up to the one used by CRM (using CacheKey implementation details)
  using PairU64 = std::pair<uint64_t, uint64_t>;
  auto& ckey_pair = *reinterpret_cast<PairU64*>(&ckey);
  ckey_pair.second--;

  // Specific key (subject to implementation details)
  EXPECT_EQ(ckey_pair, PairU64(0, 2));

  Cache::Handle* handle = cache->Lookup(ckey.AsSlice());
  EXPECT_NE(handle, nullptr)
      << "Failed to generate the cache key for the dummy entry correctly";
  // Clean up the returned handle from Lookup() to prevent memory leak
  cache->Release(handle);
}

TEST_F(CacheReservationManagerTest, KeepCacheReservationTheSame) {
  std::size_t new_mem_used = 1 * kSizeDummyEntry;
  Status s =
      test_cache_rev_mng
          ->UpdateCacheReservation<ROCKSDB_NAMESPACE::CacheEntryRole::kMisc>(
              new_mem_used);
  ASSERT_EQ(s, Status::OK());
  ASSERT_EQ(test_cache_rev_mng->GetTotalReservedCacheSize(),
            1 * kSizeDummyEntry);
  ASSERT_EQ(test_cache_rev_mng->GetTotalMemoryUsed(), new_mem_used);
  std::size_t initial_pinned_usage = cache->GetPinnedUsage();
  ASSERT_GE(initial_pinned_usage, 1 * kSizeDummyEntry);
  ASSERT_LT(initial_pinned_usage,
            1 * kSizeDummyEntry + kMetaDataChargeOverhead);

  s = test_cache_rev_mng
          ->UpdateCacheReservation<ROCKSDB_NAMESPACE::CacheEntryRole::kMisc>(
              new_mem_used);
  EXPECT_EQ(s, Status::OK())
      << "Failed to keep cache reservation the same when new_mem_used equals "
         "to current cache reservation";
  EXPECT_EQ(test_cache_rev_mng->GetTotalReservedCacheSize(),
            1 * kSizeDummyEntry)
      << "Failed to bookkeep correctly when new_mem_used equals to current "
         "cache reservation";
  EXPECT_EQ(test_cache_rev_mng->GetTotalMemoryUsed(), new_mem_used)
      << "Failed to bookkeep the used memory correctly when new_mem_used "
         "equals to current cache reservation";
  EXPECT_EQ(cache->GetPinnedUsage(), initial_pinned_usage)
      << "Failed to keep underlying dummy entries the same when new_mem_used "
         "equals to current cache reservation";
}

TEST_F(CacheReservationManagerTest,
       IncreaseCacheReservationByMultiplesOfDummyEntrySize) {
  std::size_t new_mem_used = 2 * kSizeDummyEntry;
  Status s =
      test_cache_rev_mng
          ->UpdateCacheReservation<ROCKSDB_NAMESPACE::CacheEntryRole::kMisc>(
              new_mem_used);
  EXPECT_EQ(s, Status::OK())
      << "Failed to increase cache reservation correctly";
  EXPECT_EQ(test_cache_rev_mng->GetTotalReservedCacheSize(),
            2 * kSizeDummyEntry)
      << "Failed to bookkeep cache reservation increase correctly";
  EXPECT_EQ(test_cache_rev_mng->GetTotalMemoryUsed(), new_mem_used)
      << "Failed to bookkeep the used memory correctly";
  EXPECT_GE(cache->GetPinnedUsage(), 2 * kSizeDummyEntry)
      << "Failed to increase underlying dummy entries in cache correctly";
  EXPECT_LT(cache->GetPinnedUsage(),
            2 * kSizeDummyEntry + kMetaDataChargeOverhead)
      << "Failed to increase underlying dummy entries in cache correctly";
}

TEST_F(CacheReservationManagerTest,
       IncreaseCacheReservationNotByMultiplesOfDummyEntrySize) {
  std::size_t new_mem_used = 2 * kSizeDummyEntry + kSizeDummyEntry / 2;
  Status s =
      test_cache_rev_mng
          ->UpdateCacheReservation<ROCKSDB_NAMESPACE::CacheEntryRole::kMisc>(
              new_mem_used);
  EXPECT_EQ(s, Status::OK())
      << "Failed to increase cache reservation correctly";
  EXPECT_EQ(test_cache_rev_mng->GetTotalReservedCacheSize(),
            3 * kSizeDummyEntry)
      << "Failed to bookkeep cache reservation increase correctly";
  EXPECT_EQ(test_cache_rev_mng->GetTotalMemoryUsed(), new_mem_used)
      << "Failed to bookkeep the used memory correctly";
  EXPECT_GE(cache->GetPinnedUsage(), 3 * kSizeDummyEntry)
      << "Failed to increase underlying dummy entries in cache correctly";
  EXPECT_LT(cache->GetPinnedUsage(),
            3 * kSizeDummyEntry + kMetaDataChargeOverhead)
      << "Failed to increase underlying dummy entries in cache correctly";
}

TEST(CacheReservationManagerIncreaseReservcationOnFullCacheTest,
     IncreaseCacheReservationOnFullCache) {
  ;
  constexpr std::size_t kSizeDummyEntry =
      CacheReservationManager::GetDummyEntrySize();
  constexpr std::size_t kSmallCacheCapacity = 4 * kSizeDummyEntry;
  constexpr std::size_t kBigCacheCapacity = 4096 * kSizeDummyEntry;
  constexpr std::size_t kMetaDataChargeOverhead = 10000;

  LRUCacheOptions lo;
  lo.capacity = kSmallCacheCapacity;
  lo.num_shard_bits = 0;  // 2^0 shard
  lo.strict_capacity_limit = true;
  std::shared_ptr<Cache> cache = NewLRUCache(lo);
  std::unique_ptr<CacheReservationManager> test_cache_rev_mng(
      new CacheReservationManager(cache));

  std::size_t new_mem_used = kSmallCacheCapacity + 1;
  Status s =
      test_cache_rev_mng
          ->UpdateCacheReservation<ROCKSDB_NAMESPACE::CacheEntryRole::kMisc>(
              new_mem_used);
  EXPECT_EQ(s, Status::Incomplete())
      << "Failed to return status to indicate failure of dummy entry insertion "
         "during cache reservation on full cache";
  EXPECT_GE(test_cache_rev_mng->GetTotalReservedCacheSize(),
            1 * kSizeDummyEntry)
      << "Failed to bookkeep correctly before cache resevation failure happens "
         "due to full cache";
  EXPECT_LE(test_cache_rev_mng->GetTotalReservedCacheSize(),
            kSmallCacheCapacity)
      << "Failed to bookkeep correctly (i.e, bookkeep only successful dummy "
         "entry insertions) when encountering cache resevation failure due to "
         "full cache";
  EXPECT_EQ(test_cache_rev_mng->GetTotalMemoryUsed(), new_mem_used)
      << "Failed to bookkeep the used memory correctly";
  EXPECT_GE(cache->GetPinnedUsage(), 1 * kSizeDummyEntry)
      << "Failed to insert underlying dummy entries correctly when "
         "encountering cache resevation failure due to full cache";
  EXPECT_LE(cache->GetPinnedUsage(), kSmallCacheCapacity)
      << "Failed to insert underlying dummy entries correctly when "
         "encountering cache resevation failure due to full cache";

  new_mem_used = kSmallCacheCapacity / 2;  // 2 dummy entries
  s = test_cache_rev_mng
          ->UpdateCacheReservation<ROCKSDB_NAMESPACE::CacheEntryRole::kMisc>(
              new_mem_used);
  EXPECT_EQ(s, Status::OK())
      << "Failed to decrease cache reservation after encountering cache "
         "reservation failure due to full cache";
  EXPECT_EQ(test_cache_rev_mng->GetTotalReservedCacheSize(),
            2 * kSizeDummyEntry)
      << "Failed to bookkeep cache reservation decrease correctly after "
         "encountering cache reservation due to full cache";
  EXPECT_EQ(test_cache_rev_mng->GetTotalMemoryUsed(), new_mem_used)
      << "Failed to bookkeep the used memory correctly";
  EXPECT_GE(cache->GetPinnedUsage(), 2 * kSizeDummyEntry)
      << "Failed to release underlying dummy entries correctly on cache "
         "reservation decrease after encountering cache resevation failure due "
         "to full cache";
  EXPECT_LT(cache->GetPinnedUsage(),
            2 * kSizeDummyEntry + kMetaDataChargeOverhead)
      << "Failed to release underlying dummy entries correctly on cache "
         "reservation decrease after encountering cache resevation failure due "
         "to full cache";

  // Create cache full again for subsequent tests
  new_mem_used = kSmallCacheCapacity + 1;
  s = test_cache_rev_mng
          ->UpdateCacheReservation<ROCKSDB_NAMESPACE::CacheEntryRole::kMisc>(
              new_mem_used);
  EXPECT_EQ(s, Status::Incomplete())
      << "Failed to return status to indicate failure of dummy entry insertion "
         "during cache reservation on full cache";
  EXPECT_GE(test_cache_rev_mng->GetTotalReservedCacheSize(),
            1 * kSizeDummyEntry)
      << "Failed to bookkeep correctly before cache resevation failure happens "
         "due to full cache";
  EXPECT_LE(test_cache_rev_mng->GetTotalReservedCacheSize(),
            kSmallCacheCapacity)
      << "Failed to bookkeep correctly (i.e, bookkeep only successful dummy "
         "entry insertions) when encountering cache resevation failure due to "
         "full cache";
  EXPECT_EQ(test_cache_rev_mng->GetTotalMemoryUsed(), new_mem_used)
      << "Failed to bookkeep the used memory correctly";
  EXPECT_GE(cache->GetPinnedUsage(), 1 * kSizeDummyEntry)
      << "Failed to insert underlying dummy entries correctly when "
         "encountering cache resevation failure due to full cache";
  EXPECT_LE(cache->GetPinnedUsage(), kSmallCacheCapacity)
      << "Failed to insert underlying dummy entries correctly when "
         "encountering cache resevation failure due to full cache";

  // Increase cache capacity so the previously failed insertion can fully
  // succeed
  cache->SetCapacity(kBigCacheCapacity);
  new_mem_used = kSmallCacheCapacity + 1;
  s = test_cache_rev_mng
          ->UpdateCacheReservation<ROCKSDB_NAMESPACE::CacheEntryRole::kMisc>(
              new_mem_used);
  EXPECT_EQ(s, Status::OK())
      << "Failed to increase cache reservation after increasing cache capacity "
         "and mitigating cache full error";
  EXPECT_EQ(test_cache_rev_mng->GetTotalReservedCacheSize(),
            5 * kSizeDummyEntry)
      << "Failed to bookkeep cache reservation increase correctly after "
         "increasing cache capacity and mitigating cache full error";
  EXPECT_EQ(test_cache_rev_mng->GetTotalMemoryUsed(), new_mem_used)
      << "Failed to bookkeep the used memory correctly";
  EXPECT_GE(cache->GetPinnedUsage(), 5 * kSizeDummyEntry)
      << "Failed to insert underlying dummy entries correctly after increasing "
         "cache capacity and mitigating cache full error";
  EXPECT_LT(cache->GetPinnedUsage(),
            5 * kSizeDummyEntry + kMetaDataChargeOverhead)
      << "Failed to insert underlying dummy entries correctly after increasing "
         "cache capacity and mitigating cache full error";
}

TEST_F(CacheReservationManagerTest,
       DecreaseCacheReservationByMultiplesOfDummyEntrySize) {
  std::size_t new_mem_used = 2 * kSizeDummyEntry;
  Status s =
      test_cache_rev_mng
          ->UpdateCacheReservation<ROCKSDB_NAMESPACE::CacheEntryRole::kMisc>(
              new_mem_used);
  ASSERT_EQ(s, Status::OK());
  ASSERT_EQ(test_cache_rev_mng->GetTotalReservedCacheSize(),
            2 * kSizeDummyEntry);
  ASSERT_EQ(test_cache_rev_mng->GetTotalMemoryUsed(), new_mem_used);
  ASSERT_GE(cache->GetPinnedUsage(), 2 * kSizeDummyEntry);
  ASSERT_LT(cache->GetPinnedUsage(),
            2 * kSizeDummyEntry + kMetaDataChargeOverhead);

  new_mem_used = 1 * kSizeDummyEntry;
  s = test_cache_rev_mng
          ->UpdateCacheReservation<ROCKSDB_NAMESPACE::CacheEntryRole::kMisc>(
              new_mem_used);
  EXPECT_EQ(s, Status::OK())
      << "Failed to decrease cache reservation correctly";
  EXPECT_EQ(test_cache_rev_mng->GetTotalReservedCacheSize(),
            1 * kSizeDummyEntry)
      << "Failed to bookkeep cache reservation decrease correctly";
  EXPECT_EQ(test_cache_rev_mng->GetTotalMemoryUsed(), new_mem_used)
      << "Failed to bookkeep the used memory correctly";
  EXPECT_GE(cache->GetPinnedUsage(), 1 * kSizeDummyEntry)
      << "Failed to decrease underlying dummy entries in cache correctly";
  EXPECT_LT(cache->GetPinnedUsage(),
            1 * kSizeDummyEntry + kMetaDataChargeOverhead)
      << "Failed to decrease underlying dummy entries in cache correctly";
}

TEST_F(CacheReservationManagerTest,
       DecreaseCacheReservationNotByMultiplesOfDummyEntrySize) {
  std::size_t new_mem_used = 2 * kSizeDummyEntry;
  Status s =
      test_cache_rev_mng
          ->UpdateCacheReservation<ROCKSDB_NAMESPACE::CacheEntryRole::kMisc>(
              new_mem_used);
  ASSERT_EQ(s, Status::OK());
  ASSERT_EQ(test_cache_rev_mng->GetTotalReservedCacheSize(),
            2 * kSizeDummyEntry);
  ASSERT_EQ(test_cache_rev_mng->GetTotalMemoryUsed(), new_mem_used);
  ASSERT_GE(cache->GetPinnedUsage(), 2 * kSizeDummyEntry);
  ASSERT_LT(cache->GetPinnedUsage(),
            2 * kSizeDummyEntry + kMetaDataChargeOverhead);

  new_mem_used = kSizeDummyEntry / 2;
  s = test_cache_rev_mng
          ->UpdateCacheReservation<ROCKSDB_NAMESPACE::CacheEntryRole::kMisc>(
              new_mem_used);
  EXPECT_EQ(s, Status::OK())
      << "Failed to decrease cache reservation correctly";
  EXPECT_EQ(test_cache_rev_mng->GetTotalReservedCacheSize(),
            1 * kSizeDummyEntry)
      << "Failed to bookkeep cache reservation decrease correctly";
  EXPECT_EQ(test_cache_rev_mng->GetTotalMemoryUsed(), new_mem_used)
      << "Failed to bookkeep the used memory correctly";
  EXPECT_GE(cache->GetPinnedUsage(), 1 * kSizeDummyEntry)
      << "Failed to decrease underlying dummy entries in cache correctly";
  EXPECT_LT(cache->GetPinnedUsage(),
            1 * kSizeDummyEntry + kMetaDataChargeOverhead)
      << "Failed to decrease underlying dummy entries in cache correctly";
}

TEST(CacheReservationManagerWithDelayedDecreaseTest,
     DecreaseCacheReservationWithDelayedDecrease) {
  constexpr std::size_t kSizeDummyEntry =
      CacheReservationManager::GetDummyEntrySize();
  constexpr std::size_t kCacheCapacity = 4096 * kSizeDummyEntry;
  constexpr std::size_t kMetaDataChargeOverhead = 10000;

  LRUCacheOptions lo;
  lo.capacity = kCacheCapacity;
  lo.num_shard_bits = 0;
  std::shared_ptr<Cache> cache = NewLRUCache(lo);
  std::unique_ptr<CacheReservationManager> test_cache_rev_mng(
      new CacheReservationManager(cache, true /* delayed_decrease */));

  std::size_t new_mem_used = 8 * kSizeDummyEntry;
  Status s =
      test_cache_rev_mng
          ->UpdateCacheReservation<ROCKSDB_NAMESPACE::CacheEntryRole::kMisc>(
              new_mem_used);
  ASSERT_EQ(s, Status::OK());
  ASSERT_EQ(test_cache_rev_mng->GetTotalReservedCacheSize(),
            8 * kSizeDummyEntry);
  ASSERT_EQ(test_cache_rev_mng->GetTotalMemoryUsed(), new_mem_used);
  std::size_t initial_pinned_usage = cache->GetPinnedUsage();
  ASSERT_GE(initial_pinned_usage, 8 * kSizeDummyEntry);
  ASSERT_LT(initial_pinned_usage,
            8 * kSizeDummyEntry + kMetaDataChargeOverhead);

  new_mem_used = 6 * kSizeDummyEntry;
  s = test_cache_rev_mng
          ->UpdateCacheReservation<ROCKSDB_NAMESPACE::CacheEntryRole::kMisc>(
              new_mem_used);
  EXPECT_EQ(s, Status::OK()) << "Failed to delay decreasing cache reservation";
  EXPECT_EQ(test_cache_rev_mng->GetTotalReservedCacheSize(),
            8 * kSizeDummyEntry)
      << "Failed to bookkeep correctly when delaying cache reservation "
         "decrease";
  EXPECT_EQ(test_cache_rev_mng->GetTotalMemoryUsed(), new_mem_used)
      << "Failed to bookkeep the used memory correctly";
  EXPECT_EQ(cache->GetPinnedUsage(), initial_pinned_usage)
      << "Failed to delay decreasing underlying dummy entries in cache";

  new_mem_used = 7 * kSizeDummyEntry;
  s = test_cache_rev_mng
          ->UpdateCacheReservation<ROCKSDB_NAMESPACE::CacheEntryRole::kMisc>(
              new_mem_used);
  EXPECT_EQ(s, Status::OK()) << "Failed to delay decreasing cache reservation";
  EXPECT_EQ(test_cache_rev_mng->GetTotalReservedCacheSize(),
            8 * kSizeDummyEntry)
      << "Failed to bookkeep correctly when delaying cache reservation "
         "decrease";
  EXPECT_EQ(test_cache_rev_mng->GetTotalMemoryUsed(), new_mem_used)
      << "Failed to bookkeep the used memory correctly";
  EXPECT_EQ(cache->GetPinnedUsage(), initial_pinned_usage)
      << "Failed to delay decreasing underlying dummy entries in cache";

  new_mem_used = 6 * kSizeDummyEntry - 1;
  s = test_cache_rev_mng
          ->UpdateCacheReservation<ROCKSDB_NAMESPACE::CacheEntryRole::kMisc>(
              new_mem_used);
  EXPECT_EQ(s, Status::OK())
      << "Failed to decrease cache reservation correctly when new_mem_used < "
         "GetTotalReservedCacheSize() * 3 / 4 on delayed decrease mode";
  EXPECT_EQ(test_cache_rev_mng->GetTotalReservedCacheSize(),
            6 * kSizeDummyEntry)
      << "Failed to bookkeep correctly when new_mem_used < "
         "GetTotalReservedCacheSize() * 3 / 4 on delayed decrease mode";
  EXPECT_EQ(test_cache_rev_mng->GetTotalMemoryUsed(), new_mem_used)
      << "Failed to bookkeep the used memory correctly";
  EXPECT_GE(cache->GetPinnedUsage(), 6 * kSizeDummyEntry)
      << "Failed to decrease underlying dummy entries in cache when "
         "new_mem_used < GetTotalReservedCacheSize() * 3 / 4 on delayed "
         "decrease mode";
  EXPECT_LT(cache->GetPinnedUsage(),
            6 * kSizeDummyEntry + kMetaDataChargeOverhead)
      << "Failed to decrease underlying dummy entries in cache when "
         "new_mem_used < GetTotalReservedCacheSize() * 3 / 4 on delayed "
         "decrease mode";
}

TEST(CacheReservationManagerDestructorTest,
     ReleaseRemainingDummyEntriesOnDestruction) {
  constexpr std::size_t kSizeDummyEntry =
      CacheReservationManager::GetDummyEntrySize();
  constexpr std::size_t kCacheCapacity = 4096 * kSizeDummyEntry;
  constexpr std::size_t kMetaDataChargeOverhead = 10000;

  LRUCacheOptions lo;
  lo.capacity = kCacheCapacity;
  lo.num_shard_bits = 0;
  std::shared_ptr<Cache> cache = NewLRUCache(lo);
  {
    std::unique_ptr<CacheReservationManager> test_cache_rev_mng(
        new CacheReservationManager(cache));
    std::size_t new_mem_used = 1 * kSizeDummyEntry;
    Status s =
        test_cache_rev_mng
            ->UpdateCacheReservation<ROCKSDB_NAMESPACE::CacheEntryRole::kMisc>(
                new_mem_used);
    ASSERT_EQ(s, Status::OK());
    ASSERT_GE(cache->GetPinnedUsage(), 1 * kSizeDummyEntry);
    ASSERT_LT(cache->GetPinnedUsage(),
              1 * kSizeDummyEntry + kMetaDataChargeOverhead);
  }
  EXPECT_EQ(cache->GetPinnedUsage(), 0 * kSizeDummyEntry)
      << "Failed to release remaining underlying dummy entries in cache in "
         "CacheReservationManager's destructor";
}

TEST(CacheReservationHandleTest, HandleTest) {
  constexpr std::size_t kOneGigabyte = 1024 * 1024 * 1024;
  constexpr std::size_t kSizeDummyEntry = 256 * 1024;
  constexpr std::size_t kMetaDataChargeOverhead = 10000;

  LRUCacheOptions lo;
  lo.capacity = kOneGigabyte;
  lo.num_shard_bits = 0;
  std::shared_ptr<Cache> cache = NewLRUCache(lo);

  std::shared_ptr<CacheReservationManager> test_cache_rev_mng(
      std::make_shared<CacheReservationManager>(cache));

  std::size_t mem_used = 0;
  const std::size_t incremental_mem_used_handle_1 = 1 * kSizeDummyEntry;
  const std::size_t incremental_mem_used_handle_2 = 2 * kSizeDummyEntry;
  std::unique_ptr<CacheReservationHandle<CacheEntryRole::kMisc>> handle_1,
      handle_2;

  // To test consecutive CacheReservationManager::MakeCacheReservation works
  // correctly in terms of returning the handle as well as updating cache
  // reservation and the latest total memory used
  Status s = test_cache_rev_mng->MakeCacheReservation<CacheEntryRole::kMisc>(
      incremental_mem_used_handle_1, &handle_1);
  mem_used = mem_used + incremental_mem_used_handle_1;
  ASSERT_EQ(s, Status::OK());
  EXPECT_TRUE(handle_1 != nullptr);
  EXPECT_EQ(test_cache_rev_mng->GetTotalReservedCacheSize(), mem_used);
  EXPECT_EQ(test_cache_rev_mng->GetTotalMemoryUsed(), mem_used);
  EXPECT_GE(cache->GetPinnedUsage(), mem_used);
  EXPECT_LT(cache->GetPinnedUsage(), mem_used + kMetaDataChargeOverhead);

  s = test_cache_rev_mng->MakeCacheReservation<CacheEntryRole::kMisc>(
      incremental_mem_used_handle_2, &handle_2);
  mem_used = mem_used + incremental_mem_used_handle_2;
  ASSERT_EQ(s, Status::OK());
  EXPECT_TRUE(handle_2 != nullptr);
  EXPECT_EQ(test_cache_rev_mng->GetTotalReservedCacheSize(), mem_used);
  EXPECT_EQ(test_cache_rev_mng->GetTotalMemoryUsed(), mem_used);
  EXPECT_GE(cache->GetPinnedUsage(), mem_used);
  EXPECT_LT(cache->GetPinnedUsage(), mem_used + kMetaDataChargeOverhead);

  // To test CacheReservationHandle::~CacheReservationHandle() works correctly
  // in releasing the cache reserved for the handle
  handle_1.reset();
  EXPECT_TRUE(handle_1 == nullptr);
  mem_used = mem_used - incremental_mem_used_handle_1;
  EXPECT_EQ(test_cache_rev_mng->GetTotalReservedCacheSize(), mem_used);
  EXPECT_EQ(test_cache_rev_mng->GetTotalMemoryUsed(), mem_used);
  EXPECT_GE(cache->GetPinnedUsage(), mem_used);
  EXPECT_LT(cache->GetPinnedUsage(), mem_used + kMetaDataChargeOverhead);

  // To test the actual CacheReservationManager object won't be deallocated
  // as long as there remain handles pointing to it.
  // We strongly recommend deallocating CacheReservationManager object only
  // after all its handles are deallocated to keep things easy to reasonate
  test_cache_rev_mng.reset();
  EXPECT_GE(cache->GetPinnedUsage(), mem_used);
  EXPECT_LT(cache->GetPinnedUsage(), mem_used + kMetaDataChargeOverhead);

  handle_2.reset();
  // The CacheReservationManager object is now deallocated since all the handles
  // and its original pointer is gone
  mem_used = mem_used - incremental_mem_used_handle_2;
  EXPECT_EQ(mem_used, 0);
  EXPECT_EQ(cache->GetPinnedUsage(), mem_used);
}
}  // namespace ROCKSDB_NAMESPACE

int main(int argc, char** argv) {
  ::testing::InitGoogleTest(&argc, argv);
  return RUN_ALL_TESTS();
}<|MERGE_RESOLUTION|>--- conflicted
+++ resolved
@@ -24,13 +24,8 @@
  protected:
   static constexpr std::size_t kSizeDummyEntry =
       CacheReservationManager::GetDummyEntrySize();
-<<<<<<< HEAD
-=======
   static constexpr std::size_t kCacheCapacity = 4096 * kSizeDummyEntry;
   static constexpr int kNumShardBits = 0;  // 2^0 shard
-  static const std::size_t kCacheKeyPrefixSize =
-      BlockBasedTable::kMaxCacheKeyPrefixSize + kMaxVarint64Length;
->>>>>>> 4f678b52
   static constexpr std::size_t kMetaDataChargeOverhead = 10000;
 
   std::shared_ptr<Cache> cache = NewLRUCache(kCacheCapacity, kNumShardBits);
