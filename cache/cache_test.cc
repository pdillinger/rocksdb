--- conflicted
+++ resolved
@@ -121,16 +121,10 @@
     if (type == kLRU) {
       return NewLRUCache(capacity);
     }
-<<<<<<< HEAD
     if (type == kHyperClock) {
-      return HyperClockCacheOptions(capacity, 1 /*estimated_value_size*/)
+      return HyperClockCacheOptions(
+                 capacity, estimated_value_size_ /*estimated_value_size*/)
           .MakeSharedCache();
-=======
-    if (type == kClock) {
-      return ExperimentalNewClockCache(
-          capacity, estimated_value_size_, -1 /*num_shard_bits*/,
-          false /*strict_capacity_limit*/, kDefaultCacheMetadataChargePolicy);
->>>>>>> 57243486
     }
     if (type == kFast) {
       return NewFastLRUCache(
@@ -247,7 +241,7 @@
   auto precise_cache = NewCache(kCapacity, 0, false, kFullChargeCacheMetadata);
   ASSERT_EQ(0, cache->GetUsage());
   size_t baseline_meta_usage = precise_cache->GetUsage();
-  if (type != kClock) {
+  if (type != kHyperClock) {
     ASSERT_EQ(0, baseline_meta_usage);
   }
 
@@ -268,7 +262,7 @@
                                     kv_size, DumbDeleter));
     usage += kv_size;
     ASSERT_EQ(usage, cache->GetUsage());
-    if (type == kClock) {
+    if (type == kHyperClock) {
       ASSERT_EQ(baseline_meta_usage + usage, precise_cache->GetUsage());
     } else {
       ASSERT_LT(usage, precise_cache->GetUsage());
@@ -298,7 +292,7 @@
   ASSERT_GT(kCapacity, cache->GetUsage());
   ASSERT_GT(kCapacity, precise_cache->GetUsage());
   ASSERT_LT(kCapacity * 0.95, cache->GetUsage());
-  if (type != kClock) {
+  if (type != kHyperClock) {
     ASSERT_LT(kCapacity * 0.95, precise_cache->GetUsage());
   } else {
     // estimated value size of 1 is weird for clock cache, because
@@ -324,7 +318,7 @@
   auto cache = NewCache(kCapacity, 8, false, kDontChargeCacheMetadata);
   auto precise_cache = NewCache(kCapacity, 8, false, kFullChargeCacheMetadata);
   size_t baseline_meta_usage = precise_cache->GetUsage();
-  if (type != kClock) {
+  if (type != kHyperClock) {
     ASSERT_EQ(0, baseline_meta_usage);
   }
 
@@ -433,7 +427,7 @@
   ASSERT_EQ(-1,  Lookup(300));
 
   Insert(100, 102);
-  if (GetParam() == kClock) {
+  if (GetParam() == kHyperClock) {
     // ClockCache usually doesn't overwrite on Insert
     ASSERT_EQ(101, Lookup(100));
   } else {
@@ -444,7 +438,7 @@
 
   ASSERT_EQ(1U, deleted_keys_.size());
   ASSERT_EQ(100, deleted_keys_[0]);
-  if (GetParam() == kClock) {
+  if (GetParam() == kHyperClock) {
     ASSERT_EQ(102, deleted_values_[0]);
   } else {
     ASSERT_EQ(101, deleted_values_[0]);
@@ -452,7 +446,7 @@
 }
 
 TEST_P(CacheTest, InsertSameKey) {
-  if (GetParam() == kClock) {
+  if (GetParam() == kHyperClock) {
     ROCKSDB_GTEST_BYPASS(
         "ClockCache doesn't guarantee Insert overwrite same key.");
     return;
@@ -482,7 +476,7 @@
 }
 
 TEST_P(CacheTest, EntriesArePinned) {
-  if (GetParam() == kClock) {
+  if (GetParam() == kHyperClock) {
     ROCKSDB_GTEST_BYPASS(
         "ClockCache doesn't guarantee Insert overwrite same key.");
     return;
@@ -548,7 +542,7 @@
       Insert(1000 + j, 2000 + j);
     }
     // Clock cache is even more stateful and needs more churn to evict
-    if (GetParam() == kClock) {
+    if (GetParam() == kHyperClock) {
       for (int j = 0; j < kCacheSize; j++) {
         Insert(11000 + j, 11000 + j);
       }
@@ -860,14 +854,6 @@
 }
 
 TEST_P(CacheTest, OverCapacity) {
-<<<<<<< HEAD
-  auto type = GetParam();
-  if (type == kHyperClock) {
-    ROCKSDB_GTEST_BYPASS("Requires LRU eviction policy.");
-    return;
-  }
-=======
->>>>>>> 57243486
   size_t n = 10;
 
   // a LRUCache with n entries and one shard only
@@ -896,7 +882,7 @@
     cache->Release(handles[i]);
   }
 
-  if (GetParam() == kClock) {
+  if (GetParam() == kHyperClock) {
     // Make sure eviction is triggered.
     ASSERT_OK(cache->Insert(EncodeKey(-1), nullptr, 1, &deleter, &handles[0]));
 
@@ -1033,7 +1019,8 @@
   // Prevent excessive allocation (to save time & space)
   estimated_value_size_ = 100000;
   // Implementations use different minimum shard sizes
-  size_t min_shard_size = (GetParam() == kClock ? 32U * 1024U : 512U) * 1024U;
+  size_t min_shard_size =
+      (GetParam() == kHyperClock ? 32U * 1024U : 512U) * 1024U;
 
   std::shared_ptr<Cache> cache = NewCache(32U * min_shard_size);
   ShardedCache* sc = dynamic_cast<ShardedCache*>(cache.get());
