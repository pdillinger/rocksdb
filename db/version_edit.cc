//  Copyright (c) 2013, Facebook, Inc.  All rights reserved.
//  This source code is licensed under the BSD-style license found in the
//  LICENSE file in the root directory of this source tree. An additional grant
//  of patent rights can be found in the PATENTS file in the same directory.
//
// Copyright (c) 2011 The LevelDB Authors. All rights reserved.
// Use of this source code is governed by a BSD-style license that can be
// found in the LICENSE file. See the AUTHORS file for names of contributors.

#include "db/version_edit.h"

#include "db/version_set.h"
#include "util/coding.h"
#include "rocksdb/slice.h"

namespace rocksdb {

// Tag numbers for serialized VersionEdit.  These numbers are written to
// disk and should not be changed.
enum Tag {
  kComparator           = 1,
  kLogNumber            = 2,
  kNextFileNumber       = 3,
  kLastSequence         = 4,
  kCompactPointer       = 5,
  kDeletedFile          = 6,
  kNewFile              = 7,
  // 8 was used for large value refs
  kPrevLogNumber        = 9,

  // these are new formats divergent from open source leveldb
  kNewFile2             = 100,  // store smallest & largest seqno
<<<<<<< HEAD
  kVersionNumber        = 101,  // manifest version number, available after 2.8

  kColumnFamily         = 200,  // specify column family for version edit
  kColumnFamilyAdd      = 201,
  kColumnFamilyDrop     = 202,
  kMaxColumnFamily      = 203,
=======
>>>>>>> 577556d5
};

void VersionEdit::Clear() {
  comparator_.clear();
  max_level_ = 0;
  log_number_ = 0;
  prev_log_number_ = 0;
  last_sequence_ = 0;
  next_file_number_ = 0;
<<<<<<< HEAD
  max_column_family_ = 0;
  has_version_number_ = false;
=======
>>>>>>> 577556d5
  has_comparator_ = false;
  has_log_number_ = false;
  has_prev_log_number_ = false;
  has_next_file_number_ = false;
  has_last_sequence_ = false;
  has_max_column_family_ = false;
  deleted_files_.clear();
  new_files_.clear();
  column_family_ = 0;
  is_column_family_add_ = 0;
  is_column_family_drop_ = 0;
  column_family_name_.clear();
}

void VersionEdit::EncodeTo(std::string* dst) const {
  if (has_comparator_) {
    PutVarint32(dst, kComparator);
    PutLengthPrefixedSlice(dst, comparator_);
  }
  if (has_log_number_) {
    PutVarint32(dst, kLogNumber);
    PutVarint64(dst, log_number_);
  }
  if (has_prev_log_number_) {
    PutVarint32(dst, kPrevLogNumber);
    PutVarint64(dst, prev_log_number_);
  }
  if (has_next_file_number_) {
    PutVarint32(dst, kNextFileNumber);
    PutVarint64(dst, next_file_number_);
  }
  if (has_last_sequence_) {
    PutVarint32(dst, kLastSequence);
    PutVarint64(dst, last_sequence_);
  }
  if (has_max_column_family_) {
    PutVarint32(dst, kMaxColumnFamily);
    PutVarint32(dst, max_column_family_);
  }

  for (const auto& deleted : deleted_files_) {
    PutVarint32(dst, kDeletedFile);
    PutVarint32(dst, deleted.first /* level */);
    PutVarint64(dst, deleted.second /* file number */);
  }

  for (size_t i = 0; i < new_files_.size(); i++) {
    const FileMetaData& f = new_files_[i].second;
    PutVarint32(dst, kNewFile2);
    PutVarint32(dst, new_files_[i].first);  // level
    PutVarint64(dst, f.number);
    PutVarint64(dst, f.file_size);
    PutLengthPrefixedSlice(dst, f.smallest.Encode());
    PutLengthPrefixedSlice(dst, f.largest.Encode());
    PutVarint64(dst, f.smallest_seqno);
    PutVarint64(dst, f.largest_seqno);
  }

  // 0 is default and does not need to be explicitly written
  if (column_family_ != 0) {
    PutVarint32(dst, kColumnFamily);
    PutVarint32(dst, column_family_);
  }

  if (is_column_family_add_) {
    PutVarint32(dst, kColumnFamilyAdd);
    PutLengthPrefixedSlice(dst, Slice(column_family_name_));
  }

  if (is_column_family_drop_) {
    PutVarint32(dst, kColumnFamilyDrop);
  }
}

static bool GetInternalKey(Slice* input, InternalKey* dst) {
  Slice str;
  if (GetLengthPrefixedSlice(input, &str)) {
    dst->DecodeFrom(str);
    return true;
  } else {
    return false;
  }
}

bool VersionEdit::GetLevel(Slice* input, int* level, const char** msg) {
  uint32_t v;
  if (GetVarint32(input, &v)) {
    *level = v;
    if (max_level_ < *level) {
      max_level_ = *level;
    }
    return true;
  } else {
    return false;
  }
}

Status VersionEdit::DecodeFrom(const Slice& src) {
  Clear();
  Slice input = src;
  const char* msg = nullptr;
  uint32_t tag;

  // Temporary storage for parsing
  int level;
  uint64_t number;
  FileMetaData f;
  Slice str;
  InternalKey key;

  while (msg == nullptr && GetVarint32(&input, &tag)) {
    switch (tag) {
      case kComparator:
        if (GetLengthPrefixedSlice(&input, &str)) {
          comparator_ = str.ToString();
          has_comparator_ = true;
        } else {
          msg = "comparator name";
        }
        break;

      case kLogNumber:
        if (GetVarint64(&input, &log_number_)) {
          has_log_number_ = true;
        } else {
          msg = "log number";
        }
        break;

      case kPrevLogNumber:
        if (GetVarint64(&input, &prev_log_number_)) {
          has_prev_log_number_ = true;
        } else {
          msg = "previous log number";
        }
        break;

      case kNextFileNumber:
        if (GetVarint64(&input, &next_file_number_)) {
          has_next_file_number_ = true;
        } else {
          msg = "next file number";
        }
        break;

      case kLastSequence:
        if (GetVarint64(&input, &last_sequence_)) {
          has_last_sequence_ = true;
        } else {
          msg = "last sequence number";
        }
        break;

      case kMaxColumnFamily:
        if (GetVarint32(&input, &max_column_family_)) {
          has_max_column_family_ = true;
        } else {
          msg = "max column family";
        }
        break;

      case kCompactPointer:
        if (GetLevel(&input, &level, &msg) &&
            GetInternalKey(&input, &key)) {
          // we don't use compact pointers anymore,
          // but we should not fail if they are still
          // in manifest
        } else {
          if (!msg) {
            msg = "compaction pointer";
          }
        }
        break;

      case kDeletedFile:
        if (GetLevel(&input, &level, &msg) &&
            GetVarint64(&input, &number)) {
          deleted_files_.insert(std::make_pair(level, number));
        } else {
          if (!msg) {
            msg = "deleted file";
          }
        }
        break;

      case kNewFile:
        if (GetLevel(&input, &level, &msg) &&
            GetVarint64(&input, &f.number) &&
            GetVarint64(&input, &f.file_size) &&
            GetInternalKey(&input, &f.smallest) &&
            GetInternalKey(&input, &f.largest)) {
          new_files_.push_back(std::make_pair(level, f));
        } else {
          if (!msg) {
            msg = "new-file entry";
          }
        }
        break;

      case kNewFile2:
        if (GetLevel(&input, &level, &msg) &&
            GetVarint64(&input, &f.number) &&
            GetVarint64(&input, &f.file_size) &&
            GetInternalKey(&input, &f.smallest) &&
            GetInternalKey(&input, &f.largest) &&
            GetVarint64(&input, &f.smallest_seqno) &&
            GetVarint64(&input, &f.largest_seqno) ) {
          new_files_.push_back(std::make_pair(level, f));
        } else {
          if (!msg) {
            msg = "new-file2 entry";
          }
        }
        break;

      case kColumnFamily:
        if (!GetVarint32(&input, &column_family_)) {
          if (!msg) {
            msg = "set column family id";
          }
        }
        break;

      case kColumnFamilyAdd:
        if (GetLengthPrefixedSlice(&input, &str)) {
          is_column_family_add_ = true;
          column_family_name_ = str.ToString();
        } else {
          if (!msg) {
            msg = "column family add";
          }
        }
        break;

      case kColumnFamilyDrop:
        is_column_family_drop_ = true;
        break;

      default:
        msg = "unknown tag";
        break;
    }
  }

  if (msg == nullptr && !input.empty()) {
    msg = "invalid tag";
  }

  Status result;
  if (msg != nullptr) {
    result = Status::Corruption("VersionEdit", msg);
  }
  return result;
}

std::string VersionEdit::DebugString(bool hex_key) const {
  std::string r;
  r.append("VersionEdit {");
  if (has_comparator_) {
    r.append("\n  Comparator: ");
    r.append(comparator_);
  }
  if (has_log_number_) {
    r.append("\n  LogNumber: ");
    AppendNumberTo(&r, log_number_);
  }
  if (has_prev_log_number_) {
    r.append("\n  PrevLogNumber: ");
    AppendNumberTo(&r, prev_log_number_);
  }
  if (has_next_file_number_) {
    r.append("\n  NextFile: ");
    AppendNumberTo(&r, next_file_number_);
  }
  if (has_last_sequence_) {
    r.append("\n  LastSeq: ");
    AppendNumberTo(&r, last_sequence_);
  }
  for (DeletedFileSet::const_iterator iter = deleted_files_.begin();
       iter != deleted_files_.end();
       ++iter) {
    r.append("\n  DeleteFile: ");
    AppendNumberTo(&r, iter->first);
    r.append(" ");
    AppendNumberTo(&r, iter->second);
  }
  for (size_t i = 0; i < new_files_.size(); i++) {
    const FileMetaData& f = new_files_[i].second;
    r.append("\n  AddFile: ");
    AppendNumberTo(&r, new_files_[i].first);
    r.append(" ");
    AppendNumberTo(&r, f.number);
    r.append(" ");
    AppendNumberTo(&r, f.file_size);
    r.append(" ");
    r.append(f.smallest.DebugString(hex_key));
    r.append(" .. ");
    r.append(f.largest.DebugString(hex_key));
  }
  r.append("\n  ColumnFamily: ");
  AppendNumberTo(&r, column_family_);
  if (is_column_family_add_) {
    r.append("\n  ColumnFamilyAdd: ");
    r.append(column_family_name_);
  }
  if (is_column_family_drop_) {
    r.append("\n  ColumnFamilyDrop");
  }
  if (has_max_column_family_) {
    r.append("\n  MaxColumnFamily: ");
    AppendNumberTo(&r, max_column_family_);
  }
  r.append("\n}\n");
  return r;
}

}  // namespace rocksdb<|MERGE_RESOLUTION|>--- conflicted
+++ resolved
@@ -30,15 +30,11 @@
 
   // these are new formats divergent from open source leveldb
   kNewFile2             = 100,  // store smallest & largest seqno
-<<<<<<< HEAD
-  kVersionNumber        = 101,  // manifest version number, available after 2.8
 
   kColumnFamily         = 200,  // specify column family for version edit
   kColumnFamilyAdd      = 201,
   kColumnFamilyDrop     = 202,
   kMaxColumnFamily      = 203,
-=======
->>>>>>> 577556d5
 };
 
 void VersionEdit::Clear() {
@@ -48,11 +44,7 @@
   prev_log_number_ = 0;
   last_sequence_ = 0;
   next_file_number_ = 0;
-<<<<<<< HEAD
   max_column_family_ = 0;
-  has_version_number_ = false;
-=======
->>>>>>> 577556d5
   has_comparator_ = false;
   has_log_number_ = false;
   has_prev_log_number_ = false;
