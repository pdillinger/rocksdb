//  Copyright (c) 2011-present, Facebook, Inc.  All rights reserved.
//  This source code is licensed under both the GPLv2 (found in the
//  COPYING file in the root directory) and Apache 2.0 License
//  (found in the LICENSE.Apache file in the root directory).
//
// Copyright (c) 2011 The LevelDB Authors. All rights reserved.
// Use of this source code is governed by a BSD-style license that can be
// found in the LICENSE file. See the AUTHORS file for names of contributors.

#include "db/version_set.h"

#include <algorithm>
#include <array>
#include <cinttypes>
#include <cstdio>
#include <list>
#include <map>
#include <set>
#include <string>
#include <unordered_map>
#include <vector>

#include "db/blob/blob_fetcher.h"
#include "db/blob/blob_file_cache.h"
#include "db/blob/blob_file_reader.h"
#include "db/blob/blob_index.h"
#include "db/blob/blob_log_format.h"
#include "db/blob/blob_source.h"
#include "db/compaction/compaction.h"
#include "db/compaction/file_pri.h"
#include "db/dbformat.h"
#include "db/internal_stats.h"
#include "db/log_reader.h"
#include "db/log_writer.h"
#include "db/memtable.h"
#include "db/merge_context.h"
#include "db/merge_helper.h"
#include "db/pinned_iterators_manager.h"
#include "db/table_cache.h"
#include "db/version_builder.h"
#include "db/version_edit_handler.h"
#if USE_COROUTINES
#include "folly/experimental/coro/BlockingWait.h"
#include "folly/experimental/coro/Collect.h"
#endif
#include "file/filename.h"
#include "file/random_access_file_reader.h"
#include "file/read_write_util.h"
#include "file/writable_file_writer.h"
#include "logging/logging.h"
#include "monitoring/file_read_sample.h"
#include "monitoring/perf_context_imp.h"
#include "monitoring/persistent_stats_history.h"
#include "options/options_helper.h"
#include "rocksdb/env.h"
#include "rocksdb/merge_operator.h"
#include "rocksdb/write_buffer_manager.h"
#include "table/format.h"
#include "table/get_context.h"
#include "table/internal_iterator.h"
#include "table/merging_iterator.h"
#include "table/meta_blocks.h"
#include "table/multiget_context.h"
#include "table/plain/plain_table_factory.h"
#include "table/table_reader.h"
#include "table/two_level_iterator.h"
#include "table/unique_id_impl.h"
#include "test_util/sync_point.h"
#include "util/cast_util.h"
#include "util/coding.h"
#include "util/coro_utils.h"
#include "util/stop_watch.h"
#include "util/string_util.h"
#include "util/user_comparator_wrapper.h"

// Generate the regular and coroutine versions of some methods by
// including version_set_sync_and_async.h twice
// Macros in the header will expand differently based on whether
// WITH_COROUTINES or WITHOUT_COROUTINES is defined
// clang-format off
#define WITHOUT_COROUTINES
#include "db/version_set_sync_and_async.h"
#undef WITHOUT_COROUTINES
#define WITH_COROUTINES
#include "db/version_set_sync_and_async.h"
#undef WITH_COROUTINES
// clang-format on

namespace ROCKSDB_NAMESPACE {

namespace {

// Find File in LevelFilesBrief data structure
// Within an index range defined by left and right
int FindFileInRange(const InternalKeyComparator& icmp,
    const LevelFilesBrief& file_level,
    const Slice& key,
    uint32_t left,
    uint32_t right) {
  auto cmp = [&](const FdWithKeyRange& f, const Slice& k) -> bool {
    return icmp.InternalKeyComparator::Compare(f.largest_key, k) < 0;
  };
  const auto &b = file_level.files;
  return static_cast<int>(std::lower_bound(b + left,
                                           b + right, key, cmp) - b);
}

Status OverlapWithIterator(const Comparator* ucmp,
    const Slice& smallest_user_key,
    const Slice& largest_user_key,
    InternalIterator* iter,
    bool* overlap) {
  InternalKey range_start(smallest_user_key, kMaxSequenceNumber,
                          kValueTypeForSeek);
  iter->Seek(range_start.Encode());
  if (!iter->status().ok()) {
    return iter->status();
  }

  *overlap = false;
  if (iter->Valid()) {
    ParsedInternalKey seek_result;
    Status s = ParseInternalKey(iter->key(), &seek_result,
                                false /* log_err_key */);  // TODO
    if (!s.ok()) return s;

    if (ucmp->CompareWithoutTimestamp(seek_result.user_key, largest_user_key) <=
        0) {
      *overlap = true;
    }
  }

  return iter->status();
}

// Class to help choose the next file to search for the particular key.
// Searches and returns files level by level.
// We can search level-by-level since entries never hop across
// levels. Therefore we are guaranteed that if we find data
// in a smaller level, later levels are irrelevant (unless we
// are MergeInProgress).
class FilePicker {
 public:
  FilePicker(const Slice& user_key, const Slice& ikey,
             autovector<LevelFilesBrief>* file_levels, unsigned int num_levels,
             FileIndexer* file_indexer, const Comparator* user_comparator,
             const InternalKeyComparator* internal_comparator)
      : num_levels_(num_levels),
        curr_level_(static_cast<unsigned int>(-1)),
        returned_file_level_(static_cast<unsigned int>(-1)),
        hit_file_level_(static_cast<unsigned int>(-1)),
        search_left_bound_(0),
        search_right_bound_(FileIndexer::kLevelMaxIndex),
        level_files_brief_(file_levels),
        is_hit_file_last_in_level_(false),
        curr_file_level_(nullptr),
        user_key_(user_key),
        ikey_(ikey),
        file_indexer_(file_indexer),
        user_comparator_(user_comparator),
        internal_comparator_(internal_comparator) {
    // Setup member variables to search first level.
    search_ended_ = !PrepareNextLevel();
    if (!search_ended_) {
      // Prefetch Level 0 table data to avoid cache miss if possible.
      for (unsigned int i = 0; i < (*level_files_brief_)[0].num_files; ++i) {
        auto* r = (*level_files_brief_)[0].files[i].fd.table_reader;
        if (r) {
          r->Prepare(ikey);
        }
      }
    }
  }

  int GetCurrentLevel() const { return curr_level_; }

  FdWithKeyRange* GetNextFile() {
    while (!search_ended_) {  // Loops over different levels.
      while (curr_index_in_curr_level_ < curr_file_level_->num_files) {
        // Loops over all files in current level.
        FdWithKeyRange* f = &curr_file_level_->files[curr_index_in_curr_level_];
        hit_file_level_ = curr_level_;
        is_hit_file_last_in_level_ =
            curr_index_in_curr_level_ == curr_file_level_->num_files - 1;
        int cmp_largest = -1;

        // Do key range filtering of files or/and fractional cascading if:
        // (1) not all the files are in level 0, or
        // (2) there are more than 3 current level files
        // If there are only 3 or less current level files in the system, we skip
        // the key range filtering. In this case, more likely, the system is
        // highly tuned to minimize number of tables queried by each query,
        // so it is unlikely that key range filtering is more efficient than
        // querying the files.
        if (num_levels_ > 1 || curr_file_level_->num_files > 3) {
          // Check if key is within a file's range. If search left bound and
          // right bound point to the same find, we are sure key falls in
          // range.
          assert(curr_level_ == 0 ||
                 curr_index_in_curr_level_ == start_index_in_curr_level_ ||
                 user_comparator_->CompareWithoutTimestamp(
                     user_key_, ExtractUserKey(f->smallest_key)) <= 0);

          int cmp_smallest = user_comparator_->CompareWithoutTimestamp(
              user_key_, ExtractUserKey(f->smallest_key));
          if (cmp_smallest >= 0) {
            cmp_largest = user_comparator_->CompareWithoutTimestamp(
                user_key_, ExtractUserKey(f->largest_key));
          }

          // Setup file search bound for the next level based on the
          // comparison results
          if (curr_level_ > 0) {
            file_indexer_->GetNextLevelIndex(curr_level_,
                                            curr_index_in_curr_level_,
                                            cmp_smallest, cmp_largest,
                                            &search_left_bound_,
                                            &search_right_bound_);
          }
          // Key falls out of current file's range
          if (cmp_smallest < 0 || cmp_largest > 0) {
            if (curr_level_ == 0) {
              ++curr_index_in_curr_level_;
              continue;
            } else {
              // Search next level.
              break;
            }
          }
        }

        returned_file_level_ = curr_level_;
        if (curr_level_ > 0 && cmp_largest < 0) {
          // No more files to search in this level.
          search_ended_ = !PrepareNextLevel();
        } else {
          ++curr_index_in_curr_level_;
        }
        return f;
      }
      // Start searching next level.
      search_ended_ = !PrepareNextLevel();
    }
    // Search ended.
    return nullptr;
  }

  // getter for current file level
  // for GET_HIT_L0, GET_HIT_L1 & GET_HIT_L2_AND_UP counts
  unsigned int GetHitFileLevel() { return hit_file_level_; }

  // Returns true if the most recent "hit file" (i.e., one returned by
  // GetNextFile()) is at the last index in its level.
  bool IsHitFileLastInLevel() { return is_hit_file_last_in_level_; }

 private:
  unsigned int num_levels_;
  unsigned int curr_level_;
  unsigned int returned_file_level_;
  unsigned int hit_file_level_;
  int32_t search_left_bound_;
  int32_t search_right_bound_;
  autovector<LevelFilesBrief>* level_files_brief_;
  bool search_ended_;
  bool is_hit_file_last_in_level_;
  LevelFilesBrief* curr_file_level_;
  unsigned int curr_index_in_curr_level_;
  unsigned int start_index_in_curr_level_;
  Slice user_key_;
  Slice ikey_;
  FileIndexer* file_indexer_;
  const Comparator* user_comparator_;
  const InternalKeyComparator* internal_comparator_;

  // Setup local variables to search next level.
  // Returns false if there are no more levels to search.
  bool PrepareNextLevel() {
    curr_level_++;
    while (curr_level_ < num_levels_) {
      curr_file_level_ = &(*level_files_brief_)[curr_level_];
      if (curr_file_level_->num_files == 0) {
        // When current level is empty, the search bound generated from upper
        // level must be [0, -1] or [0, FileIndexer::kLevelMaxIndex] if it is
        // also empty.
        assert(search_left_bound_ == 0);
        assert(search_right_bound_ == -1 ||
               search_right_bound_ == FileIndexer::kLevelMaxIndex);
        // Since current level is empty, it will need to search all files in
        // the next level
        search_left_bound_ = 0;
        search_right_bound_ = FileIndexer::kLevelMaxIndex;
        curr_level_++;
        continue;
      }

      // Some files may overlap each other. We find
      // all files that overlap user_key and process them in order from
      // newest to oldest. In the context of merge-operator, this can occur at
      // any level. Otherwise, it only occurs at Level-0 (since Put/Deletes
      // are always compacted into a single entry).
      int32_t start_index;
      if (curr_level_ == 0) {
        // On Level-0, we read through all files to check for overlap.
        start_index = 0;
      } else {
        // On Level-n (n>=1), files are sorted. Binary search to find the
        // earliest file whose largest key >= ikey. Search left bound and
        // right bound are used to narrow the range.
        if (search_left_bound_ <= search_right_bound_) {
          if (search_right_bound_ == FileIndexer::kLevelMaxIndex) {
            search_right_bound_ =
                static_cast<int32_t>(curr_file_level_->num_files) - 1;
          }
          // `search_right_bound_` is an inclusive upper-bound, but since it was
          // determined based on user key, it is still possible the lookup key
          // falls to the right of `search_right_bound_`'s corresponding file.
          // So, pass a limit one higher, which allows us to detect this case.
          start_index =
              FindFileInRange(*internal_comparator_, *curr_file_level_, ikey_,
                              static_cast<uint32_t>(search_left_bound_),
                              static_cast<uint32_t>(search_right_bound_) + 1);
          if (start_index == search_right_bound_ + 1) {
            // `ikey_` comes after `search_right_bound_`. The lookup key does
            // not exist on this level, so let's skip this level and do a full
            // binary search on the next level.
            search_left_bound_ = 0;
            search_right_bound_ = FileIndexer::kLevelMaxIndex;
            curr_level_++;
            continue;
          }
        } else {
          // search_left_bound > search_right_bound, key does not exist in
          // this level. Since no comparison is done in this level, it will
          // need to search all files in the next level.
          search_left_bound_ = 0;
          search_right_bound_ = FileIndexer::kLevelMaxIndex;
          curr_level_++;
          continue;
        }
      }
      start_index_in_curr_level_ = start_index;
      curr_index_in_curr_level_ = start_index;

      return true;
    }
    // curr_level_ = num_levels_. So, no more levels to search.
    return false;
  }
};
}  // anonymous namespace

class FilePickerMultiGet {
 private:
  struct FilePickerContext;

 public:
  FilePickerMultiGet(MultiGetRange* range,
                     autovector<LevelFilesBrief>* file_levels,
                     unsigned int num_levels, FileIndexer* file_indexer,
                     const Comparator* user_comparator,
                     const InternalKeyComparator* internal_comparator)
      : num_levels_(num_levels),
        curr_level_(static_cast<unsigned int>(-1)),
        returned_file_level_(static_cast<unsigned int>(-1)),
        hit_file_level_(static_cast<unsigned int>(-1)),
        range_(*range, range->begin(), range->end()),
        maybe_repeat_key_(false),
        current_level_range_(*range, range->begin(), range->end()),
        current_file_range_(*range, range->begin(), range->end()),
        batch_iter_(range->begin()),
        batch_iter_prev_(range->begin()),
        upper_key_(range->begin()),
        level_files_brief_(file_levels),
        is_hit_file_last_in_level_(false),
        curr_file_level_(nullptr),
        file_indexer_(file_indexer),
        user_comparator_(user_comparator),
        internal_comparator_(internal_comparator),
        hit_file_(nullptr) {
    for (auto iter = range_.begin(); iter != range_.end(); ++iter) {
      fp_ctx_array_[iter.index()] =
          FilePickerContext(0, FileIndexer::kLevelMaxIndex);
    }

    // Setup member variables to search first level.
    search_ended_ = !PrepareNextLevel();
    if (!search_ended_) {
      // REVISIT
      // Prefetch Level 0 table data to avoid cache miss if possible.
      // As of now, only PlainTableReader and CuckooTableReader do any
      // prefetching. This may not be necessary anymore once we implement
      // batching in those table readers
      for (unsigned int i = 0; i < (*level_files_brief_)[0].num_files; ++i) {
        auto* r = (*level_files_brief_)[0].files[i].fd.table_reader;
        if (r) {
          for (auto iter = range_.begin(); iter != range_.end(); ++iter) {
            r->Prepare(iter->ikey);
          }
        }
      }
    }
  }

  FilePickerMultiGet(MultiGetRange* range, const FilePickerMultiGet& other)
      : num_levels_(other.num_levels_),
        curr_level_(other.curr_level_),
        returned_file_level_(other.returned_file_level_),
        hit_file_level_(other.hit_file_level_),
        fp_ctx_array_(other.fp_ctx_array_),
        range_(*range, range->begin(), range->end()),
        maybe_repeat_key_(false),
        current_level_range_(*range, range->begin(), range->end()),
        current_file_range_(*range, range->begin(), range->end()),
        batch_iter_(range->begin()),
        batch_iter_prev_(range->begin()),
        upper_key_(range->begin()),
        level_files_brief_(other.level_files_brief_),
        is_hit_file_last_in_level_(false),
        curr_file_level_(other.curr_file_level_),
        file_indexer_(other.file_indexer_),
        user_comparator_(other.user_comparator_),
        internal_comparator_(other.internal_comparator_),
        hit_file_(nullptr) {
    PrepareNextLevelForSearch();
  }

  int GetCurrentLevel() const { return curr_level_; }

  void PrepareNextLevelForSearch() { search_ended_ = !PrepareNextLevel(); }

  FdWithKeyRange* GetNextFileInLevel() {
    if (batch_iter_ == current_level_range_.end() || search_ended_) {
      hit_file_ = nullptr;
      return nullptr;
    } else {
      if (maybe_repeat_key_) {
        maybe_repeat_key_ = false;
        // Check if we found the final value for the last key in the
        // previous lookup range. If we did, then there's no need to look
        // any further for that key, so advance batch_iter_. Else, keep
        // batch_iter_ positioned on that key so we look it up again in
        // the next file
        // For L0, always advance the key because we will look in the next
        // file regardless for all keys not found yet
        if (current_level_range_.CheckKeyDone(batch_iter_) ||
            curr_level_ == 0) {
          batch_iter_ = upper_key_;
        }
      }
      // batch_iter_prev_ will become the start key for the next file
      // lookup
      batch_iter_prev_ = batch_iter_;
    }

    MultiGetRange next_file_range(current_level_range_, batch_iter_prev_,
                                  current_level_range_.end());
    size_t curr_file_index =
        (batch_iter_ != current_level_range_.end())
            ? fp_ctx_array_[batch_iter_.index()].curr_index_in_curr_level
            : curr_file_level_->num_files;
    FdWithKeyRange* f;
    bool is_last_key_in_file;
    if (!GetNextFileInLevelWithKeys(&next_file_range, &curr_file_index, &f,
                                    &is_last_key_in_file)) {
      hit_file_ = nullptr;
      return nullptr;
    } else {
      if (is_last_key_in_file) {
        // Since cmp_largest is 0, batch_iter_ still points to the last key
        // that falls in this file, instead of the next one. Increment
        // the file index for all keys between batch_iter_ and upper_key_
        auto tmp_iter = batch_iter_;
        while (tmp_iter != upper_key_) {
          ++(fp_ctx_array_[tmp_iter.index()].curr_index_in_curr_level);
          ++tmp_iter;
        }
        maybe_repeat_key_ = true;
      }
      // Set the range for this file
      current_file_range_ =
          MultiGetRange(next_file_range, batch_iter_prev_, upper_key_);
      returned_file_level_ = curr_level_;
      hit_file_level_ = curr_level_;
      is_hit_file_last_in_level_ =
          curr_file_index == curr_file_level_->num_files - 1;
      hit_file_ = f;
      return f;
    }
  }

  // getter for current file level
  // for GET_HIT_L0, GET_HIT_L1 & GET_HIT_L2_AND_UP counts
  unsigned int GetHitFileLevel() { return hit_file_level_; }

  FdWithKeyRange* GetHitFile() { return hit_file_; }

  // Returns true if the most recent "hit file" (i.e., one returned by
  // GetNextFile()) is at the last index in its level.
  bool IsHitFileLastInLevel() { return is_hit_file_last_in_level_; }

  bool KeyMaySpanNextFile() { return maybe_repeat_key_; }

  bool IsSearchEnded() { return search_ended_; }

  const MultiGetRange& CurrentFileRange() { return current_file_range_; }

  bool RemainingOverlapInLevel() {
    return !current_level_range_.Suffix(current_file_range_).empty();
  }

  MultiGetRange& GetRange() { return range_; }

  void ReplaceRange(const MultiGetRange& other) {
    range_ = other;
    current_level_range_ = other;
  }

  FilePickerMultiGet(FilePickerMultiGet&& other)
      : num_levels_(other.num_levels_),
        curr_level_(other.curr_level_),
        returned_file_level_(other.returned_file_level_),
        hit_file_level_(other.hit_file_level_),
        fp_ctx_array_(std::move(other.fp_ctx_array_)),
        range_(std::move(other.range_)),
        maybe_repeat_key_(other.maybe_repeat_key_),
        current_level_range_(std::move(other.current_level_range_)),
        current_file_range_(std::move(other.current_file_range_)),
        batch_iter_(other.batch_iter_, &current_level_range_),
        batch_iter_prev_(other.batch_iter_prev_, &current_level_range_),
        upper_key_(other.upper_key_, &current_level_range_),
        level_files_brief_(other.level_files_brief_),
        search_ended_(other.search_ended_),
        is_hit_file_last_in_level_(other.is_hit_file_last_in_level_),
        curr_file_level_(other.curr_file_level_),
        file_indexer_(other.file_indexer_),
        user_comparator_(other.user_comparator_),
        internal_comparator_(other.internal_comparator_),
        hit_file_(other.hit_file_) {}

 private:
  unsigned int num_levels_;
  unsigned int curr_level_;
  unsigned int returned_file_level_;
  unsigned int hit_file_level_;

  struct FilePickerContext {
    int32_t search_left_bound;
    int32_t search_right_bound;
    unsigned int curr_index_in_curr_level;
    unsigned int start_index_in_curr_level;

    FilePickerContext(int32_t left, int32_t right)
        : search_left_bound(left),
          search_right_bound(right),
          curr_index_in_curr_level(0),
          start_index_in_curr_level(0) {}

    FilePickerContext() = default;
  };
  std::array<FilePickerContext, MultiGetContext::MAX_BATCH_SIZE> fp_ctx_array_;
  MultiGetRange range_;
  bool maybe_repeat_key_;
  MultiGetRange current_level_range_;
  MultiGetRange current_file_range_;
  // Iterator to iterate through the keys in a MultiGet batch, that gets reset
  // at the beginning of each level. Each call to GetNextFile() will position
  // batch_iter_ at or right after the last key that was found in the returned
  // SST file
  MultiGetRange::Iterator batch_iter_;
  // An iterator that records the previous position of batch_iter_, i.e last
  // key found in the previous SST file, in order to serve as the start of
  // the batch key range for the next SST file
  MultiGetRange::Iterator batch_iter_prev_;
  MultiGetRange::Iterator upper_key_;
  autovector<LevelFilesBrief>* level_files_brief_;
  bool search_ended_;
  bool is_hit_file_last_in_level_;
  LevelFilesBrief* curr_file_level_;
  FileIndexer* file_indexer_;
  const Comparator* user_comparator_;
  const InternalKeyComparator* internal_comparator_;
  FdWithKeyRange* hit_file_;

  // Iterates through files in the current level until it finds a file that
  // contains at least one key from the MultiGet batch
  bool GetNextFileInLevelWithKeys(MultiGetRange* next_file_range,
                                  size_t* file_index, FdWithKeyRange** fd,
                                  bool* is_last_key_in_file) {
    size_t curr_file_index = *file_index;
    FdWithKeyRange* f = nullptr;
    bool file_hit = false;
    int cmp_largest = -1;
    if (curr_file_index >= curr_file_level_->num_files) {
      // In the unlikely case the next key is a duplicate of the current key,
      // and the current key is the last in the level and the internal key
      // was not found, we need to skip lookup for the remaining keys and
      // reset the search bounds
      if (batch_iter_ != current_level_range_.end()) {
        ++batch_iter_;
        for (; batch_iter_ != current_level_range_.end(); ++batch_iter_) {
          struct FilePickerContext& fp_ctx = fp_ctx_array_[batch_iter_.index()];
          fp_ctx.search_left_bound = 0;
          fp_ctx.search_right_bound = FileIndexer::kLevelMaxIndex;
        }
      }
      return false;
    }
    // Loops over keys in the MultiGet batch until it finds a file with
    // atleast one of the keys. Then it keeps moving forward until the
    // last key in the batch that falls in that file
    while (batch_iter_ != current_level_range_.end() &&
           (fp_ctx_array_[batch_iter_.index()].curr_index_in_curr_level ==
                curr_file_index ||
            !file_hit)) {
      struct FilePickerContext& fp_ctx = fp_ctx_array_[batch_iter_.index()];
      f = &curr_file_level_->files[fp_ctx.curr_index_in_curr_level];
      Slice& user_key = batch_iter_->ukey_without_ts;

      // Do key range filtering of files or/and fractional cascading if:
      // (1) not all the files are in level 0, or
      // (2) there are more than 3 current level files
      // If there are only 3 or less current level files in the system, we
      // skip the key range filtering. In this case, more likely, the system
      // is highly tuned to minimize number of tables queried by each query,
      // so it is unlikely that key range filtering is more efficient than
      // querying the files.
      if (num_levels_ > 1 || curr_file_level_->num_files > 3) {
        // Check if key is within a file's range. If search left bound and
        // right bound point to the same find, we are sure key falls in
        // range.
        int cmp_smallest = user_comparator_->CompareWithoutTimestamp(
            user_key, false, ExtractUserKey(f->smallest_key), true);

        assert(curr_level_ == 0 ||
               fp_ctx.curr_index_in_curr_level ==
                   fp_ctx.start_index_in_curr_level ||
               cmp_smallest <= 0);

        if (cmp_smallest >= 0) {
          cmp_largest = user_comparator_->CompareWithoutTimestamp(
              user_key, false, ExtractUserKey(f->largest_key), true);
        } else {
          cmp_largest = -1;
        }

        // Setup file search bound for the next level based on the
        // comparison results
        if (curr_level_ > 0) {
          file_indexer_->GetNextLevelIndex(
              curr_level_, fp_ctx.curr_index_in_curr_level, cmp_smallest,
              cmp_largest, &fp_ctx.search_left_bound,
              &fp_ctx.search_right_bound);
        }
        // Key falls out of current file's range
        if (cmp_smallest < 0 || cmp_largest > 0) {
          next_file_range->SkipKey(batch_iter_);
        } else {
          file_hit = true;
        }
      } else {
        file_hit = true;
      }
      if (cmp_largest == 0) {
        // cmp_largest is 0, which means the next key will not be in this
        // file, so stop looking further. However, its possible there are
        // duplicates in the batch, so find the upper bound for the batch
        // in this file (upper_key_) by skipping past the duplicates. We
        // leave batch_iter_ as is since we may have to pick up from there
        // for the next file, if this file has a merge value rather than
        // final value
        upper_key_ = batch_iter_;
        ++upper_key_;
        while (upper_key_ != current_level_range_.end() &&
               user_comparator_->CompareWithoutTimestamp(
                   batch_iter_->ukey_without_ts, false,
                   upper_key_->ukey_without_ts, false) == 0) {
          ++upper_key_;
        }
        break;
      } else {
        if (curr_level_ == 0) {
          // We need to look through all files in level 0
          ++fp_ctx.curr_index_in_curr_level;
        }
        ++batch_iter_;
      }
      if (!file_hit) {
        curr_file_index =
            (batch_iter_ != current_level_range_.end())
                ? fp_ctx_array_[batch_iter_.index()].curr_index_in_curr_level
                : curr_file_level_->num_files;
      }
    }

    *fd = f;
    *file_index = curr_file_index;
    *is_last_key_in_file = cmp_largest == 0;
    if (!*is_last_key_in_file) {
      // If the largest key in the batch overlapping the file is not the
      // largest key in the file, upper_ley_ would not have been updated so
      // update it here
      upper_key_ = batch_iter_;
    }
    return file_hit;
  }

  // Setup local variables to search next level.
  // Returns false if there are no more levels to search.
  bool PrepareNextLevel() {
    if (curr_level_ == 0) {
      MultiGetRange::Iterator mget_iter = current_level_range_.begin();
      if (fp_ctx_array_[mget_iter.index()].curr_index_in_curr_level <
          curr_file_level_->num_files) {
        batch_iter_prev_ = current_level_range_.begin();
        upper_key_ = batch_iter_ = current_level_range_.begin();
        return true;
      }
    }

    curr_level_++;
    // Reset key range to saved value
    while (curr_level_ < num_levels_) {
      bool level_contains_keys = false;
      curr_file_level_ = &(*level_files_brief_)[curr_level_];
      if (curr_file_level_->num_files == 0) {
        // When current level is empty, the search bound generated from upper
        // level must be [0, -1] or [0, FileIndexer::kLevelMaxIndex] if it is
        // also empty.

        for (auto mget_iter = current_level_range_.begin();
             mget_iter != current_level_range_.end(); ++mget_iter) {
          struct FilePickerContext& fp_ctx = fp_ctx_array_[mget_iter.index()];

          assert(fp_ctx.search_left_bound == 0);
          assert(fp_ctx.search_right_bound == -1 ||
                 fp_ctx.search_right_bound == FileIndexer::kLevelMaxIndex);
          // Since current level is empty, it will need to search all files in
          // the next level
          fp_ctx.search_left_bound = 0;
          fp_ctx.search_right_bound = FileIndexer::kLevelMaxIndex;
        }
        // Skip all subsequent empty levels
        do {
          ++curr_level_;
        } while ((curr_level_ < num_levels_) &&
                 (*level_files_brief_)[curr_level_].num_files == 0);
        continue;
      }

      // Some files may overlap each other. We find
      // all files that overlap user_key and process them in order from
      // newest to oldest. In the context of merge-operator, this can occur at
      // any level. Otherwise, it only occurs at Level-0 (since Put/Deletes
      // are always compacted into a single entry).
      int32_t start_index = -1;
      current_level_range_ =
          MultiGetRange(range_, range_.begin(), range_.end());
      for (auto mget_iter = current_level_range_.begin();
           mget_iter != current_level_range_.end(); ++mget_iter) {
        struct FilePickerContext& fp_ctx = fp_ctx_array_[mget_iter.index()];
        if (curr_level_ == 0) {
          // On Level-0, we read through all files to check for overlap.
          start_index = 0;
          level_contains_keys = true;
        } else {
          // On Level-n (n>=1), files are sorted. Binary search to find the
          // earliest file whose largest key >= ikey. Search left bound and
          // right bound are used to narrow the range.
          if (fp_ctx.search_left_bound <= fp_ctx.search_right_bound) {
            if (fp_ctx.search_right_bound == FileIndexer::kLevelMaxIndex) {
              fp_ctx.search_right_bound =
                  static_cast<int32_t>(curr_file_level_->num_files) - 1;
            }
            // `search_right_bound_` is an inclusive upper-bound, but since it
            // was determined based on user key, it is still possible the lookup
            // key falls to the right of `search_right_bound_`'s corresponding
            // file. So, pass a limit one higher, which allows us to detect this
            // case.
            Slice& ikey = mget_iter->ikey;
            start_index = FindFileInRange(
                *internal_comparator_, *curr_file_level_, ikey,
                static_cast<uint32_t>(fp_ctx.search_left_bound),
                static_cast<uint32_t>(fp_ctx.search_right_bound) + 1);
            if (start_index == fp_ctx.search_right_bound + 1) {
              // `ikey_` comes after `search_right_bound_`. The lookup key does
              // not exist on this level, so let's skip this level and do a full
              // binary search on the next level.
              fp_ctx.search_left_bound = 0;
              fp_ctx.search_right_bound = FileIndexer::kLevelMaxIndex;
              current_level_range_.SkipKey(mget_iter);
              continue;
            } else {
              level_contains_keys = true;
            }
          } else {
            // search_left_bound > search_right_bound, key does not exist in
            // this level. Since no comparison is done in this level, it will
            // need to search all files in the next level.
            fp_ctx.search_left_bound = 0;
            fp_ctx.search_right_bound = FileIndexer::kLevelMaxIndex;
            current_level_range_.SkipKey(mget_iter);
            continue;
          }
        }
        fp_ctx.start_index_in_curr_level = start_index;
        fp_ctx.curr_index_in_curr_level = start_index;
      }
      if (level_contains_keys) {
        batch_iter_prev_ = current_level_range_.begin();
        upper_key_ = batch_iter_ = current_level_range_.begin();
        return true;
      }
      curr_level_++;
    }
    // curr_level_ = num_levels_. So, no more levels to search.
    return false;
  }
};

VersionStorageInfo::~VersionStorageInfo() { delete[] files_; }

Version::~Version() {
  assert(refs_ == 0);

  // Remove from linked list
  prev_->next_ = next_;
  next_->prev_ = prev_;

  // Drop references to files
  for (int level = 0; level < storage_info_.num_levels_; level++) {
    for (size_t i = 0; i < storage_info_.files_[level].size(); i++) {
      FileMetaData* f = storage_info_.files_[level][i];
      assert(f->refs > 0);
      f->refs--;
      if (f->refs <= 0) {
        assert(cfd_ != nullptr);
        uint32_t path_id = f->fd.GetPathId();
        assert(path_id < cfd_->ioptions()->cf_paths.size());
        vset_->obsolete_files_.push_back(
            ObsoleteFileInfo(f, cfd_->ioptions()->cf_paths[path_id].path,
                             cfd_->GetFileMetadataCacheReservationManager()));
      }
    }
  }
}

int FindFile(const InternalKeyComparator& icmp,
             const LevelFilesBrief& file_level,
             const Slice& key) {
  return FindFileInRange(icmp, file_level, key, 0,
                         static_cast<uint32_t>(file_level.num_files));
}

void DoGenerateLevelFilesBrief(LevelFilesBrief* file_level,
        const std::vector<FileMetaData*>& files,
        Arena* arena) {
  assert(file_level);
  assert(arena);

  size_t num = files.size();
  file_level->num_files = num;
  char* mem = arena->AllocateAligned(num * sizeof(FdWithKeyRange));
  file_level->files = new (mem)FdWithKeyRange[num];

  for (size_t i = 0; i < num; i++) {
    Slice smallest_key = files[i]->smallest.Encode();
    Slice largest_key = files[i]->largest.Encode();

    // Copy key slice to sequential memory
    size_t smallest_size = smallest_key.size();
    size_t largest_size = largest_key.size();
    mem = arena->AllocateAligned(smallest_size + largest_size);
    memcpy(mem, smallest_key.data(), smallest_size);
    memcpy(mem + smallest_size, largest_key.data(), largest_size);

    FdWithKeyRange& f = file_level->files[i];
    f.fd = files[i]->fd;
    f.file_metadata = files[i];
    f.smallest_key = Slice(mem, smallest_size);
    f.largest_key = Slice(mem + smallest_size, largest_size);
  }
}

static bool AfterFile(const Comparator* ucmp,
                      const Slice* user_key, const FdWithKeyRange* f) {
  // nullptr user_key occurs before all keys and is therefore never after *f
  return (user_key != nullptr &&
          ucmp->CompareWithoutTimestamp(*user_key,
                                        ExtractUserKey(f->largest_key)) > 0);
}

static bool BeforeFile(const Comparator* ucmp,
                       const Slice* user_key, const FdWithKeyRange* f) {
  // nullptr user_key occurs after all keys and is therefore never before *f
  return (user_key != nullptr &&
          ucmp->CompareWithoutTimestamp(*user_key,
                                        ExtractUserKey(f->smallest_key)) < 0);
}

bool SomeFileOverlapsRange(
    const InternalKeyComparator& icmp,
    bool disjoint_sorted_files,
    const LevelFilesBrief& file_level,
    const Slice* smallest_user_key,
    const Slice* largest_user_key) {
  const Comparator* ucmp = icmp.user_comparator();
  if (!disjoint_sorted_files) {
    // Need to check against all files
    for (size_t i = 0; i < file_level.num_files; i++) {
      const FdWithKeyRange* f = &(file_level.files[i]);
      if (AfterFile(ucmp, smallest_user_key, f) ||
          BeforeFile(ucmp, largest_user_key, f)) {
        // No overlap
      } else {
        return true;  // Overlap
      }
    }
    return false;
  }

  // Binary search over file list
  uint32_t index = 0;
  if (smallest_user_key != nullptr) {
    // Find the leftmost possible internal key for smallest_user_key
    InternalKey small;
    small.SetMinPossibleForUserKey(*smallest_user_key);
    index = FindFile(icmp, file_level, small.Encode());
  }

  if (index >= file_level.num_files) {
    // beginning of range is after all files, so no overlap.
    return false;
  }

  return !BeforeFile(ucmp, largest_user_key, &file_level.files[index]);
}

namespace {

class LevelIterator final : public InternalIterator {
 public:
  // @param read_options Must outlive this iterator.
  LevelIterator(TableCache* table_cache, const ReadOptions& read_options,
                const FileOptions& file_options,
                const InternalKeyComparator& icomparator,
                const LevelFilesBrief* flevel,
                const std::shared_ptr<const SliceTransform>& prefix_extractor,
                bool should_sample, HistogramImpl* file_read_hist,
                TableReaderCaller caller, bool skip_filters, int level,
                RangeDelAggregator* range_del_agg,
                const std::vector<AtomicCompactionUnitBoundary>*
                    compaction_boundaries = nullptr,
                bool allow_unprepared_value = false,
                MergeIteratorBuilder* merge_iter_builder = nullptr)
      : table_cache_(table_cache),
        read_options_(read_options),
        file_options_(file_options),
        icomparator_(icomparator),
        user_comparator_(icomparator.user_comparator()),
        flevel_(flevel),
        prefix_extractor_(prefix_extractor),
        file_read_hist_(file_read_hist),
        should_sample_(should_sample),
        caller_(caller),
        skip_filters_(skip_filters),
        allow_unprepared_value_(allow_unprepared_value),
        file_index_(flevel_->num_files),
        level_(level),
        range_del_agg_(range_del_agg),
        pinned_iters_mgr_(nullptr),
        compaction_boundaries_(compaction_boundaries),
        is_next_read_sequential_(false),
        range_tombstone_iter_(nullptr),
        to_return_sentinel_(false) {
    // Empty level is not supported.
    assert(flevel_ != nullptr && flevel_->num_files > 0);
    if (merge_iter_builder && !read_options.ignore_range_deletions) {
      // lazily initialize range_tombstone_iter_ together with file_iter_
      merge_iter_builder->AddRangeTombstoneIterator(nullptr,
                                                    &range_tombstone_iter_);
    }
  }

  ~LevelIterator() override { delete file_iter_.Set(nullptr); }

  // Seek to the first file with a key >= target.
  // If range_tombstone_iter_ is not nullptr, then we pretend that file
  // boundaries are fake keys (sentinel keys). These keys are used to keep range
  // tombstones alive even when all point keys in an SST file are exhausted.
  // These sentinel keys will be skipped in merging iterator.
  void Seek(const Slice& target) override;
  void SeekForPrev(const Slice& target) override;
  void SeekToFirst() override;
  void SeekToLast() override;
  void Next() final override;
  bool NextAndGetResult(IterateResult* result) override;
  void Prev() override;

  // In addition to valid and invalid state (!file_iter.Valid() and
  // status.ok()), a third state of the iterator is when !file_iter_.Valid() and
  // to_return_sentinel_. This means we are at the end of a file, and a sentinel
  // key (the file boundary that we pretend as a key) is to be returned next.
  // file_iter_.Valid() and to_return_sentinel_ should not both be true.
  bool Valid() const override {
    assert(!(file_iter_.Valid() && to_return_sentinel_));
    return file_iter_.Valid() || to_return_sentinel_;
  }
  Slice key() const override {
    assert(Valid());
    if (to_return_sentinel_) {
      // Sentinel should be returned after file_iter_ reaches the end of the
      // file
      assert(!file_iter_.Valid());
      return sentinel_;
    }
    return file_iter_.key();
  }

  Slice value() const override {
    assert(Valid());
    assert(!to_return_sentinel_);
    return file_iter_.value();
  }

  Status status() const override {
    return file_iter_.iter() ? file_iter_.status() : Status::OK();
  }

  bool PrepareValue() override {
    return file_iter_.PrepareValue();
  }

  inline bool MayBeOutOfLowerBound() override {
    assert(Valid());
    return may_be_out_of_lower_bound_ && file_iter_.MayBeOutOfLowerBound();
  }

  inline IterBoundCheck UpperBoundCheckResult() override {
    if (Valid()) {
      return file_iter_.UpperBoundCheckResult();
    } else {
      return IterBoundCheck::kUnknown;
    }
  }

  void SetPinnedItersMgr(PinnedIteratorsManager* pinned_iters_mgr) override {
    pinned_iters_mgr_ = pinned_iters_mgr;
    if (file_iter_.iter()) {
      file_iter_.SetPinnedItersMgr(pinned_iters_mgr);
    }
  }

  bool IsKeyPinned() const override {
    return pinned_iters_mgr_ && pinned_iters_mgr_->PinningEnabled() &&
           file_iter_.iter() && file_iter_.IsKeyPinned();
  }

  bool IsValuePinned() const override {
    return pinned_iters_mgr_ && pinned_iters_mgr_->PinningEnabled() &&
           file_iter_.iter() && file_iter_.IsValuePinned();
  }

  bool IsDeleteRangeSentinelKey() const override { return to_return_sentinel_; }

 private:
  // Return true if at least one invalid file is seen and skipped.
  bool SkipEmptyFileForward();
  void SkipEmptyFileBackward();
  void SetFileIterator(InternalIterator* iter);
  void InitFileIterator(size_t new_file_index);

  const Slice& file_smallest_key(size_t file_index) {
    assert(file_index < flevel_->num_files);
    return flevel_->files[file_index].smallest_key;
  }

  const Slice& file_largest_key(size_t file_index) {
    assert(file_index < flevel_->num_files);
    return flevel_->files[file_index].largest_key;
  }

  bool KeyReachedUpperBound(const Slice& internal_key) {
    return read_options_.iterate_upper_bound != nullptr &&
           user_comparator_.CompareWithoutTimestamp(
               ExtractUserKey(internal_key), /*a_has_ts=*/true,
               *read_options_.iterate_upper_bound, /*b_has_ts=*/false) >= 0;
  }

  void ClearRangeTombstoneIter() {
    if (range_tombstone_iter_ && *range_tombstone_iter_) {
      delete *range_tombstone_iter_;
      *range_tombstone_iter_ = nullptr;
    }
  }

  // Move file_iter_ to the file at file_index_.
  // range_tombstone_iter_ is updated with a range tombstone iterator
  // into the new file. Old range tombstone iterator is cleared.
  InternalIterator* NewFileIterator() {
    assert(file_index_ < flevel_->num_files);
    auto file_meta = flevel_->files[file_index_];
    if (should_sample_) {
      sample_file_read_inc(file_meta.file_metadata);
    }

    const InternalKey* smallest_compaction_key = nullptr;
    const InternalKey* largest_compaction_key = nullptr;
    if (compaction_boundaries_ != nullptr) {
      smallest_compaction_key = (*compaction_boundaries_)[file_index_].smallest;
      largest_compaction_key = (*compaction_boundaries_)[file_index_].largest;
    }
    CheckMayBeOutOfLowerBound();
    ClearRangeTombstoneIter();
    return table_cache_->NewIterator(
        read_options_, file_options_, icomparator_, *file_meta.file_metadata,
        range_del_agg_, prefix_extractor_,
        nullptr /* don't need reference to table */, file_read_hist_, caller_,
        /*arena=*/nullptr, skip_filters_, level_,
        /*max_file_size_for_l0_meta_pin=*/0, smallest_compaction_key,
        largest_compaction_key, allow_unprepared_value_, range_tombstone_iter_);
  }

  // Check if current file being fully within iterate_lower_bound.
  //
  // Note MyRocks may update iterate bounds between seek. To workaround it,
  // we need to check and update may_be_out_of_lower_bound_ accordingly.
  void CheckMayBeOutOfLowerBound() {
    if (read_options_.iterate_lower_bound != nullptr &&
        file_index_ < flevel_->num_files) {
      may_be_out_of_lower_bound_ =
          user_comparator_.CompareWithoutTimestamp(
              ExtractUserKey(file_smallest_key(file_index_)), /*a_has_ts=*/true,
              *read_options_.iterate_lower_bound, /*b_has_ts=*/false) < 0;
    }
  }

  TableCache* table_cache_;
  const ReadOptions& read_options_;
  const FileOptions& file_options_;
  const InternalKeyComparator& icomparator_;
  const UserComparatorWrapper user_comparator_;
  const LevelFilesBrief* flevel_;
  mutable FileDescriptor current_value_;
  // `prefix_extractor_` may be non-null even for total order seek. Checking
  // this variable is not the right way to identify whether prefix iterator
  // is used.
  const std::shared_ptr<const SliceTransform>& prefix_extractor_;

  HistogramImpl* file_read_hist_;
  bool should_sample_;
  TableReaderCaller caller_;
  bool skip_filters_;
  bool allow_unprepared_value_;
  bool may_be_out_of_lower_bound_ = true;
  size_t file_index_;
  int level_;
  RangeDelAggregator* range_del_agg_;
  IteratorWrapper file_iter_;  // May be nullptr
  PinnedIteratorsManager* pinned_iters_mgr_;

  // To be propagated to RangeDelAggregator in order to safely truncate range
  // tombstones.
  const std::vector<AtomicCompactionUnitBoundary>* compaction_boundaries_;

  bool is_next_read_sequential_;

  // This is set when this level iterator is used under a merging iterator
  // that processes range tombstones. range_tombstone_iter_ points to where the
  // merging iterator stores the range tombstones iterator for this level. When
  // this level iterator moves to a new SST file, it updates the range
  // tombstones accordingly through this pointer. So the merging iterator always
  // has access to the current SST file's range tombstones.
  //
  // The level iterator treats file boundary as fake keys (sentinel keys) to
  // keep range tombstones alive if needed and make upper level, i.e. merging
  // iterator, aware of file changes (when level iterator moves to a new SST
  // file, there is some bookkeeping work that needs to be done at merging
  // iterator end).
  //
  // *range_tombstone_iter_ points to range tombstones of the current SST file
  TruncatedRangeDelIterator** range_tombstone_iter_;

  // Whether next/prev key is a sentinel key.
  bool to_return_sentinel_ = false;
  // The sentinel key to be returned
  Slice sentinel_;
  // Sets flags for if we should return the sentinel key next.
  // The condition for returning sentinel is reaching the end of current
  // file_iter_: !Valid() && status.().ok().
  void TrySetDeleteRangeSentinel(const Slice& boundary_key);
  void ClearSentinel() { to_return_sentinel_ = false; }

  // Set in Seek() when a prefix seek reaches end of the current file,
  // and the next file has a different prefix. SkipEmptyFileForward()
  // will not move to next file when this flag is set.
  bool prefix_exhausted_ = false;
};

void LevelIterator::TrySetDeleteRangeSentinel(const Slice& boundary_key) {
  assert(range_tombstone_iter_);
  if (file_iter_.iter() != nullptr && !file_iter_.Valid() &&
      file_iter_.status().ok()) {
    to_return_sentinel_ = true;
    sentinel_ = boundary_key;
  }
}

void LevelIterator::Seek(const Slice& target) {
  prefix_exhausted_ = false;
  ClearSentinel();
  // Check whether the seek key fall under the same file
  bool need_to_reseek = true;
  if (file_iter_.iter() != nullptr && file_index_ < flevel_->num_files) {
    const FdWithKeyRange& cur_file = flevel_->files[file_index_];
    if (icomparator_.InternalKeyComparator::Compare(
            target, cur_file.largest_key) <= 0 &&
        icomparator_.InternalKeyComparator::Compare(
            target, cur_file.smallest_key) >= 0) {
      need_to_reseek = false;
      assert(static_cast<size_t>(FindFile(icomparator_, *flevel_, target)) ==
             file_index_);
    }
  }
  if (need_to_reseek) {
    TEST_SYNC_POINT("LevelIterator::Seek:BeforeFindFile");
    size_t new_file_index = FindFile(icomparator_, *flevel_, target);
    InitFileIterator(new_file_index);
  }

  if (file_iter_.iter() != nullptr) {
    file_iter_.Seek(target);
    // Status::TryAgain indicates asynchronous request for retrieval of data
    // blocks has been submitted. So it should return at this point and Seek
    // should be called again to retrieve the requested block and execute the
    // remaining code.
    if (file_iter_.status() == Status::TryAgain()) {
      return;
    }
    if (!file_iter_.Valid() && file_iter_.status().ok() &&
        prefix_extractor_ != nullptr && !read_options_.total_order_seek &&
        !read_options_.auto_prefix_mode &&
        file_index_ < flevel_->num_files - 1) {
      size_t ts_sz = user_comparator_.timestamp_size();
      Slice target_user_key_without_ts =
          ExtractUserKeyAndStripTimestamp(target, ts_sz);
      Slice next_file_first_user_key_without_ts =
          ExtractUserKeyAndStripTimestamp(file_smallest_key(file_index_ + 1),
                                          ts_sz);
      if (prefix_extractor_->InDomain(target_user_key_without_ts) &&
          (!prefix_extractor_->InDomain(next_file_first_user_key_without_ts) ||
           user_comparator_.CompareWithoutTimestamp(
               prefix_extractor_->Transform(target_user_key_without_ts), false,
               prefix_extractor_->Transform(
                   next_file_first_user_key_without_ts),
               false) != 0)) {
        // SkipEmptyFileForward() will not advance to next file when this flag
        // is set for reason detailed below.
        //
        // The file we initially positioned to has no keys under the target
        // prefix, and the next file's smallest key has a different prefix than
        // target. When doing prefix iterator seek, when keys for one prefix
        // have been exhausted, it can jump to any key that is larger. Here we
        // are enforcing a stricter contract than that, in order to make it
        // easier for higher layers (merging and DB iterator) to reason the
        // correctness:
        // 1. Within the prefix, the result should be accurate.
        // 2. If keys for the prefix is exhausted, it is either positioned to
        // the next key after the prefix, or make the iterator invalid.
        // A side benefit will be that it invalidates the iterator earlier so
        // that the upper level merging iterator can merge fewer child
        // iterators.
        //
        // The flag is cleared in Seek*() calls. There is no need to clear the
        // flag in Prev() since Prev() will not be called when the flag is set
        // for reasons explained below. If range_tombstone_iter_ is nullptr,
        // then there is no file boundary sentinel key. Since
        // !file_iter_.Valid() from the if condition above, this level iterator
        // is !Valid(), so Prev() will not be called. If range_tombstone_iter_
        // is not nullptr, there are two cases depending on if this level
        // iterator reaches top of the heap in merging iterator (the upper
        // layer).
        //  If so, merging iterator will see the sentinel key, call
        //  NextAndGetResult() and the call to NextAndGetResult() will skip the
        //  sentinel key and makes this level iterator invalid. If not, then it
        //  could be because the upper layer is done before any method of this
        //  level iterator is called or another Seek*() call is invoked. Either
        //  way, Prev() is never called before Seek*().
        // The flag should not be cleared at the beginning of
        // Next/NextAndGetResult() since it is used in SkipEmptyFileForward()
        // called in Next/NextAndGetResult().
        prefix_exhausted_ = true;
      }
    }

    if (range_tombstone_iter_) {
      TrySetDeleteRangeSentinel(file_largest_key(file_index_));
    }
  }
  SkipEmptyFileForward();
  CheckMayBeOutOfLowerBound();
}

void LevelIterator::SeekForPrev(const Slice& target) {
  prefix_exhausted_ = false;
  ClearSentinel();
  size_t new_file_index = FindFile(icomparator_, *flevel_, target);
  // Seek beyond this level's smallest key
  if (new_file_index == 0 &&
      icomparator_.Compare(target, file_smallest_key(0)) < 0) {
    SetFileIterator(nullptr);
    ClearRangeTombstoneIter();
    CheckMayBeOutOfLowerBound();
    return;
  }
  if (new_file_index >= flevel_->num_files) {
    new_file_index = flevel_->num_files - 1;
  }

  InitFileIterator(new_file_index);
  if (file_iter_.iter() != nullptr) {
    file_iter_.SeekForPrev(target);
    if (range_tombstone_iter_ &&
        icomparator_.Compare(target, file_smallest_key(file_index_)) >= 0) {
      // In SeekForPrev() case, it is possible that the target is less than
      // file's lower boundary since largest key is used to determine file index
      // (FindFile()). When target is less than file's lower boundary, sentinel
      // key should not be set so that SeekForPrev() does not result in a key
      // larger than target. This is correct in that there is no need to keep
      // the range tombstones in this file alive as they only cover keys
      // starting from the file's lower boundary, which is after `target`.
      TrySetDeleteRangeSentinel(file_smallest_key(file_index_));
    }
    SkipEmptyFileBackward();
  }
  CheckMayBeOutOfLowerBound();
}

void LevelIterator::SeekToFirst() {
  prefix_exhausted_ = false;
  ClearSentinel();
  InitFileIterator(0);
  if (file_iter_.iter() != nullptr) {
    file_iter_.SeekToFirst();
    if (range_tombstone_iter_) {
      // We do this in SeekToFirst() and SeekToLast() since
      // we could have an empty file with only range tombstones.
      TrySetDeleteRangeSentinel(file_largest_key(file_index_));
    }
  }
  SkipEmptyFileForward();
  CheckMayBeOutOfLowerBound();
}

void LevelIterator::SeekToLast() {
  prefix_exhausted_ = false;
  ClearSentinel();
  InitFileIterator(flevel_->num_files - 1);
  if (file_iter_.iter() != nullptr) {
    file_iter_.SeekToLast();
    if (range_tombstone_iter_) {
      TrySetDeleteRangeSentinel(file_smallest_key(file_index_));
    }
  }
  SkipEmptyFileBackward();
  CheckMayBeOutOfLowerBound();
}

void LevelIterator::Next() {
  assert(Valid());
  if (to_return_sentinel_) {
    // file_iter_ is at EOF already when to_return_sentinel_
    ClearSentinel();
  } else {
    file_iter_.Next();
    if (range_tombstone_iter_) {
      TrySetDeleteRangeSentinel(file_largest_key(file_index_));
    }
  }
  SkipEmptyFileForward();
}

bool LevelIterator::NextAndGetResult(IterateResult* result) {
  assert(Valid());
  // file_iter_ is at EOF already when to_return_sentinel_
  bool is_valid = !to_return_sentinel_ && file_iter_.NextAndGetResult(result);
  if (!is_valid) {
    if (to_return_sentinel_) {
      ClearSentinel();
    } else if (range_tombstone_iter_) {
      TrySetDeleteRangeSentinel(file_largest_key(file_index_));
    }
    is_next_read_sequential_ = true;
    SkipEmptyFileForward();
    is_next_read_sequential_ = false;
    is_valid = Valid();
    if (is_valid) {
      // This could be set in TrySetDeleteRangeSentinel() or
      // SkipEmptyFileForward() above.
      if (to_return_sentinel_) {
        result->key = sentinel_;
        result->bound_check_result = IterBoundCheck::kUnknown;
        result->value_prepared = true;
      } else {
        result->key = key();
        result->bound_check_result = file_iter_.UpperBoundCheckResult();
        // Ideally, we should return the real file_iter_.value_prepared but the
        // information is not here. It would casue an extra PrepareValue()
        // for the first key of a file.
        result->value_prepared = !allow_unprepared_value_;
      }
    }
  }
  return is_valid;
}

void LevelIterator::Prev() {
  assert(Valid());
  if (to_return_sentinel_) {
    ClearSentinel();
  } else {
    file_iter_.Prev();
    if (range_tombstone_iter_) {
      TrySetDeleteRangeSentinel(file_smallest_key(file_index_));
    }
  }
  SkipEmptyFileBackward();
}

bool LevelIterator::SkipEmptyFileForward() {
  bool seen_empty_file = false;
  // Pause at sentinel key
  while (!to_return_sentinel_ &&
         (file_iter_.iter() == nullptr ||
          (!file_iter_.Valid() && file_iter_.status().ok() &&
           file_iter_.iter()->UpperBoundCheckResult() !=
               IterBoundCheck::kOutOfBound))) {
    seen_empty_file = true;
    // Move to next file
    if (file_index_ >= flevel_->num_files - 1 ||
        KeyReachedUpperBound(file_smallest_key(file_index_ + 1)) ||
        prefix_exhausted_) {
      SetFileIterator(nullptr);
      ClearRangeTombstoneIter();
      break;
    }
    // may init a new *range_tombstone_iter
    InitFileIterator(file_index_ + 1);
    // We moved to a new SST file
    // Seek range_tombstone_iter_ to reset its !Valid() default state.
    // We do not need to call range_tombstone_iter_.Seek* in
    // LevelIterator::Seek* since when the merging iterator calls
    // LevelIterator::Seek*, it should also call Seek* into the corresponding
    // range tombstone iterator.
    if (file_iter_.iter() != nullptr) {
      file_iter_.SeekToFirst();
      if (range_tombstone_iter_) {
        if (*range_tombstone_iter_) {
          (*range_tombstone_iter_)->SeekToFirst();
        }
        TrySetDeleteRangeSentinel(file_largest_key(file_index_));
      }
    }
  }
  return seen_empty_file;
}

void LevelIterator::SkipEmptyFileBackward() {
  // Pause at sentinel key
  while (!to_return_sentinel_ &&
         (file_iter_.iter() == nullptr ||
          (!file_iter_.Valid() && file_iter_.status().ok()))) {
    // Move to previous file
    if (file_index_ == 0) {
      // Already the first file
      SetFileIterator(nullptr);
      ClearRangeTombstoneIter();
      return;
    }
    InitFileIterator(file_index_ - 1);
    // We moved to a new SST file
    // Seek range_tombstone_iter_ to reset its !Valid() default state.
    if (file_iter_.iter() != nullptr) {
      file_iter_.SeekToLast();
      if (range_tombstone_iter_) {
        if (*range_tombstone_iter_) {
          (*range_tombstone_iter_)->SeekToLast();
        }
        TrySetDeleteRangeSentinel(file_smallest_key(file_index_));
        if (to_return_sentinel_) {
          break;
        }
      }
    }
  }
}

void LevelIterator::SetFileIterator(InternalIterator* iter) {
  if (pinned_iters_mgr_ && iter) {
    iter->SetPinnedItersMgr(pinned_iters_mgr_);
  }

  InternalIterator* old_iter = file_iter_.Set(iter);

  // Update the read pattern for PrefetchBuffer.
  if (is_next_read_sequential_) {
    file_iter_.UpdateReadaheadState(old_iter);
  }

  if (pinned_iters_mgr_ && pinned_iters_mgr_->PinningEnabled()) {
    pinned_iters_mgr_->PinIterator(old_iter);
  } else {
    delete old_iter;
  }
}

void LevelIterator::InitFileIterator(size_t new_file_index) {
  if (new_file_index >= flevel_->num_files) {
    file_index_ = new_file_index;
    SetFileIterator(nullptr);
    ClearRangeTombstoneIter();
    return;
  } else {
    // If the file iterator shows incomplete, we try it again if users seek
    // to the same file, as this time we may go to a different data block
    // which is cached in block cache.
    //
    if (file_iter_.iter() != nullptr && !file_iter_.status().IsIncomplete() &&
        new_file_index == file_index_) {
      // file_iter_ is already constructed with this iterator, so
      // no need to change anything
    } else {
      file_index_ = new_file_index;
      InternalIterator* iter = NewFileIterator();
      SetFileIterator(iter);
    }
  }
}
}  // anonymous namespace

Status Version::GetTableProperties(std::shared_ptr<const TableProperties>* tp,
                                   const FileMetaData* file_meta,
                                   const std::string* fname) const {
  auto table_cache = cfd_->table_cache();
  auto ioptions = cfd_->ioptions();
  Status s = table_cache->GetTableProperties(
      file_options_, cfd_->internal_comparator(), *file_meta, tp,
      mutable_cf_options_.prefix_extractor, true /* no io */);
  if (s.ok()) {
    return s;
  }

  // We only ignore error type `Incomplete` since it's by design that we
  // disallow table when it's not in table cache.
  if (!s.IsIncomplete()) {
    return s;
  }

  // 2. Table is not present in table cache, we'll read the table properties
  // directly from the properties block in the file.
  std::unique_ptr<FSRandomAccessFile> file;
  std::string file_name;
  if (fname != nullptr) {
    file_name = *fname;
  } else {
    file_name =
      TableFileName(ioptions->cf_paths, file_meta->fd.GetNumber(),
                    file_meta->fd.GetPathId());
  }
  s = ioptions->fs->NewRandomAccessFile(file_name, file_options_, &file,
                                        nullptr);
  if (!s.ok()) {
    return s;
  }

  // By setting the magic number to kNullTableMagicNumber, we can bypass
  // the magic number check in the footer.
  std::unique_ptr<RandomAccessFileReader> file_reader(
      new RandomAccessFileReader(
          std::move(file), file_name, nullptr /* env */, io_tracer_,
          nullptr /* stats */, 0 /* hist_type */, nullptr /* file_read_hist */,
          nullptr /* rate_limiter */, ioptions->listeners));
  std::unique_ptr<TableProperties> props;
  s = ReadTableProperties(
      file_reader.get(), file_meta->fd.GetFileSize(),
      Footer::kNullTableMagicNumber /* table's magic number */, *ioptions,
      &props);
  if (!s.ok()) {
    return s;
  }
  *tp = std::move(props);
  RecordTick(ioptions->stats, NUMBER_DIRECT_LOAD_TABLE_PROPERTIES);
  return s;
}

Status Version::GetPropertiesOfAllTables(TablePropertiesCollection* props) {
  Status s;
  for (int level = 0; level < storage_info_.num_levels_; level++) {
    s = GetPropertiesOfAllTables(props, level);
    if (!s.ok()) {
      return s;
    }
  }

  return Status::OK();
}

Status Version::TablesRangeTombstoneSummary(int max_entries_to_print,
                                            std::string* out_str) {
  if (max_entries_to_print <= 0) {
    return Status::OK();
  }
  int num_entries_left = max_entries_to_print;

  std::stringstream ss;

  for (int level = 0; level < storage_info_.num_levels_; level++) {
    for (const auto& file_meta : storage_info_.files_[level]) {
      auto fname =
          TableFileName(cfd_->ioptions()->cf_paths, file_meta->fd.GetNumber(),
                        file_meta->fd.GetPathId());

      ss << "=== file : " << fname << " ===\n";

      TableCache* table_cache = cfd_->table_cache();
      std::unique_ptr<FragmentedRangeTombstoneIterator> tombstone_iter;

      Status s = table_cache->GetRangeTombstoneIterator(
          ReadOptions(), cfd_->internal_comparator(), *file_meta,
          &tombstone_iter);
      if (!s.ok()) {
        return s;
      }
      if (tombstone_iter) {
        tombstone_iter->SeekToFirst();

        while (tombstone_iter->Valid() && num_entries_left > 0) {
          ss << "start: " << tombstone_iter->start_key().ToString(true)
             << " end: " << tombstone_iter->end_key().ToString(true)
             << " seq: " << tombstone_iter->seq() << '\n';
          tombstone_iter->Next();
          num_entries_left--;
        }
        if (num_entries_left <= 0) {
          break;
        }
      }
    }
    if (num_entries_left <= 0) {
      break;
    }
  }
  assert(num_entries_left >= 0);
  if (num_entries_left <= 0) {
    ss << "(results may not be complete)\n";
  }

  *out_str = ss.str();
  return Status::OK();
}

Status Version::GetPropertiesOfAllTables(TablePropertiesCollection* props,
                                         int level) {
  for (const auto& file_meta : storage_info_.files_[level]) {
    auto fname =
        TableFileName(cfd_->ioptions()->cf_paths, file_meta->fd.GetNumber(),
                      file_meta->fd.GetPathId());
    // 1. If the table is already present in table cache, load table
    // properties from there.
    std::shared_ptr<const TableProperties> table_properties;
    Status s = GetTableProperties(&table_properties, file_meta, &fname);
    if (s.ok()) {
      props->insert({fname, table_properties});
    } else {
      return s;
    }
  }

  return Status::OK();
}

Status Version::GetPropertiesOfTablesInRange(
    const Range* range, std::size_t n, TablePropertiesCollection* props) const {
  for (int level = 0; level < storage_info_.num_non_empty_levels(); level++) {
    for (decltype(n) i = 0; i < n; i++) {
      // Convert user_key into a corresponding internal key.
      InternalKey k1(range[i].start, kMaxSequenceNumber, kValueTypeForSeek);
      InternalKey k2(range[i].limit, kMaxSequenceNumber, kValueTypeForSeek);
      std::vector<FileMetaData*> files;
      storage_info_.GetOverlappingInputs(level, &k1, &k2, &files, -1, nullptr,
                                         false);
      for (const auto& file_meta : files) {
        auto fname =
            TableFileName(cfd_->ioptions()->cf_paths,
                          file_meta->fd.GetNumber(), file_meta->fd.GetPathId());
        if (props->count(fname) == 0) {
          // 1. If the table is already present in table cache, load table
          // properties from there.
          std::shared_ptr<const TableProperties> table_properties;
          Status s = GetTableProperties(&table_properties, file_meta, &fname);
          if (s.ok()) {
            props->insert({fname, table_properties});
          } else {
            return s;
          }
        }
      }
    }
  }

  return Status::OK();
}

Status Version::GetAggregatedTableProperties(
    std::shared_ptr<const TableProperties>* tp, int level) {
  TablePropertiesCollection props;
  Status s;
  if (level < 0) {
    s = GetPropertiesOfAllTables(&props);
  } else {
    s = GetPropertiesOfAllTables(&props, level);
  }
  if (!s.ok()) {
    return s;
  }

  auto* new_tp = new TableProperties();
  for (const auto& item : props) {
    new_tp->Add(*item.second);
  }
  tp->reset(new_tp);
  return Status::OK();
}

size_t Version::GetMemoryUsageByTableReaders() {
  size_t total_usage = 0;
  for (auto& file_level : storage_info_.level_files_brief_) {
    for (size_t i = 0; i < file_level.num_files; i++) {
      total_usage += cfd_->table_cache()->GetMemoryUsageByTableReader(
          file_options_, cfd_->internal_comparator(),
          *file_level.files[i].file_metadata,
          mutable_cf_options_.prefix_extractor);
    }
  }
  return total_usage;
}

void Version::GetColumnFamilyMetaData(ColumnFamilyMetaData* cf_meta) {
  assert(cf_meta);
  assert(cfd_);

  cf_meta->name = cfd_->GetName();
  cf_meta->size = 0;
  cf_meta->file_count = 0;
  cf_meta->levels.clear();

  cf_meta->blob_file_size = 0;
  cf_meta->blob_file_count = 0;
  cf_meta->blob_files.clear();

  auto* ioptions = cfd_->ioptions();
  auto* vstorage = storage_info();

  for (int level = 0; level < cfd_->NumberLevels(); level++) {
    uint64_t level_size = 0;
    cf_meta->file_count += vstorage->LevelFiles(level).size();
    std::vector<SstFileMetaData> files;
    for (const auto& file : vstorage->LevelFiles(level)) {
      uint32_t path_id = file->fd.GetPathId();
      std::string file_path;
      if (path_id < ioptions->cf_paths.size()) {
        file_path = ioptions->cf_paths[path_id].path;
      } else {
        assert(!ioptions->cf_paths.empty());
        file_path = ioptions->cf_paths.back().path;
      }
      const uint64_t file_number = file->fd.GetNumber();
      files.emplace_back(
          MakeTableFileName("", file_number), file_number, file_path,
          file->fd.GetFileSize(), file->fd.smallest_seqno,
          file->fd.largest_seqno, file->smallest.user_key().ToString(),
          file->largest.user_key().ToString(),
          file->stats.num_reads_sampled.load(std::memory_order_relaxed),
          file->being_compacted, file->temperature,
          file->oldest_blob_file_number, file->TryGetOldestAncesterTime(),
          file->TryGetFileCreationTime(), file->file_checksum,
          file->file_checksum_func_name);
      files.back().num_entries = file->num_entries;
      files.back().num_deletions = file->num_deletions;
      level_size += file->fd.GetFileSize();
    }
    cf_meta->levels.emplace_back(
        level, level_size, std::move(files));
    cf_meta->size += level_size;
  }
  for (const auto& meta : vstorage->GetBlobFiles()) {
    assert(meta);

    cf_meta->blob_files.emplace_back(
        meta->GetBlobFileNumber(), BlobFileName("", meta->GetBlobFileNumber()),
        ioptions->cf_paths.front().path, meta->GetBlobFileSize(),
        meta->GetTotalBlobCount(), meta->GetTotalBlobBytes(),
        meta->GetGarbageBlobCount(), meta->GetGarbageBlobBytes(),
        meta->GetChecksumMethod(), meta->GetChecksumValue());
    ++cf_meta->blob_file_count;
    cf_meta->blob_file_size += meta->GetBlobFileSize();
  }
}

uint64_t Version::GetSstFilesSize() {
  uint64_t sst_files_size = 0;
  for (int level = 0; level < storage_info_.num_levels_; level++) {
    for (const auto& file_meta : storage_info_.LevelFiles(level)) {
      sst_files_size += file_meta->fd.GetFileSize();
    }
  }
  return sst_files_size;
}

void Version::GetCreationTimeOfOldestFile(uint64_t* creation_time) {
  uint64_t oldest_time = std::numeric_limits<uint64_t>::max();
  for (int level = 0; level < storage_info_.num_non_empty_levels_; level++) {
    for (FileMetaData* meta : storage_info_.LevelFiles(level)) {
      assert(meta->fd.table_reader != nullptr);
      uint64_t file_creation_time = meta->TryGetFileCreationTime();
      if (file_creation_time == kUnknownFileCreationTime) {
        *creation_time = 0;
        return;
      }
      if (file_creation_time < oldest_time) {
        oldest_time = file_creation_time;
      }
    }
  }
  *creation_time = oldest_time;
}

<<<<<<< HEAD
=======
Status Version::VerifySstUniqueIds() const {
  for (int level = 0; level < storage_info_.num_non_empty_levels_; level++) {
    for (FileMetaData* meta : storage_info_.LevelFiles(level)) {
      if (meta->unique_id != kNullUniqueId64x2) {
        std::shared_ptr<const TableProperties> props;
        Status s =
            GetTableProperties(&props, meta);  // may open the file if it's not
        if (!s.ok()) {
          return s;
        }
        UniqueId64x2 id;
        s = GetSstInternalUniqueId(props->db_id, props->db_session_id,
                                   props->orig_file_number, &id);
        if (!s.ok() || id != meta->unique_id) {
          std::ostringstream oss;
          oss << "SST #" << meta->fd.GetNumber() << " unique ID mismatch. ";
          oss << "Manifest: "
              << InternalUniqueIdToHumanString(&(meta->unique_id)) << ", ";
          if (s.ok()) {
            oss << "Table Properties: " << InternalUniqueIdToHumanString(&id);
          } else {
            oss << "Failed to get Table Properties: " << s.ToString();
          }
          return Status::Corruption("VersionSet", oss.str());
        }
        TEST_SYNC_POINT_CALLBACK("Version::VerifySstUniqueIds::Passed", &id);
      } else {
        TEST_SYNC_POINT_CALLBACK("Version::VerifySstUniqueIds::Skipped", meta);
      }
    }
  }
  return Status::OK();
}

InternalIterator* Version::TEST_GetLevelIterator(
    const ReadOptions& read_options, MergeIteratorBuilder* merge_iter_builder,
    int level, bool allow_unprepared_value) {
  auto* arena = merge_iter_builder->GetArena();
  auto* mem = arena->AllocateAligned(sizeof(LevelIterator));
  return new (mem) LevelIterator(
      cfd_->table_cache(), read_options, file_options_,
      cfd_->internal_comparator(), &storage_info_.LevelFilesBrief(level),
      mutable_cf_options_.prefix_extractor, should_sample_file_read(),
      cfd_->internal_stats()->GetFileReadHist(level),
      TableReaderCaller::kUserIterator, IsFilterSkipped(level), level,
      nullptr /* range_del_agg */, nullptr /* compaction_boundaries */,
      allow_unprepared_value, merge_iter_builder);
}

>>>>>>> c8543296
uint64_t VersionStorageInfo::GetEstimatedActiveKeys() const {
  // Estimation will be inaccurate when:
  // (1) there exist merge keys
  // (2) keys are directly overwritten
  // (3) deletion on non-existing keys
  // (4) low number of samples
  if (current_num_samples_ == 0) {
    return 0;
  }

  if (current_num_non_deletions_ <= current_num_deletions_) {
    return 0;
  }

  uint64_t est = current_num_non_deletions_ - current_num_deletions_;

  uint64_t file_count = 0;
  for (int level = 0; level < num_levels_; ++level) {
    file_count += files_[level].size();
  }

  if (current_num_samples_ < file_count) {
    // casting to avoid overflowing
    return
      static_cast<uint64_t>(
        (est * static_cast<double>(file_count) / current_num_samples_)
      );
  } else {
    return est;
  }
}

double VersionStorageInfo::GetEstimatedCompressionRatioAtLevel(
    int level) const {
  assert(level < num_levels_);
  uint64_t sum_file_size_bytes = 0;
  uint64_t sum_data_size_bytes = 0;
  for (auto* file_meta : files_[level]) {
    sum_file_size_bytes += file_meta->fd.GetFileSize();
    sum_data_size_bytes += file_meta->raw_key_size + file_meta->raw_value_size;
  }
  if (sum_file_size_bytes == 0) {
    return -1.0;
  }
  return static_cast<double>(sum_data_size_bytes) / sum_file_size_bytes;
}

void Version::AddIterators(const ReadOptions& read_options,
                           const FileOptions& soptions,
                           MergeIteratorBuilder* merge_iter_builder,
                           bool allow_unprepared_value) {
  assert(storage_info_.finalized_);

  for (int level = 0; level < storage_info_.num_non_empty_levels(); level++) {
    AddIteratorsForLevel(read_options, soptions, merge_iter_builder, level,
                         allow_unprepared_value);
  }
}

void Version::AddIteratorsForLevel(const ReadOptions& read_options,
                                   const FileOptions& soptions,
                                   MergeIteratorBuilder* merge_iter_builder,
                                   int level, bool allow_unprepared_value) {
  assert(storage_info_.finalized_);
  if (level >= storage_info_.num_non_empty_levels()) {
    // This is an empty level
    return;
  } else if (storage_info_.LevelFilesBrief(level).num_files == 0) {
    // No files in this level
    return;
  }

  bool should_sample = should_sample_file_read();

  auto* arena = merge_iter_builder->GetArena();
  if (level == 0) {
    // Merge all level zero files together since they may overlap
    TruncatedRangeDelIterator* iter = nullptr;
    for (size_t i = 0; i < storage_info_.LevelFilesBrief(0).num_files; i++) {
      const auto& file = storage_info_.LevelFilesBrief(0).files[i];
      merge_iter_builder->AddIterator(cfd_->table_cache()->NewIterator(
          read_options, soptions, cfd_->internal_comparator(),
          *file.file_metadata, /*range_del_agg=*/nullptr,
          mutable_cf_options_.prefix_extractor, nullptr,
          cfd_->internal_stats()->GetFileReadHist(0),
          TableReaderCaller::kUserIterator, arena,
          /*skip_filters=*/false, /*level=*/0, max_file_size_for_l0_meta_pin_,
          /*smallest_compaction_key=*/nullptr,
          /*largest_compaction_key=*/nullptr, allow_unprepared_value, &iter));
      if (!read_options.ignore_range_deletions) {
        merge_iter_builder->AddRangeTombstoneIterator(iter);
      }
    }
    if (should_sample) {
      // Count ones for every L0 files. This is done per iterator creation
      // rather than Seek(), while files in other levels are recored per seek.
      // If users execute one range query per iterator, there may be some
      // discrepancy here.
      for (FileMetaData* meta : storage_info_.LevelFiles(0)) {
        sample_file_read_inc(meta);
      }
    }
  } else if (storage_info_.LevelFilesBrief(level).num_files > 0) {
    // For levels > 0, we can use a concatenating iterator that sequentially
    // walks through the non-overlapping files in the level, opening them
    // lazily.
    auto* mem = arena->AllocateAligned(sizeof(LevelIterator));
    merge_iter_builder->AddIterator(new (mem) LevelIterator(
        cfd_->table_cache(), read_options, soptions,
        cfd_->internal_comparator(), &storage_info_.LevelFilesBrief(level),
        mutable_cf_options_.prefix_extractor, should_sample_file_read(),
        cfd_->internal_stats()->GetFileReadHist(level),
        TableReaderCaller::kUserIterator, IsFilterSkipped(level), level,
        /*range_del_agg=*/nullptr, /*compaction_boundaries=*/nullptr,
        allow_unprepared_value, merge_iter_builder));
  }
}

Status Version::OverlapWithLevelIterator(const ReadOptions& read_options,
                                         const FileOptions& file_options,
                                         const Slice& smallest_user_key,
                                         const Slice& largest_user_key,
                                         int level, bool* overlap) {
  assert(storage_info_.finalized_);

  auto icmp = cfd_->internal_comparator();
  auto ucmp = icmp.user_comparator();

  Arena arena;
  Status status;
  ReadRangeDelAggregator range_del_agg(&icmp,
                                       kMaxSequenceNumber /* upper_bound */);

  *overlap = false;

  if (level == 0) {
    for (size_t i = 0; i < storage_info_.LevelFilesBrief(0).num_files; i++) {
      const auto file = &storage_info_.LevelFilesBrief(0).files[i];
      if (AfterFile(ucmp, &smallest_user_key, file) ||
          BeforeFile(ucmp, &largest_user_key, file)) {
        continue;
      }
      ScopedArenaIterator iter(cfd_->table_cache()->NewIterator(
          read_options, file_options, cfd_->internal_comparator(),
          *file->file_metadata, &range_del_agg,
          mutable_cf_options_.prefix_extractor, nullptr,
          cfd_->internal_stats()->GetFileReadHist(0),
          TableReaderCaller::kUserIterator, &arena,
          /*skip_filters=*/false, /*level=*/0, max_file_size_for_l0_meta_pin_,
          /*smallest_compaction_key=*/nullptr,
          /*largest_compaction_key=*/nullptr,
          /*allow_unprepared_value=*/false));
      status = OverlapWithIterator(
          ucmp, smallest_user_key, largest_user_key, iter.get(), overlap);
      if (!status.ok() || *overlap) {
        break;
      }
    }
  } else if (storage_info_.LevelFilesBrief(level).num_files > 0) {
    auto mem = arena.AllocateAligned(sizeof(LevelIterator));
    ScopedArenaIterator iter(new (mem) LevelIterator(
        cfd_->table_cache(), read_options, file_options,
        cfd_->internal_comparator(), &storage_info_.LevelFilesBrief(level),
        mutable_cf_options_.prefix_extractor, should_sample_file_read(),
        cfd_->internal_stats()->GetFileReadHist(level),
        TableReaderCaller::kUserIterator, IsFilterSkipped(level), level,
        &range_del_agg));
    status = OverlapWithIterator(
        ucmp, smallest_user_key, largest_user_key, iter.get(), overlap);
  }

  if (status.ok() && *overlap == false &&
      range_del_agg.IsRangeOverlapped(smallest_user_key, largest_user_key)) {
    *overlap = true;
  }
  return status;
}

VersionStorageInfo::VersionStorageInfo(
    const InternalKeyComparator* internal_comparator,
    const Comparator* user_comparator, int levels,
    CompactionStyle compaction_style, VersionStorageInfo* ref_vstorage,
    bool _force_consistency_checks)
    : internal_comparator_(internal_comparator),
      user_comparator_(user_comparator),
      // cfd is nullptr if Version is dummy
      num_levels_(levels),
      num_non_empty_levels_(0),
      file_indexer_(user_comparator),
      compaction_style_(compaction_style),
      files_(new std::vector<FileMetaData*>[num_levels_]),
      base_level_(num_levels_ == 1 ? -1 : 1),
      level_multiplier_(0.0),
      files_by_compaction_pri_(num_levels_),
      level0_non_overlapping_(false),
      next_file_to_compact_by_size_(num_levels_),
      compaction_score_(num_levels_),
      compaction_level_(num_levels_),
      l0_delay_trigger_count_(0),
      compact_cursor_(num_levels_),
      accumulated_file_size_(0),
      accumulated_raw_key_size_(0),
      accumulated_raw_value_size_(0),
      accumulated_num_non_deletions_(0),
      accumulated_num_deletions_(0),
      current_num_non_deletions_(0),
      current_num_deletions_(0),
      current_num_samples_(0),
      estimated_compaction_needed_bytes_(0),
      finalized_(false),
      force_consistency_checks_(_force_consistency_checks) {
  if (ref_vstorage != nullptr) {
    accumulated_file_size_ = ref_vstorage->accumulated_file_size_;
    accumulated_raw_key_size_ = ref_vstorage->accumulated_raw_key_size_;
    accumulated_raw_value_size_ = ref_vstorage->accumulated_raw_value_size_;
    accumulated_num_non_deletions_ =
        ref_vstorage->accumulated_num_non_deletions_;
    accumulated_num_deletions_ = ref_vstorage->accumulated_num_deletions_;
    current_num_non_deletions_ = ref_vstorage->current_num_non_deletions_;
    current_num_deletions_ = ref_vstorage->current_num_deletions_;
    current_num_samples_ = ref_vstorage->current_num_samples_;
    oldest_snapshot_seqnum_ = ref_vstorage->oldest_snapshot_seqnum_;
    compact_cursor_ = ref_vstorage->compact_cursor_;
    compact_cursor_.resize(num_levels_);
  }
}

Version::Version(ColumnFamilyData* column_family_data, VersionSet* vset,
                 const FileOptions& file_opt,
                 const MutableCFOptions mutable_cf_options,
                 const std::shared_ptr<IOTracer>& io_tracer,
                 uint64_t version_number)
    : env_(vset->env_),
      clock_(vset->clock_),
      cfd_(column_family_data),
      info_log_((cfd_ == nullptr) ? nullptr : cfd_->ioptions()->logger),
      db_statistics_((cfd_ == nullptr) ? nullptr : cfd_->ioptions()->stats),
      table_cache_((cfd_ == nullptr) ? nullptr : cfd_->table_cache()),
      blob_source_(cfd_ ? cfd_->blob_source() : nullptr),
      merge_operator_(
          (cfd_ == nullptr) ? nullptr : cfd_->ioptions()->merge_operator.get()),
      storage_info_(
          (cfd_ == nullptr) ? nullptr : &cfd_->internal_comparator(),
          (cfd_ == nullptr) ? nullptr : cfd_->user_comparator(),
          cfd_ == nullptr ? 0 : cfd_->NumberLevels(),
          cfd_ == nullptr ? kCompactionStyleLevel
                          : cfd_->ioptions()->compaction_style,
          (cfd_ == nullptr || cfd_->current() == nullptr)
              ? nullptr
              : cfd_->current()->storage_info(),
          cfd_ == nullptr ? false : cfd_->ioptions()->force_consistency_checks),
      vset_(vset),
      next_(this),
      prev_(this),
      refs_(0),
      file_options_(file_opt),
      mutable_cf_options_(mutable_cf_options),
      max_file_size_for_l0_meta_pin_(
          MaxFileSizeForL0MetaPin(mutable_cf_options_)),
      version_number_(version_number),
      io_tracer_(io_tracer) {}

Status Version::GetBlob(const ReadOptions& read_options, const Slice& user_key,
                        const Slice& blob_index_slice,
                        FilePrefetchBuffer* prefetch_buffer,
                        PinnableSlice* value, uint64_t* bytes_read) const {
  BlobIndex blob_index;

  {
    Status s = blob_index.DecodeFrom(blob_index_slice);
    if (!s.ok()) {
      return s;
    }
  }

  return GetBlob(read_options, user_key, blob_index, prefetch_buffer, value,
                 bytes_read);
}

Status Version::GetBlob(const ReadOptions& read_options, const Slice& user_key,
                        const BlobIndex& blob_index,
                        FilePrefetchBuffer* prefetch_buffer,
                        PinnableSlice* value, uint64_t* bytes_read) const {
  assert(value);

  if (blob_index.HasTTL() || blob_index.IsInlined()) {
    return Status::Corruption("Unexpected TTL/inlined blob index");
  }

  const uint64_t blob_file_number = blob_index.file_number();

  auto blob_file_meta = storage_info_.GetBlobFileMetaData(blob_file_number);
  if (!blob_file_meta) {
    return Status::Corruption("Invalid blob file number");
  }

  assert(blob_source_);
  value->Reset();
  const Status s = blob_source_->GetBlob(
      read_options, user_key, blob_file_number, blob_index.offset(),
      blob_file_meta->GetBlobFileSize(), blob_index.size(),
      blob_index.compression(), prefetch_buffer, value, bytes_read);

  return s;
}

void Version::MultiGetBlob(
    const ReadOptions& read_options, MultiGetRange& range,
    std::unordered_map<uint64_t, BlobReadContexts>& blob_ctxs) {
  assert(!blob_ctxs.empty());

  autovector<BlobFileReadRequests> blob_reqs;

  for (auto& ctx : blob_ctxs) {
    const auto file_number = ctx.first;
    const auto blob_file_meta = storage_info_.GetBlobFileMetaData(file_number);

    autovector<BlobReadRequest> blob_reqs_in_file;
    BlobReadContexts& blobs_in_file = ctx.second;
    for (const auto& blob : blobs_in_file) {
      const BlobIndex& blob_index = blob.first;
      const KeyContext& key_context = blob.second;

      if (!blob_file_meta) {
        *key_context.s = Status::Corruption("Invalid blob file number");
        continue;
      }

      if (blob_index.HasTTL() || blob_index.IsInlined()) {
        *key_context.s =
            Status::Corruption("Unexpected TTL/inlined blob index");
        continue;
      }

      key_context.value->Reset();
      blob_reqs_in_file.emplace_back(
          key_context.ukey_with_ts, blob_index.offset(), blob_index.size(),
          blob_index.compression(), key_context.value, key_context.s);
    }
    if (blob_reqs_in_file.size() > 0) {
      const auto file_size = blob_file_meta->GetBlobFileSize();
      blob_reqs.emplace_back(file_number, file_size, blob_reqs_in_file);
    }
  }

  if (blob_reqs.size() > 0) {
    blob_source_->MultiGetBlob(read_options, blob_reqs, /*bytes_read=*/nullptr);
  }

  for (auto& ctx : blob_ctxs) {
    BlobReadContexts& blobs_in_file = ctx.second;
    for (const auto& blob : blobs_in_file) {
      const KeyContext& key_context = blob.second;
      if (key_context.s->ok()) {
        range.AddValueSize(key_context.value->size());
        if (range.GetValueSize() > read_options.value_size_soft_limit) {
          *key_context.s = Status::Aborted();
        }
      } else if (key_context.s->IsIncomplete()) {
        // read_options.read_tier == kBlockCacheTier
        // Cannot read blob(s): no disk I/O allowed
        assert(key_context.get_context);
        auto& get_context = *(key_context.get_context);
        get_context.MarkKeyMayExist();
      }
    }
  }
}

void Version::Get(const ReadOptions& read_options, const LookupKey& k,
                  PinnableSlice* value, PinnableWideColumns* columns,
                  std::string* timestamp, Status* status,
                  MergeContext* merge_context,
                  SequenceNumber* max_covering_tombstone_seq,
                  PinnedIteratorsManager* pinned_iters_mgr, bool* value_found,
                  bool* key_exists, SequenceNumber* seq, ReadCallback* callback,
                  bool* is_blob, bool do_merge) {
  Slice ikey = k.internal_key();
  Slice user_key = k.user_key();

  assert(status->ok() || status->IsMergeInProgress());

  if (key_exists != nullptr) {
    // will falsify below if not found
    *key_exists = true;
  }

  uint64_t tracing_get_id = BlockCacheTraceHelper::kReservedGetId;
  if (vset_ && vset_->block_cache_tracer_ &&
      vset_->block_cache_tracer_->is_tracing_enabled()) {
    tracing_get_id = vset_->block_cache_tracer_->NextGetId();
  }

  // Note: the old StackableDB-based BlobDB passes in
  // GetImplOptions::is_blob_index; for the integrated BlobDB implementation, we
  // need to provide it here.
  bool is_blob_index = false;
  bool* const is_blob_to_use = is_blob ? is_blob : &is_blob_index;
  BlobFetcher blob_fetcher(this, read_options);

  assert(pinned_iters_mgr);
  GetContext get_context(
      user_comparator(), merge_operator_, info_log_, db_statistics_,
      status->ok() ? GetContext::kNotFound : GetContext::kMerge, user_key,
      do_merge ? value : nullptr, do_merge ? columns : nullptr,
      do_merge ? timestamp : nullptr, value_found, merge_context, do_merge,
      max_covering_tombstone_seq, clock_, seq,
      merge_operator_ ? pinned_iters_mgr : nullptr, callback, is_blob_to_use,
      tracing_get_id, &blob_fetcher);

  // Pin blocks that we read to hold merge operands
  if (merge_operator_) {
    pinned_iters_mgr->StartPinning();
  }

  FilePicker fp(user_key, ikey, &storage_info_.level_files_brief_,
                storage_info_.num_non_empty_levels_,
                &storage_info_.file_indexer_, user_comparator(),
                internal_comparator());
  FdWithKeyRange* f = fp.GetNextFile();

  while (f != nullptr) {
    if (*max_covering_tombstone_seq > 0) {
      // The remaining files we look at will only contain covered keys, so we
      // stop here.
      break;
    }
    if (get_context.sample()) {
      sample_file_read_inc(f->file_metadata);
    }

    bool timer_enabled =
        GetPerfLevel() >= PerfLevel::kEnableTimeExceptForMutex &&
        get_perf_context()->per_level_perf_context_enabled;
    StopWatchNano timer(clock_, timer_enabled /* auto_start */);
    *status = table_cache_->Get(
        read_options, *internal_comparator(), *f->file_metadata, ikey,
        &get_context, mutable_cf_options_.prefix_extractor,
        cfd_->internal_stats()->GetFileReadHist(fp.GetHitFileLevel()),
        IsFilterSkipped(static_cast<int>(fp.GetHitFileLevel()),
                        fp.IsHitFileLastInLevel()),
        fp.GetHitFileLevel(), max_file_size_for_l0_meta_pin_);
    // TODO: examine the behavior for corrupted key
    if (timer_enabled) {
      PERF_COUNTER_BY_LEVEL_ADD(get_from_table_nanos, timer.ElapsedNanos(),
                                fp.GetHitFileLevel());
    }
    if (!status->ok()) {
      if (db_statistics_ != nullptr) {
        get_context.ReportCounters();
      }
      return;
    }

    // report the counters before returning
    if (get_context.State() != GetContext::kNotFound &&
        get_context.State() != GetContext::kMerge &&
        db_statistics_ != nullptr) {
      get_context.ReportCounters();
    }
    switch (get_context.State()) {
      case GetContext::kNotFound:
        // Keep searching in other files
        break;
      case GetContext::kMerge:
        // TODO: update per-level perfcontext user_key_return_count for kMerge
        break;
      case GetContext::kFound:
        if (fp.GetHitFileLevel() == 0) {
          RecordTick(db_statistics_, GET_HIT_L0);
        } else if (fp.GetHitFileLevel() == 1) {
          RecordTick(db_statistics_, GET_HIT_L1);
        } else if (fp.GetHitFileLevel() >= 2) {
          RecordTick(db_statistics_, GET_HIT_L2_AND_UP);
        }

        PERF_COUNTER_BY_LEVEL_ADD(user_key_return_count, 1,
                                  fp.GetHitFileLevel());

        if (is_blob_index) {
          if (do_merge && value) {
            TEST_SYNC_POINT_CALLBACK("Version::Get::TamperWithBlobIndex",
                                     value);

            constexpr FilePrefetchBuffer* prefetch_buffer = nullptr;
            constexpr uint64_t* bytes_read = nullptr;

            *status = GetBlob(read_options, user_key, *value, prefetch_buffer,
                              value, bytes_read);
            if (!status->ok()) {
              if (status->IsIncomplete()) {
                get_context.MarkKeyMayExist();
              }
              return;
            }
          }
        }

        return;
      case GetContext::kDeleted:
        // Use empty error message for speed
        *status = Status::NotFound();
        return;
      case GetContext::kCorrupt:
        *status = Status::Corruption("corrupted key for ", user_key);
        return;
      case GetContext::kUnexpectedBlobIndex:
        ROCKS_LOG_ERROR(info_log_, "Encounter unexpected blob index.");
        *status = Status::NotSupported(
            "Encounter unexpected blob index. Please open DB with "
            "ROCKSDB_NAMESPACE::blob_db::BlobDB instead.");
        return;
      case GetContext::kUnexpectedWideColumnEntity:
        *status =
            Status::NotSupported("Encountered unexpected wide-column entity");
        return;
    }
    f = fp.GetNextFile();
  }
  if (db_statistics_ != nullptr) {
    get_context.ReportCounters();
  }
  if (GetContext::kMerge == get_context.State()) {
    if (!do_merge) {
      *status = Status::OK();
      return;
    }
    if (!merge_operator_) {
      *status =  Status::InvalidArgument(
          "merge_operator is not properly initialized.");
      return;
    }
    // merge_operands are in saver and we hit the beginning of the key history
    // do a final merge of nullptr and operands;
    std::string* str_value = value != nullptr ? value->GetSelf() : nullptr;
    *status = MergeHelper::TimedFullMerge(
        merge_operator_, user_key, nullptr, merge_context->GetOperands(),
        str_value, info_log_, db_statistics_, clock_,
        nullptr /* result_operand */, true);
    if (LIKELY(value != nullptr)) {
      value->PinSelf();
    }
  } else {
    if (key_exists != nullptr) {
      *key_exists = false;
    }
    *status = Status::NotFound(); // Use an empty error message for speed
  }
}

void Version::MultiGet(const ReadOptions& read_options, MultiGetRange* range,
                       ReadCallback* callback) {
  PinnedIteratorsManager pinned_iters_mgr;

  // Pin blocks that we read to hold merge operands
  if (merge_operator_) {
    pinned_iters_mgr.StartPinning();
  }
  uint64_t tracing_mget_id = BlockCacheTraceHelper::kReservedGetId;

  if (vset_ && vset_->block_cache_tracer_ &&
      vset_->block_cache_tracer_->is_tracing_enabled()) {
    tracing_mget_id = vset_->block_cache_tracer_->NextGetId();
  }
  // Even though we know the batch size won't be > MAX_BATCH_SIZE,
  // use autovector in order to avoid unnecessary construction of GetContext
  // objects, which is expensive
  autovector<GetContext, 16> get_ctx;
  BlobFetcher blob_fetcher(this, read_options);
  for (auto iter = range->begin(); iter != range->end(); ++iter) {
    assert(iter->s->ok() || iter->s->IsMergeInProgress());
    get_ctx.emplace_back(
        user_comparator(), merge_operator_, info_log_, db_statistics_,
        iter->s->ok() ? GetContext::kNotFound : GetContext::kMerge,
        iter->ukey_with_ts, iter->value, /*columns=*/nullptr, iter->timestamp,
        nullptr, &(iter->merge_context), true,
        &iter->max_covering_tombstone_seq, clock_, nullptr,
        merge_operator_ ? &pinned_iters_mgr : nullptr, callback,
        &iter->is_blob_index, tracing_mget_id, &blob_fetcher);
    // MergeInProgress status, if set, has been transferred to the get_context
    // state, so we set status to ok here. From now on, the iter status will
    // be used for IO errors, and get_context state will be used for any
    // key level errors
    *(iter->s) = Status::OK();
  }
  int get_ctx_index = 0;
  for (auto iter = range->begin(); iter != range->end();
       ++iter, get_ctx_index++) {
    iter->get_context = &(get_ctx[get_ctx_index]);
  }

  Status s;
  // blob_file => [[blob_idx, it], ...]
  std::unordered_map<uint64_t, BlobReadContexts> blob_ctxs;
  MultiGetRange keys_with_blobs_range(*range, range->begin(), range->end());
#if USE_COROUTINES
  if (read_options.async_io && read_options.optimize_multiget_for_io &&
      using_coroutines()) {
    s = MultiGetAsync(read_options, range, &blob_ctxs);
  } else
#endif  // USE_COROUTINES
  {
    MultiGetRange file_picker_range(*range, range->begin(), range->end());
    FilePickerMultiGet fp(&file_picker_range, &storage_info_.level_files_brief_,
                          storage_info_.num_non_empty_levels_,
                          &storage_info_.file_indexer_, user_comparator(),
                          internal_comparator());
    FdWithKeyRange* f = fp.GetNextFileInLevel();
    uint64_t num_index_read = 0;
    uint64_t num_filter_read = 0;
    uint64_t num_sst_read = 0;
    uint64_t num_level_read = 0;

    int prev_level = -1;

    while (!fp.IsSearchEnded()) {
      // This will be set to true later if we actually look up in a file in L0.
      // For per level stats purposes, an L0 file is treated as a level
      bool dump_stats_for_l0_file = false;

      // Avoid using the coroutine version if we're looking in a L0 file, since
      // L0 files won't be parallelized anyway. The regular synchronous version
      // is faster.
      if (!read_options.async_io || !using_coroutines() ||
          fp.GetHitFileLevel() == 0 || !fp.RemainingOverlapInLevel()) {
        if (f) {
          bool skip_filters =
              IsFilterSkipped(static_cast<int>(fp.GetHitFileLevel()),
                              fp.IsHitFileLastInLevel());
          // Call MultiGetFromSST for looking up a single file
          s = MultiGetFromSST(read_options, fp.CurrentFileRange(),
                              fp.GetHitFileLevel(), skip_filters,
                              /*skip_range_deletions=*/false, f, blob_ctxs,
                              /*table_handle=*/nullptr, num_filter_read,
                              num_index_read, num_sst_read);
          if (fp.GetHitFileLevel() == 0) {
            dump_stats_for_l0_file = true;
          }
        }
        if (s.ok()) {
          f = fp.GetNextFileInLevel();
        }
#if USE_COROUTINES
      } else {
        std::vector<folly::coro::Task<Status>> mget_tasks;
        while (f != nullptr) {
          MultiGetRange file_range = fp.CurrentFileRange();
          Cache::Handle* table_handle = nullptr;
          bool skip_filters =
              IsFilterSkipped(static_cast<int>(fp.GetHitFileLevel()),
                              fp.IsHitFileLastInLevel());
          bool skip_range_deletions = false;
          if (!skip_filters) {
            Status status = table_cache_->MultiGetFilter(
                read_options, *internal_comparator(), *f->file_metadata,
                mutable_cf_options_.prefix_extractor,
                cfd_->internal_stats()->GetFileReadHist(fp.GetHitFileLevel()),
                fp.GetHitFileLevel(), &file_range, &table_handle);
            skip_range_deletions = true;
            if (status.ok()) {
              skip_filters = true;
            } else if (!status.IsNotSupported()) {
              s = status;
            }
          }

          if (!s.ok()) {
            break;
          }

          if (!file_range.empty()) {
            mget_tasks.emplace_back(MultiGetFromSSTCoroutine(
                read_options, file_range, fp.GetHitFileLevel(), skip_filters,
                skip_range_deletions, f, blob_ctxs, table_handle,
                num_filter_read, num_index_read, num_sst_read));
          }
          if (fp.KeyMaySpanNextFile()) {
            break;
          }
          f = fp.GetNextFileInLevel();
        }
        if (s.ok() && mget_tasks.size() > 0) {
          RecordTick(db_statistics_, MULTIGET_COROUTINE_COUNT,
                     mget_tasks.size());
          // Collect all results so far
          std::vector<Status> statuses = folly::coro::blockingWait(
              folly::coro::collectAllRange(std::move(mget_tasks))
                  .scheduleOn(&range->context()->executor()));
          for (Status stat : statuses) {
            if (!stat.ok()) {
              s = stat;
            }
          }

          if (s.ok() && fp.KeyMaySpanNextFile()) {
            f = fp.GetNextFileInLevel();
          }
        }
#endif  // USE_COROUTINES
      }
      // If bad status or we found final result for all the keys
      if (!s.ok() || file_picker_range.empty()) {
        break;
      }
      if (!f) {
        // Reached the end of this level. Prepare the next level
        fp.PrepareNextLevelForSearch();
        if (!fp.IsSearchEnded()) {
          // Its possible there is no overlap on this level and f is nullptr
          f = fp.GetNextFileInLevel();
        }
        if (dump_stats_for_l0_file ||
            (prev_level != 0 && prev_level != (int)fp.GetHitFileLevel())) {
          // Dump the stats if the search has moved to the next level and
          // reset for next level.
          if (num_filter_read + num_index_read) {
            RecordInHistogram(db_statistics_,
                              NUM_INDEX_AND_FILTER_BLOCKS_READ_PER_LEVEL,
                              num_index_read + num_filter_read);
          }
          if (num_sst_read) {
            RecordInHistogram(db_statistics_, NUM_SST_READ_PER_LEVEL,
                              num_sst_read);
            num_level_read++;
          }
          num_filter_read = 0;
          num_index_read = 0;
          num_sst_read = 0;
        }
        prev_level = fp.GetHitFileLevel();
      }
    }

    // Dump stats for most recent level
    if (num_filter_read + num_index_read) {
      RecordInHistogram(db_statistics_,
                        NUM_INDEX_AND_FILTER_BLOCKS_READ_PER_LEVEL,
                        num_index_read + num_filter_read);
    }
    if (num_sst_read) {
      RecordInHistogram(db_statistics_, NUM_SST_READ_PER_LEVEL, num_sst_read);
      num_level_read++;
    }
    if (num_level_read) {
      RecordInHistogram(db_statistics_, NUM_LEVEL_READ_PER_MULTIGET,
                        num_level_read);
    }
  }

  if (s.ok() && !blob_ctxs.empty()) {
    MultiGetBlob(read_options, keys_with_blobs_range, blob_ctxs);
  }

  // Process any left over keys
  for (auto iter = range->begin(); s.ok() && iter != range->end(); ++iter) {
    GetContext& get_context = *iter->get_context;
    Status* status = iter->s;
    Slice user_key = iter->lkey->user_key();

    if (db_statistics_ != nullptr) {
      get_context.ReportCounters();
    }
    if (GetContext::kMerge == get_context.State()) {
      if (!merge_operator_) {
        *status = Status::InvalidArgument(
            "merge_operator is not properly initialized.");
        range->MarkKeyDone(iter);
        continue;
      }
      // merge_operands are in saver and we hit the beginning of the key history
      // do a final merge of nullptr and operands;
      std::string* str_value =
          iter->value != nullptr ? iter->value->GetSelf() : nullptr;
      *status = MergeHelper::TimedFullMerge(
          merge_operator_, user_key, nullptr, iter->merge_context.GetOperands(),
          str_value, info_log_, db_statistics_, clock_,
          nullptr /* result_operand */, true);
      if (LIKELY(iter->value != nullptr)) {
        iter->value->PinSelf();
        range->AddValueSize(iter->value->size());
        range->MarkKeyDone(iter);
        if (range->GetValueSize() > read_options.value_size_soft_limit) {
          s = Status::Aborted();
          break;
        }
      }
    } else {
      range->MarkKeyDone(iter);
      *status = Status::NotFound();  // Use an empty error message for speed
    }
  }

  for (auto iter = range->begin(); iter != range->end(); ++iter) {
    range->MarkKeyDone(iter);
    *(iter->s) = s;
  }
}

#ifdef USE_COROUTINES
Status Version::ProcessBatch(
    const ReadOptions& read_options, FilePickerMultiGet* batch,
    std::vector<folly::coro::Task<Status>>& mget_tasks,
    std::unordered_map<uint64_t, BlobReadContexts>* blob_ctxs,
    autovector<FilePickerMultiGet, 4>& batches, std::deque<size_t>& waiting,
    std::deque<size_t>& to_process, unsigned int& num_tasks_queued,
    uint64_t& num_filter_read, uint64_t& num_index_read,
    uint64_t& num_sst_read) {
  FilePickerMultiGet& fp = *batch;
  MultiGetRange range = fp.GetRange();
  // Initialize a new empty range. Any keys that are not in this level will
  // eventually become part of the new range.
  MultiGetRange leftover(range, range.begin(), range.begin());
  FdWithKeyRange* f = nullptr;
  Status s;

  f = fp.GetNextFileInLevel();
  while (!f) {
    fp.PrepareNextLevelForSearch();
    if (!fp.IsSearchEnded()) {
      f = fp.GetNextFileInLevel();
    } else {
      break;
    }
  }
  while (f) {
    MultiGetRange file_range = fp.CurrentFileRange();
    Cache::Handle* table_handle = nullptr;
    bool skip_filters = IsFilterSkipped(static_cast<int>(fp.GetHitFileLevel()),
                                        fp.IsHitFileLastInLevel());
    bool skip_range_deletions = false;
    if (!skip_filters) {
      Status status = table_cache_->MultiGetFilter(
          read_options, *internal_comparator(), *f->file_metadata,
          mutable_cf_options_.prefix_extractor,
          cfd_->internal_stats()->GetFileReadHist(fp.GetHitFileLevel()),
          fp.GetHitFileLevel(), &file_range, &table_handle);
      if (status.ok()) {
        skip_filters = true;
        skip_range_deletions = true;
      } else if (!status.IsNotSupported()) {
        s = status;
      }
    }
    if (!s.ok()) {
      break;
    }
    // At this point, file_range contains any keys that are likely in this
    // file. It may have false positives, but that's ok since higher level
    // lookups for the key are dependent on this lookup anyway.
    // Add the complement of file_range to leftover. That's the set of keys
    // definitely not in this level.
    // Subtract the complement of file_range from range, since they will be
    // processed in a separate batch in parallel.
    leftover += ~file_range;
    range -= ~file_range;
    if (!file_range.empty()) {
      if (waiting.empty() && to_process.empty() &&
          !fp.RemainingOverlapInLevel() && leftover.empty() &&
          mget_tasks.empty()) {
        // All keys are in one SST file, so take the fast path
        s = MultiGetFromSST(read_options, file_range, fp.GetHitFileLevel(),
                            skip_filters, skip_range_deletions, f, *blob_ctxs,
                            table_handle, num_filter_read, num_index_read,
                            num_sst_read);
      } else {
        mget_tasks.emplace_back(MultiGetFromSSTCoroutine(
            read_options, file_range, fp.GetHitFileLevel(), skip_filters,
            skip_range_deletions, f, *blob_ctxs, table_handle, num_filter_read,
            num_index_read, num_sst_read));
        ++num_tasks_queued;
      }
    }
    if (fp.KeyMaySpanNextFile() && !file_range.empty()) {
      break;
    }
    f = fp.GetNextFileInLevel();
  }
  // Split the current batch only if some keys are likely in this level and
  // some are not.
  if (s.ok() && !leftover.empty() && !range.empty()) {
    fp.ReplaceRange(range);
    batches.emplace_back(&leftover, fp);
    to_process.emplace_back(batches.size() - 1);
  }
  // 1. If f is non-null, that means we might not be done with this level.
  //    This can happen if one of the keys is the last key in the file, i.e
  //    fp.KeyMaySpanNextFile() is true.
  // 2. If range is empty, then we're done with this range and no need to
  //    prepare the next level
  // 3. If some tasks were queued for this range, then the next level will be
  //    prepared after executing those tasks
  if (!f && !range.empty() && !num_tasks_queued) {
    fp.PrepareNextLevelForSearch();
  }
  return s;
}

Status Version::MultiGetAsync(
    const ReadOptions& options, MultiGetRange* range,
    std::unordered_map<uint64_t, BlobReadContexts>* blob_ctxs) {
  autovector<FilePickerMultiGet, 4> batches;
  std::deque<size_t> waiting;
  std::deque<size_t> to_process;
  Status s;
  std::vector<folly::coro::Task<Status>> mget_tasks;
  uint64_t num_filter_read = 0;
  uint64_t num_index_read = 0;
  uint64_t num_sst_read = 0;

  // Create the initial batch with the input range
  batches.emplace_back(range, &storage_info_.level_files_brief_,
                       storage_info_.num_non_empty_levels_,
                       &storage_info_.file_indexer_, user_comparator(),
                       internal_comparator());
  to_process.emplace_back(0);

  while (!to_process.empty()) {
    size_t idx = to_process.front();
    FilePickerMultiGet* batch = &batches.at(idx);
    unsigned int num_tasks_queued = 0;
    to_process.pop_front();
    if (batch->IsSearchEnded() || batch->GetRange().empty()) {
      if (!to_process.empty()) {
        continue;
      }
    } else {
      // Look through one level. This may split the batch and enqueue it to
      // to_process
      s = ProcessBatch(options, batch, mget_tasks, blob_ctxs, batches, waiting,
                       to_process, num_tasks_queued, num_filter_read,
                       num_index_read, num_sst_read);
      if (!s.ok()) {
        break;
      }
      // Dump the stats since the search has moved to the next level
      if (num_filter_read + num_index_read) {
        RecordInHistogram(db_statistics_,
                          NUM_INDEX_AND_FILTER_BLOCKS_READ_PER_LEVEL,
                          num_index_read + num_filter_read);
      }
      if (num_sst_read) {
        RecordInHistogram(db_statistics_, NUM_SST_READ_PER_LEVEL, num_sst_read);
      }
      // If ProcessBatch didn't enqueue any coroutine tasks, it means all
      // keys were filtered out. So put the batch back in to_process to
      // lookup in the next level
      if (!num_tasks_queued && !batch->IsSearchEnded()) {
        // Put this back in the processing queue
        to_process.emplace_back(idx);
      } else if (num_tasks_queued) {
        waiting.emplace_back(idx);
      }
    }
    if (to_process.empty()) {
      if (s.ok() && mget_tasks.size() > 0) {
        assert(waiting.size());
        RecordTick(db_statistics_, MULTIGET_COROUTINE_COUNT, mget_tasks.size());
        // Collect all results so far
        std::vector<Status> statuses = folly::coro::blockingWait(
            folly::coro::collectAllRange(std::move(mget_tasks))
                .scheduleOn(&range->context()->executor()));
        for (Status stat : statuses) {
          if (!stat.ok()) {
            s = stat;
            break;
          }
        }

        if (!s.ok()) {
          break;
        }

        for (size_t wait_idx : waiting) {
          FilePickerMultiGet& fp = batches.at(wait_idx);
          // 1. If fp.GetHitFile() is non-null, then there could be more
          // overlap in this level. So skip preparing next level.
          // 2. If fp.GetRange() is empty, then this batch is completed
          // and no need to prepare the next level.
          if (!fp.GetHitFile() && !fp.GetRange().empty()) {
            fp.PrepareNextLevelForSearch();
          }
        }
        to_process.swap(waiting);
      } else {
        assert(!s.ok() || waiting.size() == 0);
      }
    }
  }

  return s;
}
#endif

bool Version::IsFilterSkipped(int level, bool is_file_last_in_level) {
  // Reaching the bottom level implies misses at all upper levels, so we'll
  // skip checking the filters when we predict a hit.
  return cfd_->ioptions()->optimize_filters_for_hits &&
         (level > 0 || is_file_last_in_level) &&
         level == storage_info_.num_non_empty_levels() - 1;
}

void VersionStorageInfo::GenerateLevelFilesBrief() {
  level_files_brief_.resize(num_non_empty_levels_);
  for (int level = 0; level < num_non_empty_levels_; level++) {
    DoGenerateLevelFilesBrief(
        &level_files_brief_[level], files_[level], &arena_);
  }
}

void VersionStorageInfo::PrepareForVersionAppend(
    const ImmutableOptions& immutable_options,
    const MutableCFOptions& mutable_cf_options) {
  ComputeCompensatedSizes();
  UpdateNumNonEmptyLevels();
  CalculateBaseBytes(immutable_options, mutable_cf_options);
  UpdateFilesByCompactionPri(immutable_options, mutable_cf_options);
  GenerateFileIndexer();
  GenerateLevelFilesBrief();
  GenerateLevel0NonOverlapping();
  GenerateBottommostFiles();
  GenerateFileLocationIndex();
}

void Version::PrepareAppend(const MutableCFOptions& mutable_cf_options,
                            bool update_stats) {
  TEST_SYNC_POINT_CALLBACK(
      "Version::PrepareAppend:forced_check",
      reinterpret_cast<void*>(&storage_info_.force_consistency_checks_));

  if (update_stats) {
    UpdateAccumulatedStats();
  }

  storage_info_.PrepareForVersionAppend(*cfd_->ioptions(), mutable_cf_options);
}

bool Version::MaybeInitializeFileMetaData(FileMetaData* file_meta) {
  if (file_meta->init_stats_from_file ||
      file_meta->compensated_file_size > 0) {
    return false;
  }
  std::shared_ptr<const TableProperties> tp;
  Status s = GetTableProperties(&tp, file_meta);
  file_meta->init_stats_from_file = true;
  if (!s.ok()) {
    ROCKS_LOG_ERROR(vset_->db_options_->info_log,
                    "Unable to load table properties for file %" PRIu64
                    " --- %s\n",
                    file_meta->fd.GetNumber(), s.ToString().c_str());
    return false;
  }
  if (tp.get() == nullptr) return false;
  file_meta->num_entries = tp->num_entries;
  file_meta->num_deletions = tp->num_deletions;
  file_meta->raw_value_size = tp->raw_value_size;
  file_meta->raw_key_size = tp->raw_key_size;

  return true;
}

void VersionStorageInfo::UpdateAccumulatedStats(FileMetaData* file_meta) {
  TEST_SYNC_POINT_CALLBACK("VersionStorageInfo::UpdateAccumulatedStats",
                           nullptr);

  assert(file_meta->init_stats_from_file);
  accumulated_file_size_ += file_meta->fd.GetFileSize();
  accumulated_raw_key_size_ += file_meta->raw_key_size;
  accumulated_raw_value_size_ += file_meta->raw_value_size;
  accumulated_num_non_deletions_ +=
      file_meta->num_entries - file_meta->num_deletions;
  accumulated_num_deletions_ += file_meta->num_deletions;

  current_num_non_deletions_ +=
      file_meta->num_entries - file_meta->num_deletions;
  current_num_deletions_ += file_meta->num_deletions;
  current_num_samples_++;
}

void VersionStorageInfo::RemoveCurrentStats(FileMetaData* file_meta) {
  if (file_meta->init_stats_from_file) {
    current_num_non_deletions_ -=
        file_meta->num_entries - file_meta->num_deletions;
    current_num_deletions_ -= file_meta->num_deletions;
    current_num_samples_--;
  }
}

void Version::UpdateAccumulatedStats() {
  // maximum number of table properties loaded from files.
  const int kMaxInitCount = 20;
  int init_count = 0;
  // here only the first kMaxInitCount files which haven't been
  // initialized from file will be updated with num_deletions.
  // The motivation here is to cap the maximum I/O per Version creation.
  // The reason for choosing files from lower-level instead of higher-level
  // is that such design is able to propagate the initialization from
  // lower-level to higher-level:  When the num_deletions of lower-level
  // files are updated, it will make the lower-level files have accurate
  // compensated_file_size, making lower-level to higher-level compaction
  // will be triggered, which creates higher-level files whose num_deletions
  // will be updated here.
  for (int level = 0;
       level < storage_info_.num_levels_ && init_count < kMaxInitCount;
       ++level) {
    for (auto* file_meta : storage_info_.files_[level]) {
      if (MaybeInitializeFileMetaData(file_meta)) {
        // each FileMeta will be initialized only once.
        storage_info_.UpdateAccumulatedStats(file_meta);
        // when option "max_open_files" is -1, all the file metadata has
        // already been read, so MaybeInitializeFileMetaData() won't incur
        // any I/O cost. "max_open_files=-1" means that the table cache passed
        // to the VersionSet and then to the ColumnFamilySet has a size of
        // TableCache::kInfiniteCapacity
        if (vset_->GetColumnFamilySet()->get_table_cache()->GetCapacity() ==
            TableCache::kInfiniteCapacity) {
          continue;
        }
        if (++init_count >= kMaxInitCount) {
          break;
        }
      }
    }
  }
  // In case all sampled-files contain only deletion entries, then we
  // load the table-property of a file in higher-level to initialize
  // that value.
  for (int level = storage_info_.num_levels_ - 1;
       storage_info_.accumulated_raw_value_size_ == 0 && level >= 0; --level) {
    for (int i = static_cast<int>(storage_info_.files_[level].size()) - 1;
         storage_info_.accumulated_raw_value_size_ == 0 && i >= 0; --i) {
      if (MaybeInitializeFileMetaData(storage_info_.files_[level][i])) {
        storage_info_.UpdateAccumulatedStats(storage_info_.files_[level][i]);
      }
    }
  }
}

void VersionStorageInfo::ComputeCompensatedSizes() {
  static const int kDeletionWeightOnCompaction = 2;
  uint64_t average_value_size = GetAverageValueSize();

  // compute the compensated size
  for (int level = 0; level < num_levels_; level++) {
    for (auto* file_meta : files_[level]) {
      // Here we only compute compensated_file_size for those file_meta
      // which compensated_file_size is uninitialized (== 0). This is true only
      // for files that have been created right now and no other thread has
      // access to them. That's why we can safely mutate compensated_file_size.
      if (file_meta->compensated_file_size == 0) {
        file_meta->compensated_file_size = file_meta->fd.GetFileSize();
        // Here we only boost the size of deletion entries of a file only
        // when the number of deletion entries is greater than the number of
        // non-deletion entries in the file.  The motivation here is that in
        // a stable workload, the number of deletion entries should be roughly
        // equal to the number of non-deletion entries.  If we compensate the
        // size of deletion entries in a stable workload, the deletion
        // compensation logic might introduce unwanted effet which changes the
        // shape of LSM tree.
        if (file_meta->num_deletions * 2 >= file_meta->num_entries) {
          file_meta->compensated_file_size +=
              (file_meta->num_deletions * 2 - file_meta->num_entries) *
              average_value_size * kDeletionWeightOnCompaction;
        }
      }
    }
  }
}

int VersionStorageInfo::MaxInputLevel() const {
  if (compaction_style_ == kCompactionStyleLevel) {
    return num_levels() - 2;
  }
  return 0;
}

int VersionStorageInfo::MaxOutputLevel(bool allow_ingest_behind) const {
  if (allow_ingest_behind) {
    assert(num_levels() > 1);
    return num_levels() - 2;
  }
  return num_levels() - 1;
}

void VersionStorageInfo::EstimateCompactionBytesNeeded(
    const MutableCFOptions& mutable_cf_options) {
  // Only implemented for level-based compaction
  if (compaction_style_ != kCompactionStyleLevel) {
    estimated_compaction_needed_bytes_ = 0;
    return;
  }

  // Start from Level 0, if level 0 qualifies compaction to level 1,
  // we estimate the size of compaction.
  // Then we move on to the next level and see whether it qualifies compaction
  // to the next level. The size of the level is estimated as the actual size
  // on the level plus the input bytes from the previous level if there is any.
  // If it exceeds, take the exceeded bytes as compaction input and add the size
  // of the compaction size to tatal size.
  // We keep doing it to Level 2, 3, etc, until the last level and return the
  // accumulated bytes.

  uint64_t bytes_compact_to_next_level = 0;
  uint64_t level_size = 0;
  for (auto* f : files_[0]) {
    level_size += f->fd.GetFileSize();
  }
  // Level 0
  bool level0_compact_triggered = false;
  if (static_cast<int>(files_[0].size()) >=
          mutable_cf_options.level0_file_num_compaction_trigger ||
      level_size >= mutable_cf_options.max_bytes_for_level_base) {
    level0_compact_triggered = true;
    estimated_compaction_needed_bytes_ = level_size;
    bytes_compact_to_next_level = level_size;
  } else {
    estimated_compaction_needed_bytes_ = 0;
  }

  // Level 1 and up.
  uint64_t bytes_next_level = 0;
  for (int level = base_level(); level <= MaxInputLevel(); level++) {
    level_size = 0;
    if (bytes_next_level > 0) {
#ifndef NDEBUG
      uint64_t level_size2 = 0;
      for (auto* f : files_[level]) {
        level_size2 += f->fd.GetFileSize();
      }
      assert(level_size2 == bytes_next_level);
#endif
      level_size = bytes_next_level;
      bytes_next_level = 0;
    } else {
      for (auto* f : files_[level]) {
        level_size += f->fd.GetFileSize();
      }
    }
    if (level == base_level() && level0_compact_triggered) {
      // Add base level size to compaction if level0 compaction triggered.
      estimated_compaction_needed_bytes_ += level_size;
    }
    // Add size added by previous compaction
    level_size += bytes_compact_to_next_level;
    bytes_compact_to_next_level = 0;
    uint64_t level_target = MaxBytesForLevel(level);
    if (level_size > level_target) {
      bytes_compact_to_next_level = level_size - level_target;
      // Estimate the actual compaction fan-out ratio as size ratio between
      // the two levels.

      assert(bytes_next_level == 0);
      if (level + 1 < num_levels_) {
        for (auto* f : files_[level + 1]) {
          bytes_next_level += f->fd.GetFileSize();
        }
      }
      if (bytes_next_level > 0) {
        assert(level_size > 0);
        estimated_compaction_needed_bytes_ += static_cast<uint64_t>(
            static_cast<double>(bytes_compact_to_next_level) *
            (static_cast<double>(bytes_next_level) /
                 static_cast<double>(level_size) +
             1));
      }
    }
  }
}

namespace {
uint32_t GetExpiredTtlFilesCount(const ImmutableOptions& ioptions,
                                 const MutableCFOptions& mutable_cf_options,
                                 const std::vector<FileMetaData*>& files) {
  uint32_t ttl_expired_files_count = 0;

  int64_t _current_time;
  auto status = ioptions.clock->GetCurrentTime(&_current_time);
  if (status.ok()) {
    const uint64_t current_time = static_cast<uint64_t>(_current_time);
    for (FileMetaData* f : files) {
      if (!f->being_compacted) {
        uint64_t oldest_ancester_time = f->TryGetOldestAncesterTime();
        if (oldest_ancester_time != 0 &&
            oldest_ancester_time < (current_time - mutable_cf_options.ttl)) {
          ttl_expired_files_count++;
        }
      }
    }
  }
  return ttl_expired_files_count;
}
}  // anonymous namespace

void VersionStorageInfo::ComputeCompactionScore(
    const ImmutableOptions& immutable_options,
    const MutableCFOptions& mutable_cf_options) {
  double total_downcompact_bytes = 0.0;
  // Historically, score is defined as actual bytes in a level divided by
  // the level's target size, and 1.0 is the threshold for triggering
  // compaction. Higher score means higher prioritization.
  // Now we keep the compaction triggering condition, but consider more
  // factors for priorization, while still keeping the 1.0 threshold.
  // In order to provide flexibility for reducing score while still
  // maintaining it to be over 1.0, we scale the original score by 10x
  // if it is larger than 1.0.
  const double kScoreScale = 10.0;
  for (int level = 0; level <= MaxInputLevel(); level++) {
    double score;
    if (level == 0) {
      // We treat level-0 specially by bounding the number of files
      // instead of number of bytes for two reasons:
      //
      // (1) With larger write-buffer sizes, it is nice not to do too
      // many level-0 compactions.
      //
      // (2) The files in level-0 are merged on every read and
      // therefore we wish to avoid too many files when the individual
      // file size is small (perhaps because of a small write-buffer
      // setting, or very high compression ratios, or lots of
      // overwrites/deletions).
      int num_sorted_runs = 0;
      uint64_t total_size = 0;
      for (auto* f : files_[level]) {
        total_downcompact_bytes += static_cast<double>(f->fd.GetFileSize());
        if (!f->being_compacted) {
          total_size += f->compensated_file_size;
          num_sorted_runs++;
        }
      }
      if (compaction_style_ == kCompactionStyleUniversal) {
        // For universal compaction, we use level0 score to indicate
        // compaction score for the whole DB. Adding other levels as if
        // they are L0 files.
        for (int i = 1; i < num_levels(); i++) {
          // Its possible that a subset of the files in a level may be in a
          // compaction, due to delete triggered compaction or trivial move.
          // In that case, the below check may not catch a level being
          // compacted as it only checks the first file. The worst that can
          // happen is a scheduled compaction thread will find nothing to do.
          if (!files_[i].empty() && !files_[i][0]->being_compacted) {
            num_sorted_runs++;
          }
        }
      }

      if (compaction_style_ == kCompactionStyleFIFO) {
        score = static_cast<double>(total_size) /
                mutable_cf_options.compaction_options_fifo.max_table_files_size;
        if (mutable_cf_options.compaction_options_fifo.allow_compaction ||
            mutable_cf_options.compaction_options_fifo.age_for_warm > 0) {
          // Warm tier move can happen at any time. It's too expensive to
          // check very file's timestamp now. For now, just trigger it
          // slightly more frequently than FIFO compaction so that this
          // happens first.
          score = std::max(
              static_cast<double>(num_sorted_runs) /
                  mutable_cf_options.level0_file_num_compaction_trigger,
              score);
        }
        if (mutable_cf_options.ttl > 0) {
          score = std::max(
              static_cast<double>(GetExpiredTtlFilesCount(
                  immutable_options, mutable_cf_options, files_[level])),
              score);
        }
      } else {
        score = static_cast<double>(num_sorted_runs) /
                mutable_cf_options.level0_file_num_compaction_trigger;
        if (compaction_style_ == kCompactionStyleLevel && num_levels() > 1) {
          // Level-based involves L0->L0 compactions that can lead to oversized
          // L0 files. Take into account size as well to avoid later giant
          // compactions to the base level.
          // If score in L0 is always too high, L0->L1 will always be
          // prioritized over L1->L2 compaction and L1 will accumulate to
          // too large. But if L0 score isn't high enough, L0 will accumulate
          // and data is not moved to L1 fast enough. With potential L0->L0
          // compaction, number of L0 files aren't always an indication of
          // L0 oversizing, and we also need to consider total size of L0.
          if (immutable_options.level_compaction_dynamic_level_bytes) {
            if (total_size >= mutable_cf_options.max_bytes_for_level_base) {
              // When calculating estimated_compaction_needed_bytes, we assume
              // L0 is qualified as pending compactions. We will need to make
              // sure that it qualifies for compaction.
              // It might be guafanteed by logic below anyway, but we are
              // explicit here to make sure we don't stop writes with no
              // compaction scheduled.
              score = std::max(score, 1.01);
            }
            if (total_size > level_max_bytes_[base_level_]) {
              // In this case, we compare L0 size with actual L1 size and make
              // sure score is more than 1.0 (10.0 after scaled) if L0 is larger
              // than L1. Since in this case L1 score is lower than 10.0, L0->L1
              // is prioritized over L1->L2.
              uint64_t base_level_size = 0;
              for (auto f : files_[base_level_]) {
                base_level_size += f->compensated_file_size;
              }
              score = std::max(score, static_cast<double>(total_size) /
                                          static_cast<double>(std::max(
                                              base_level_size,
                                              level_max_bytes_[base_level_])));
            }
            if (score > 1.0) {
              score *= kScoreScale;
            }
          } else {
            score = std::max(score,
                             static_cast<double>(total_size) /
                                 mutable_cf_options.max_bytes_for_level_base);
          }
        }
      }
    } else {
      // Compute the ratio of current size to size limit.
      uint64_t level_bytes_no_compacting = 0;
      uint64_t level_total_bytes = 0;
      for (auto f : files_[level]) {
        level_total_bytes += f->fd.GetFileSize();
        if (!f->being_compacted) {
          level_bytes_no_compacting += f->compensated_file_size;
        }
      }
      if (!immutable_options.level_compaction_dynamic_level_bytes ||
          level_bytes_no_compacting < MaxBytesForLevel(level)) {
        score = static_cast<double>(level_bytes_no_compacting) /
                MaxBytesForLevel(level);
      } else {
        // If there are a large mount of data being compacted down to the
        // current level soon, we would de-prioritize compaction from
        // a level where the incoming data would be a large ratio. We do
        // it by dividing level size not by target level size, but
        // the target size and the incoming compaction bytes.
        score = static_cast<double>(level_bytes_no_compacting) /
                (MaxBytesForLevel(level) + total_downcompact_bytes) *
                kScoreScale;
      }
      if (level_total_bytes > MaxBytesForLevel(level)) {
        total_downcompact_bytes +=
            static_cast<double>(level_total_bytes - MaxBytesForLevel(level));
      }
    }
    compaction_level_[level] = level;
    compaction_score_[level] = score;
  }

  // sort all the levels based on their score. Higher scores get listed
  // first. Use bubble sort because the number of entries are small.
  for (int i = 0; i < num_levels() - 2; i++) {
    for (int j = i + 1; j < num_levels() - 1; j++) {
      if (compaction_score_[i] < compaction_score_[j]) {
        double score = compaction_score_[i];
        int level = compaction_level_[i];
        compaction_score_[i] = compaction_score_[j];
        compaction_level_[i] = compaction_level_[j];
        compaction_score_[j] = score;
        compaction_level_[j] = level;
      }
    }
  }
  ComputeFilesMarkedForCompaction();
  ComputeBottommostFilesMarkedForCompaction();
  if (mutable_cf_options.ttl > 0) {
    ComputeExpiredTtlFiles(immutable_options, mutable_cf_options.ttl);
  }
  if (mutable_cf_options.periodic_compaction_seconds > 0) {
    ComputeFilesMarkedForPeriodicCompaction(
        immutable_options, mutable_cf_options.periodic_compaction_seconds);
  }

  if (mutable_cf_options.enable_blob_garbage_collection &&
      mutable_cf_options.blob_garbage_collection_age_cutoff > 0.0 &&
      mutable_cf_options.blob_garbage_collection_force_threshold < 1.0) {
    ComputeFilesMarkedForForcedBlobGC(
        mutable_cf_options.blob_garbage_collection_age_cutoff,
        mutable_cf_options.blob_garbage_collection_force_threshold);
  }

  EstimateCompactionBytesNeeded(mutable_cf_options);
}

void VersionStorageInfo::ComputeFilesMarkedForCompaction() {
  files_marked_for_compaction_.clear();
  int last_qualify_level = 0;

  // Do not include files from the last level with data
  // If table properties collector suggests a file on the last level,
  // we should not move it to a new level.
  for (int level = num_levels() - 1; level >= 1; level--) {
    if (!files_[level].empty()) {
      last_qualify_level = level - 1;
      break;
    }
  }

  for (int level = 0; level <= last_qualify_level; level++) {
    for (auto* f : files_[level]) {
      if (!f->being_compacted && f->marked_for_compaction) {
        files_marked_for_compaction_.emplace_back(level, f);
      }
    }
  }
}

void VersionStorageInfo::ComputeExpiredTtlFiles(
    const ImmutableOptions& ioptions, const uint64_t ttl) {
  assert(ttl > 0);

  expired_ttl_files_.clear();

  int64_t _current_time;
  auto status = ioptions.clock->GetCurrentTime(&_current_time);
  if (!status.ok()) {
    return;
  }
  const uint64_t current_time = static_cast<uint64_t>(_current_time);

  for (int level = 0; level < num_levels() - 1; level++) {
    for (FileMetaData* f : files_[level]) {
      if (!f->being_compacted) {
        uint64_t oldest_ancester_time = f->TryGetOldestAncesterTime();
        if (oldest_ancester_time > 0 &&
            oldest_ancester_time < (current_time - ttl)) {
          expired_ttl_files_.emplace_back(level, f);
        }
      }
    }
  }
}

void VersionStorageInfo::ComputeFilesMarkedForPeriodicCompaction(
    const ImmutableOptions& ioptions,
    const uint64_t periodic_compaction_seconds) {
  assert(periodic_compaction_seconds > 0);

  files_marked_for_periodic_compaction_.clear();

  int64_t temp_current_time;
  auto status = ioptions.clock->GetCurrentTime(&temp_current_time);
  if (!status.ok()) {
    return;
  }
  const uint64_t current_time = static_cast<uint64_t>(temp_current_time);

  // If periodic_compaction_seconds is larger than current time, periodic
  // compaction can't possibly be triggered.
  if (periodic_compaction_seconds > current_time) {
    return;
  }

  const uint64_t allowed_time_limit =
      current_time - periodic_compaction_seconds;

  for (int level = 0; level < num_levels(); level++) {
    for (auto f : files_[level]) {
      if (!f->being_compacted) {
        // Compute a file's modification time in the following order:
        // 1. Use file_creation_time table property if it is > 0.
        // 2. Use creation_time table property if it is > 0.
        // 3. Use file's mtime metadata if the above two table properties are 0.
        // Don't consider the file at all if the modification time cannot be
        // correctly determined based on the above conditions.
        uint64_t file_modification_time = f->TryGetFileCreationTime();
        if (file_modification_time == kUnknownFileCreationTime) {
          file_modification_time = f->TryGetOldestAncesterTime();
        }
        if (file_modification_time == kUnknownOldestAncesterTime) {
          auto file_path = TableFileName(ioptions.cf_paths, f->fd.GetNumber(),
                                         f->fd.GetPathId());
          status = ioptions.env->GetFileModificationTime(
              file_path, &file_modification_time);
          if (!status.ok()) {
            ROCKS_LOG_WARN(ioptions.logger,
                           "Can't get file modification time: %s: %s",
                           file_path.c_str(), status.ToString().c_str());
            continue;
          }
        }
        if (file_modification_time > 0 &&
            file_modification_time < allowed_time_limit) {
          files_marked_for_periodic_compaction_.emplace_back(level, f);
        }
      }
    }
  }
}

void VersionStorageInfo::ComputeFilesMarkedForForcedBlobGC(
    double blob_garbage_collection_age_cutoff,
    double blob_garbage_collection_force_threshold) {
  files_marked_for_forced_blob_gc_.clear();

  if (blob_files_.empty()) {
    return;
  }

  // Number of blob files eligible for GC based on age
  const size_t cutoff_count = static_cast<size_t>(
      blob_garbage_collection_age_cutoff * blob_files_.size());
  if (!cutoff_count) {
    return;
  }

  // Compute the sum of total and garbage bytes over the oldest batch of blob
  // files. The oldest batch is defined as the set of blob files which are
  // kept alive by the same SSTs as the very oldest one. Here is a toy example.
  // Let's assume we have three SSTs 1, 2, and 3, and four blob files 10, 11,
  // 12, and 13. Also, let's say SSTs 1 and 2 both rely on blob file 10 and
  // potentially some higher-numbered ones, while SST 3 relies on blob file 12
  // and potentially some higher-numbered ones. Then, the SST to oldest blob
  // file mapping is as follows:
  //
  // SST file number               Oldest blob file number
  // 1                             10
  // 2                             10
  // 3                             12
  //
  // This is what the same thing looks like from the blob files' POV. (Note that
  // the linked SSTs simply denote the inverse mapping of the above.)
  //
  // Blob file number              Linked SST set
  // 10                            {1, 2}
  // 11                            {}
  // 12                            {3}
  // 13                            {}
  //
  // Then, the oldest batch of blob files consists of blob files 10 and 11,
  // and we can get rid of them by forcing the compaction of SSTs 1 and 2.
  //
  // Note that the overall ratio of garbage computed for the batch has to exceed
  // blob_garbage_collection_force_threshold and the entire batch has to be
  // eligible for GC according to blob_garbage_collection_age_cutoff in order
  // for us to schedule any compactions.
  const auto& oldest_meta = blob_files_.front();
  assert(oldest_meta);

  const auto& linked_ssts = oldest_meta->GetLinkedSsts();
  assert(!linked_ssts.empty());

  size_t count = 1;
  uint64_t sum_total_blob_bytes = oldest_meta->GetTotalBlobBytes();
  uint64_t sum_garbage_blob_bytes = oldest_meta->GetGarbageBlobBytes();

  assert(cutoff_count <= blob_files_.size());

  for (; count < cutoff_count; ++count) {
    const auto& meta = blob_files_[count];
    assert(meta);

    if (!meta->GetLinkedSsts().empty()) {
      // Found the beginning of the next batch of blob files
      break;
    }

    sum_total_blob_bytes += meta->GetTotalBlobBytes();
    sum_garbage_blob_bytes += meta->GetGarbageBlobBytes();
  }

  if (count < blob_files_.size()) {
    const auto& meta = blob_files_[count];
    assert(meta);

    if (meta->GetLinkedSsts().empty()) {
      // Some files in the oldest batch are not eligible for GC
      return;
    }
  }

  if (sum_garbage_blob_bytes <
      blob_garbage_collection_force_threshold * sum_total_blob_bytes) {
    return;
  }

  for (uint64_t sst_file_number : linked_ssts) {
    const FileLocation location = GetFileLocation(sst_file_number);
    assert(location.IsValid());

    const int level = location.GetLevel();
    assert(level >= 0);

    const size_t pos = location.GetPosition();

    FileMetaData* const sst_meta = files_[level][pos];
    assert(sst_meta);

    if (sst_meta->being_compacted) {
      continue;
    }

    files_marked_for_forced_blob_gc_.emplace_back(level, sst_meta);
  }
}

namespace {

// used to sort files by size
struct Fsize {
  size_t index;
  FileMetaData* file;
};

// Comparator that is used to sort files based on their size
// In normal mode: descending size
bool CompareCompensatedSizeDescending(const Fsize& first, const Fsize& second) {
  return (first.file->compensated_file_size >
      second.file->compensated_file_size);
}
} // anonymous namespace

void VersionStorageInfo::AddFile(int level, FileMetaData* f) {
  auto& level_files = files_[level];
  level_files.push_back(f);

  f->refs++;
}

void VersionStorageInfo::AddBlobFile(
    std::shared_ptr<BlobFileMetaData> blob_file_meta) {
  assert(blob_file_meta);

  assert(blob_files_.empty() ||
         (blob_files_.back() && blob_files_.back()->GetBlobFileNumber() <
                                    blob_file_meta->GetBlobFileNumber()));

  blob_files_.emplace_back(std::move(blob_file_meta));
}

VersionStorageInfo::BlobFiles::const_iterator
VersionStorageInfo::GetBlobFileMetaDataLB(uint64_t blob_file_number) const {
  return std::lower_bound(
      blob_files_.begin(), blob_files_.end(), blob_file_number,
      [](const std::shared_ptr<BlobFileMetaData>& lhs, uint64_t rhs) {
        assert(lhs);
        return lhs->GetBlobFileNumber() < rhs;
      });
}

void VersionStorageInfo::SetFinalized() {
  finalized_ = true;

#ifndef NDEBUG
  if (compaction_style_ != kCompactionStyleLevel) {
    // Not level based compaction.
    return;
  }
  assert(base_level_ < 0 || num_levels() == 1 ||
         (base_level_ >= 1 && base_level_ < num_levels()));
  // Verify all levels newer than base_level are empty except L0
  for (int level = 1; level < base_level(); level++) {
    assert(NumLevelBytes(level) == 0);
  }
  uint64_t max_bytes_prev_level = 0;
  for (int level = base_level(); level < num_levels() - 1; level++) {
    if (LevelFiles(level).size() == 0) {
      continue;
    }
    assert(MaxBytesForLevel(level) >= max_bytes_prev_level);
    max_bytes_prev_level = MaxBytesForLevel(level);
  }
  int num_empty_non_l0_level = 0;
  for (int level = 0; level < num_levels(); level++) {
    assert(LevelFiles(level).size() == 0 ||
           LevelFiles(level).size() == LevelFilesBrief(level).num_files);
    if (level > 0 && NumLevelBytes(level) > 0) {
      num_empty_non_l0_level++;
    }
    if (LevelFiles(level).size() > 0) {
      assert(level < num_non_empty_levels());
    }
  }
  assert(compaction_level_.size() > 0);
  assert(compaction_level_.size() == compaction_score_.size());
#endif
}

void VersionStorageInfo::UpdateNumNonEmptyLevels() {
  num_non_empty_levels_ = num_levels_;
  for (int i = num_levels_ - 1; i >= 0; i--) {
    if (files_[i].size() != 0) {
      return;
    } else {
      num_non_empty_levels_ = i;
    }
  }
}

namespace {
// Sort `temp` based on ratio of overlapping size over file size
void SortFileByOverlappingRatio(
    const InternalKeyComparator& icmp, const std::vector<FileMetaData*>& files,
    const std::vector<FileMetaData*>& next_level_files, SystemClock* clock,
    int level, int num_non_empty_levels, uint64_t ttl,
    std::vector<Fsize>* temp) {
  std::unordered_map<uint64_t, uint64_t> file_to_order;
  auto next_level_it = next_level_files.begin();

  int64_t curr_time;
  Status status = clock->GetCurrentTime(&curr_time);
  if (!status.ok()) {
    // If we can't get time, disable TTL.
    ttl = 0;
  }

  FileTtlBooster ttl_booster(static_cast<uint64_t>(curr_time), ttl,
                             num_non_empty_levels, level);

  for (auto& file : files) {
    uint64_t overlapping_bytes = 0;
    // Skip files in next level that is smaller than current file
    while (next_level_it != next_level_files.end() &&
           icmp.Compare((*next_level_it)->largest, file->smallest) < 0) {
      next_level_it++;
    }

    while (next_level_it != next_level_files.end() &&
           icmp.Compare((*next_level_it)->smallest, file->largest) < 0) {
      overlapping_bytes += (*next_level_it)->fd.file_size;

      if (icmp.Compare((*next_level_it)->largest, file->largest) > 0) {
        // next level file cross large boundary of current file.
        break;
      }
      next_level_it++;
    }

    uint64_t ttl_boost_score = (ttl > 0) ? ttl_booster.GetBoostScore(file) : 1;
    assert(ttl_boost_score > 0);
    assert(file->compensated_file_size != 0);
    file_to_order[file->fd.GetNumber()] = overlapping_bytes * 1024U /
                                          file->compensated_file_size /
                                          ttl_boost_score;
  }

  size_t num_to_sort = temp->size() > VersionStorageInfo::kNumberFilesToSort
                           ? VersionStorageInfo::kNumberFilesToSort
                           : temp->size();

  std::partial_sort(temp->begin(), temp->begin() + num_to_sort, temp->end(),
                    [&](const Fsize& f1, const Fsize& f2) -> bool {
                      // If score is the same, pick file with smaller keys.
                      // This makes the algorithm more deterministic, and also
                      // help the trivial move case to have more files to
                      // extend.
                      if (file_to_order[f1.file->fd.GetNumber()] ==
                          file_to_order[f2.file->fd.GetNumber()]) {
                        return icmp.Compare(f1.file->smallest,
                                            f2.file->smallest) < 0;
                      }
                      return file_to_order[f1.file->fd.GetNumber()] <
                             file_to_order[f2.file->fd.GetNumber()];
                    });
}

void SortFileByRoundRobin(const InternalKeyComparator& icmp,
                          std::vector<InternalKey>* compact_cursor,
                          bool level0_non_overlapping, int level,
                          std::vector<Fsize>* temp) {
  if (level == 0 && !level0_non_overlapping) {
    // Using kOldestSmallestSeqFirst when level === 0, since the
    // files may overlap (not fully sorted)
    std::sort(temp->begin(), temp->end(),
              [](const Fsize& f1, const Fsize& f2) -> bool {
                return f1.file->fd.smallest_seqno < f2.file->fd.smallest_seqno;
              });
    return;
  }

  bool should_move_files =
      compact_cursor->at(level).size() > 0 && temp->size() > 1;

  // The iterator points to the Fsize with smallest key larger than or equal to
  // the given cursor
  std::vector<Fsize>::iterator current_file_iter;
  if (should_move_files) {
    // Find the file of which the smallest key is larger than or equal to
    // the cursor (the smallest key in the successor file of the last
    // chosen file), skip this if the cursor is invalid or there is only
    // one file in this level
    current_file_iter = std::lower_bound(
        temp->begin(), temp->end(), compact_cursor->at(level),
        [&](const Fsize& f, const InternalKey& cursor) -> bool {
          return icmp.Compare(cursor, f.file->smallest) > 0;
        });

    should_move_files =
        current_file_iter != temp->end() && current_file_iter != temp->begin();
  }
  if (should_move_files) {
    // Construct a local temporary vector
    std::vector<Fsize> local_temp;
    local_temp.reserve(temp->size());
    // Move the selected File into the first position and its successors
    // into the second, third, ..., positions
    for (auto iter = current_file_iter; iter != temp->end(); iter++) {
      local_temp.push_back(*iter);
    }
    // Move the origin predecessors of the selected file in a round-robin
    // manner
    for (auto iter = temp->begin(); iter != current_file_iter; iter++) {
      local_temp.push_back(*iter);
    }
    // Replace all the items in temp
    for (size_t i = 0; i < local_temp.size(); i++) {
      temp->at(i) = local_temp[i];
    }
  }
}
}  // namespace

void VersionStorageInfo::UpdateFilesByCompactionPri(
    const ImmutableOptions& ioptions, const MutableCFOptions& options) {
  if (compaction_style_ == kCompactionStyleNone ||
      compaction_style_ == kCompactionStyleFIFO ||
      compaction_style_ == kCompactionStyleUniversal) {
    // don't need this
    return;
  }
  // No need to sort the highest level because it is never compacted.
  for (int level = 0; level < num_levels() - 1; level++) {
    const std::vector<FileMetaData*>& files = files_[level];
    auto& files_by_compaction_pri = files_by_compaction_pri_[level];
    assert(files_by_compaction_pri.size() == 0);

    // populate a temp vector for sorting based on size
    std::vector<Fsize> temp(files.size());
    for (size_t i = 0; i < files.size(); i++) {
      temp[i].index = i;
      temp[i].file = files[i];
    }

    // sort the top number_of_files_to_sort_ based on file size
    size_t num = VersionStorageInfo::kNumberFilesToSort;
    if (num > temp.size()) {
      num = temp.size();
    }
    switch (ioptions.compaction_pri) {
      case kByCompensatedSize:
        std::partial_sort(temp.begin(), temp.begin() + num, temp.end(),
                          CompareCompensatedSizeDescending);
        break;
      case kOldestLargestSeqFirst:
        std::sort(temp.begin(), temp.end(),
                  [](const Fsize& f1, const Fsize& f2) -> bool {
                    return f1.file->fd.largest_seqno <
                           f2.file->fd.largest_seqno;
                  });
        break;
      case kOldestSmallestSeqFirst:
        std::sort(temp.begin(), temp.end(),
                  [](const Fsize& f1, const Fsize& f2) -> bool {
                    return f1.file->fd.smallest_seqno <
                           f2.file->fd.smallest_seqno;
                  });
        break;
      case kMinOverlappingRatio:
        SortFileByOverlappingRatio(*internal_comparator_, files_[level],
                                   files_[level + 1], ioptions.clock, level,
                                   num_non_empty_levels_, options.ttl, &temp);
        break;
      case kRoundRobin:
        SortFileByRoundRobin(*internal_comparator_, &compact_cursor_,
                             level0_non_overlapping_, level, &temp);
        break;
      default:
        assert(false);
    }
    assert(temp.size() == files.size());

    // initialize files_by_compaction_pri_
    for (size_t i = 0; i < temp.size(); i++) {
      files_by_compaction_pri.push_back(static_cast<int>(temp[i].index));
    }
    next_file_to_compact_by_size_[level] = 0;
    assert(files_[level].size() == files_by_compaction_pri_[level].size());
  }
}

void VersionStorageInfo::GenerateLevel0NonOverlapping() {
  assert(!finalized_);
  level0_non_overlapping_ = true;
  if (level_files_brief_.size() == 0) {
    return;
  }

  // A copy of L0 files sorted by smallest key
  std::vector<FdWithKeyRange> level0_sorted_file(
      level_files_brief_[0].files,
      level_files_brief_[0].files + level_files_brief_[0].num_files);
  std::sort(level0_sorted_file.begin(), level0_sorted_file.end(),
            [this](const FdWithKeyRange& f1, const FdWithKeyRange& f2) -> bool {
              return (internal_comparator_->Compare(f1.smallest_key,
                                                    f2.smallest_key) < 0);
            });

  for (size_t i = 1; i < level0_sorted_file.size(); ++i) {
    FdWithKeyRange& f = level0_sorted_file[i];
    FdWithKeyRange& prev = level0_sorted_file[i - 1];
    if (internal_comparator_->Compare(prev.largest_key, f.smallest_key) >= 0) {
      level0_non_overlapping_ = false;
      break;
    }
  }
}

void VersionStorageInfo::GenerateBottommostFiles() {
  assert(!finalized_);
  assert(bottommost_files_.empty());
  for (size_t level = 0; level < level_files_brief_.size(); ++level) {
    for (size_t file_idx = 0; file_idx < level_files_brief_[level].num_files;
         ++file_idx) {
      const FdWithKeyRange& f = level_files_brief_[level].files[file_idx];
      int l0_file_idx;
      if (level == 0) {
        l0_file_idx = static_cast<int>(file_idx);
      } else {
        l0_file_idx = -1;
      }
      Slice smallest_user_key = ExtractUserKey(f.smallest_key);
      Slice largest_user_key = ExtractUserKey(f.largest_key);
      if (!RangeMightExistAfterSortedRun(smallest_user_key, largest_user_key,
                                         static_cast<int>(level),
                                         l0_file_idx)) {
        bottommost_files_.emplace_back(static_cast<int>(level),
                                       f.file_metadata);
      }
    }
  }
}

void VersionStorageInfo::GenerateFileLocationIndex() {
  size_t num_files = 0;

  for (int level = 0; level < num_levels_; ++level) {
    num_files += files_[level].size();
  }

  file_locations_.reserve(num_files);

  for (int level = 0; level < num_levels_; ++level) {
    for (size_t pos = 0; pos < files_[level].size(); ++pos) {
      const FileMetaData* const meta = files_[level][pos];
      assert(meta);

      const uint64_t file_number = meta->fd.GetNumber();

      assert(file_locations_.find(file_number) == file_locations_.end());
      file_locations_.emplace(file_number, FileLocation(level, pos));
    }
  }
}

void VersionStorageInfo::UpdateOldestSnapshot(SequenceNumber seqnum) {
  assert(seqnum >= oldest_snapshot_seqnum_);
  oldest_snapshot_seqnum_ = seqnum;
  if (oldest_snapshot_seqnum_ > bottommost_files_mark_threshold_) {
    ComputeBottommostFilesMarkedForCompaction();
  }
}

void VersionStorageInfo::ComputeBottommostFilesMarkedForCompaction() {
  bottommost_files_marked_for_compaction_.clear();
  bottommost_files_mark_threshold_ = kMaxSequenceNumber;
  for (auto& level_and_file : bottommost_files_) {
    if (!level_and_file.second->being_compacted &&
        level_and_file.second->fd.largest_seqno != 0) {
      // largest_seqno might be nonzero due to containing the final key in an
      // earlier compaction, whose seqnum we didn't zero out. Multiple deletions
      // ensures the file really contains deleted or overwritten keys.
      if (level_and_file.second->fd.largest_seqno < oldest_snapshot_seqnum_) {
        bottommost_files_marked_for_compaction_.push_back(level_and_file);
      } else {
        bottommost_files_mark_threshold_ =
            std::min(bottommost_files_mark_threshold_,
                     level_and_file.second->fd.largest_seqno);
      }
    }
  }
}

void Version::Ref() {
  ++refs_;
}

bool Version::Unref() {
  assert(refs_ >= 1);
  --refs_;
  if (refs_ == 0) {
    delete this;
    return true;
  }
  return false;
}

bool VersionStorageInfo::OverlapInLevel(int level,
                                        const Slice* smallest_user_key,
                                        const Slice* largest_user_key) {
  if (level >= num_non_empty_levels_) {
    // empty level, no overlap
    return false;
  }
  return SomeFileOverlapsRange(*internal_comparator_, (level > 0),
                               level_files_brief_[level], smallest_user_key,
                               largest_user_key);
}

// Store in "*inputs" all files in "level" that overlap [begin,end]
// If hint_index is specified, then it points to a file in the
// overlapping range.
// The file_index returns a pointer to any file in an overlapping range.
void VersionStorageInfo::GetOverlappingInputs(
    int level, const InternalKey* begin, const InternalKey* end,
    std::vector<FileMetaData*>* inputs, int hint_index, int* file_index,
    bool expand_range, InternalKey** next_smallest) const {
  if (level >= num_non_empty_levels_) {
    // this level is empty, no overlapping inputs
    return;
  }

  inputs->clear();
  if (file_index) {
    *file_index = -1;
  }
  const Comparator* user_cmp = user_comparator_;
  if (level > 0) {
    GetOverlappingInputsRangeBinarySearch(level, begin, end, inputs, hint_index,
                                          file_index, false, next_smallest);
    return;
  }

  if (next_smallest) {
    // next_smallest key only makes sense for non-level 0, where files are
    // non-overlapping
    *next_smallest = nullptr;
  }

  Slice user_begin, user_end;
  if (begin != nullptr) {
    user_begin = begin->user_key();
  }
  if (end != nullptr) {
    user_end = end->user_key();
  }

  // index stores the file index need to check.
  std::list<size_t> index;
  for (size_t i = 0; i < level_files_brief_[level].num_files; i++) {
    index.emplace_back(i);
  }

  while (!index.empty()) {
    bool found_overlapping_file = false;
    auto iter = index.begin();
    while (iter != index.end()) {
      FdWithKeyRange* f = &(level_files_brief_[level].files[*iter]);
      const Slice file_start = ExtractUserKey(f->smallest_key);
      const Slice file_limit = ExtractUserKey(f->largest_key);
      if (begin != nullptr &&
          user_cmp->CompareWithoutTimestamp(file_limit, user_begin) < 0) {
        // "f" is completely before specified range; skip it
        iter++;
      } else if (end != nullptr &&
                 user_cmp->CompareWithoutTimestamp(file_start, user_end) > 0) {
        // "f" is completely after specified range; skip it
        iter++;
      } else {
        // if overlap
        inputs->emplace_back(files_[level][*iter]);
        found_overlapping_file = true;
        // record the first file index.
        if (file_index && *file_index == -1) {
          *file_index = static_cast<int>(*iter);
        }
        // the related file is overlap, erase to avoid checking again.
        iter = index.erase(iter);
        if (expand_range) {
          if (begin != nullptr &&
              user_cmp->CompareWithoutTimestamp(file_start, user_begin) < 0) {
            user_begin = file_start;
          }
          if (end != nullptr &&
              user_cmp->CompareWithoutTimestamp(file_limit, user_end) > 0) {
            user_end = file_limit;
          }
        }
      }
    }
    // if all the files left are not overlap, break
    if (!found_overlapping_file) {
      break;
    }
  }
}

// Store in "*inputs" files in "level" that within range [begin,end]
// Guarantee a "clean cut" boundary between the files in inputs
// and the surrounding files and the maxinum number of files.
// This will ensure that no parts of a key are lost during compaction.
// If hint_index is specified, then it points to a file in the range.
// The file_index returns a pointer to any file in an overlapping range.
void VersionStorageInfo::GetCleanInputsWithinInterval(
    int level, const InternalKey* begin, const InternalKey* end,
    std::vector<FileMetaData*>* inputs, int hint_index, int* file_index) const {
  inputs->clear();
  if (file_index) {
    *file_index = -1;
  }
  if (level >= num_non_empty_levels_ || level == 0 ||
      level_files_brief_[level].num_files == 0) {
    // this level is empty, no inputs within range
    // also don't support clean input interval within L0
    return;
  }

  GetOverlappingInputsRangeBinarySearch(level, begin, end, inputs,
                                        hint_index, file_index,
                                        true /* within_interval */);
}

// Store in "*inputs" all files in "level" that overlap [begin,end]
// Employ binary search to find at least one file that overlaps the
// specified range. From that file, iterate backwards and
// forwards to find all overlapping files.
// if within_range is set, then only store the maximum clean inputs
// within range [begin, end]. "clean" means there is a boundary
// between the files in "*inputs" and the surrounding files
void VersionStorageInfo::GetOverlappingInputsRangeBinarySearch(
    int level, const InternalKey* begin, const InternalKey* end,
    std::vector<FileMetaData*>* inputs, int hint_index, int* file_index,
    bool within_interval, InternalKey** next_smallest) const {
  assert(level > 0);

  auto user_cmp = user_comparator_;
  const FdWithKeyRange* files = level_files_brief_[level].files;
  const int num_files = static_cast<int>(level_files_brief_[level].num_files);

  // begin to use binary search to find lower bound
  // and upper bound.
  int start_index = 0;
  int end_index = num_files;

  if (begin != nullptr) {
    // if within_interval is true, with file_key would find
    // not overlapping ranges in std::lower_bound.
    auto cmp = [&user_cmp, &within_interval](const FdWithKeyRange& f,
                                             const InternalKey* k) {
      auto& file_key = within_interval ? f.file_metadata->smallest
                                       : f.file_metadata->largest;
      return sstableKeyCompare(user_cmp, file_key, *k) < 0;
    };

    start_index = static_cast<int>(
        std::lower_bound(files,
                         files + (hint_index == -1 ? num_files : hint_index),
                         begin, cmp) -
        files);

    if (start_index > 0 && within_interval) {
      bool is_overlapping = true;
      while (is_overlapping && start_index < num_files) {
        auto& pre_limit = files[start_index - 1].file_metadata->largest;
        auto& cur_start = files[start_index].file_metadata->smallest;
        is_overlapping = sstableKeyCompare(user_cmp, pre_limit, cur_start) == 0;
        start_index += is_overlapping;
      }
    }
  }

  if (end != nullptr) {
    // if within_interval is true, with file_key would find
    // not overlapping ranges in std::upper_bound.
    auto cmp = [&user_cmp, &within_interval](const InternalKey* k,
                                             const FdWithKeyRange& f) {
      auto& file_key = within_interval ? f.file_metadata->largest
                                       : f.file_metadata->smallest;
      return sstableKeyCompare(user_cmp, *k, file_key) < 0;
    };

    end_index = static_cast<int>(
        std::upper_bound(files + start_index, files + num_files, end, cmp) -
        files);

    if (end_index < num_files && within_interval) {
      bool is_overlapping = true;
      while (is_overlapping && end_index > start_index) {
        auto& next_start = files[end_index].file_metadata->smallest;
        auto& cur_limit = files[end_index - 1].file_metadata->largest;
        is_overlapping =
            sstableKeyCompare(user_cmp, cur_limit, next_start) == 0;
        end_index -= is_overlapping;
      }
    }
  }

  assert(start_index <= end_index);

  // If there were no overlapping files, return immediately.
  if (start_index == end_index) {
    if (next_smallest) {
      *next_smallest = nullptr;
    }
    return;
  }

  assert(start_index < end_index);

  // returns the index where an overlap is found
  if (file_index) {
    *file_index = start_index;
  }

  // insert overlapping files into vector
  for (int i = start_index; i < end_index; i++) {
    inputs->push_back(files_[level][i]);
  }

  if (next_smallest != nullptr) {
    // Provide the next key outside the range covered by inputs
    if (end_index < static_cast<int>(files_[level].size())) {
      **next_smallest = files_[level][end_index]->smallest;
    } else {
      *next_smallest = nullptr;
    }
  }
}

uint64_t VersionStorageInfo::NumLevelBytes(int level) const {
  assert(level >= 0);
  assert(level < num_levels());
  return TotalFileSize(files_[level]);
}

const char* VersionStorageInfo::LevelSummary(
    LevelSummaryStorage* scratch) const {
  int len = 0;
  if (compaction_style_ == kCompactionStyleLevel && num_levels() > 1) {
    assert(base_level_ < static_cast<int>(level_max_bytes_.size()));
    if (level_multiplier_ != 0.0) {
      len = snprintf(
          scratch->buffer, sizeof(scratch->buffer),
          "base level %d level multiplier %.2f max bytes base %" PRIu64 " ",
          base_level_, level_multiplier_, level_max_bytes_[base_level_]);
    }
  }
  len +=
      snprintf(scratch->buffer + len, sizeof(scratch->buffer) - len, "files[");
  for (int i = 0; i < num_levels(); i++) {
    int sz = sizeof(scratch->buffer) - len;
    int ret = snprintf(scratch->buffer + len, sz, "%d ", int(files_[i].size()));
    if (ret < 0 || ret >= sz) break;
    len += ret;
  }
  if (len > 0) {
    // overwrite the last space
    --len;
  }
  len += snprintf(scratch->buffer + len, sizeof(scratch->buffer) - len,
                  "] max score %.2f", compaction_score_[0]);

  if (!files_marked_for_compaction_.empty()) {
    snprintf(scratch->buffer + len, sizeof(scratch->buffer) - len,
             " (%" ROCKSDB_PRIszt " files need compaction)",
             files_marked_for_compaction_.size());
  }

  return scratch->buffer;
}

const char* VersionStorageInfo::LevelFileSummary(FileSummaryStorage* scratch,
                                                 int level) const {
  int len = snprintf(scratch->buffer, sizeof(scratch->buffer), "files_size[");
  for (const auto& f : files_[level]) {
    int sz = sizeof(scratch->buffer) - len;
    char sztxt[16];
    AppendHumanBytes(f->fd.GetFileSize(), sztxt, sizeof(sztxt));
    int ret = snprintf(scratch->buffer + len, sz,
                       "#%" PRIu64 "(seq=%" PRIu64 ",sz=%s,%d) ",
                       f->fd.GetNumber(), f->fd.smallest_seqno, sztxt,
                       static_cast<int>(f->being_compacted));
    if (ret < 0 || ret >= sz)
      break;
    len += ret;
  }
  // overwrite the last space (only if files_[level].size() is non-zero)
  if (files_[level].size() && len > 0) {
    --len;
  }
  snprintf(scratch->buffer + len, sizeof(scratch->buffer) - len, "]");
  return scratch->buffer;
}

uint64_t VersionStorageInfo::MaxNextLevelOverlappingBytes() {
  uint64_t result = 0;
  std::vector<FileMetaData*> overlaps;
  for (int level = 1; level < num_levels() - 1; level++) {
    for (const auto& f : files_[level]) {
      GetOverlappingInputs(level + 1, &f->smallest, &f->largest, &overlaps);
      const uint64_t sum = TotalFileSize(overlaps);
      if (sum > result) {
        result = sum;
      }
    }
  }
  return result;
}

uint64_t VersionStorageInfo::MaxBytesForLevel(int level) const {
  // Note: the result for level zero is not really used since we set
  // the level-0 compaction threshold based on number of files.
  assert(level >= 0);
  assert(level < static_cast<int>(level_max_bytes_.size()));
  return level_max_bytes_[level];
}

void VersionStorageInfo::CalculateBaseBytes(const ImmutableOptions& ioptions,
                                            const MutableCFOptions& options) {
  // Special logic to set number of sorted runs.
  // It is to match the previous behavior when all files are in L0.
  int num_l0_count = static_cast<int>(files_[0].size());
  if (compaction_style_ == kCompactionStyleUniversal) {
    // For universal compaction, we use level0 score to indicate
    // compaction score for the whole DB. Adding other levels as if
    // they are L0 files.
    for (int i = 1; i < num_levels(); i++) {
      if (!files_[i].empty()) {
        num_l0_count++;
      }
    }
  }
  set_l0_delay_trigger_count(num_l0_count);

  level_max_bytes_.resize(ioptions.num_levels);
  if (!ioptions.level_compaction_dynamic_level_bytes) {
    base_level_ = (ioptions.compaction_style == kCompactionStyleLevel) ? 1 : -1;

    // Calculate for static bytes base case
    for (int i = 0; i < ioptions.num_levels; ++i) {
      if (i == 0 && ioptions.compaction_style == kCompactionStyleUniversal) {
        level_max_bytes_[i] = options.max_bytes_for_level_base;
      } else if (i > 1) {
        level_max_bytes_[i] = MultiplyCheckOverflow(
            MultiplyCheckOverflow(level_max_bytes_[i - 1],
                                  options.max_bytes_for_level_multiplier),
            options.MaxBytesMultiplerAdditional(i - 1));
      } else {
        level_max_bytes_[i] = options.max_bytes_for_level_base;
      }
    }
  } else {
    uint64_t max_level_size = 0;

    int first_non_empty_level = -1;
    // Find size of non-L0 level of most data.
    // Cannot use the size of the last level because it can be empty or less
    // than previous levels after compaction.
    for (int i = 1; i < num_levels_; i++) {
      uint64_t total_size = 0;
      for (const auto& f : files_[i]) {
        total_size += f->fd.GetFileSize();
      }
      if (total_size > 0 && first_non_empty_level == -1) {
        first_non_empty_level = i;
      }
      if (total_size > max_level_size) {
        max_level_size = total_size;
      }
    }

    // Prefill every level's max bytes to disallow compaction from there.
    for (int i = 0; i < num_levels_; i++) {
      level_max_bytes_[i] = std::numeric_limits<uint64_t>::max();
    }

    if (max_level_size == 0) {
      // No data for L1 and up. L0 compacts to last level directly.
      // No compaction from L1+ needs to be scheduled.
      base_level_ = num_levels_ - 1;
    } else {
      uint64_t base_bytes_max = options.max_bytes_for_level_base;
      uint64_t base_bytes_min = static_cast<uint64_t>(
          base_bytes_max / options.max_bytes_for_level_multiplier);

      // Try whether we can make last level's target size to be max_level_size
      uint64_t cur_level_size = max_level_size;
      for (int i = num_levels_ - 2; i >= first_non_empty_level; i--) {
        // Round up after dividing
        cur_level_size = static_cast<uint64_t>(
            cur_level_size / options.max_bytes_for_level_multiplier);
      }

      // Calculate base level and its size.
      uint64_t base_level_size;
      if (cur_level_size <= base_bytes_min) {
        // Case 1. If we make target size of last level to be max_level_size,
        // target size of the first non-empty level would be smaller than
        // base_bytes_min. We set it be base_bytes_min.
        base_level_size = base_bytes_min + 1U;
        base_level_ = first_non_empty_level;
        ROCKS_LOG_INFO(ioptions.logger,
                       "More existing levels in DB than needed. "
                       "max_bytes_for_level_multiplier may not be guaranteed.");
      } else {
        // Find base level (where L0 data is compacted to).
        base_level_ = first_non_empty_level;
        while (base_level_ > 1 && cur_level_size > base_bytes_max) {
          --base_level_;
          cur_level_size = static_cast<uint64_t>(
              cur_level_size / options.max_bytes_for_level_multiplier);
        }
        if (cur_level_size > base_bytes_max) {
          // Even L1 will be too large
          assert(base_level_ == 1);
          base_level_size = base_bytes_max;
        } else {
          base_level_size = cur_level_size;
        }
      }

      level_multiplier_ = options.max_bytes_for_level_multiplier;
      assert(base_level_size > 0);

      uint64_t level_size = base_level_size;
      for (int i = base_level_; i < num_levels_; i++) {
        if (i > base_level_) {
          level_size = MultiplyCheckOverflow(level_size, level_multiplier_);
        }
        // Don't set any level below base_bytes_max. Otherwise, the LSM can
        // assume an hourglass shape where L1+ sizes are smaller than L0. This
        // causes compaction scoring, which depends on level sizes, to favor L1+
        // at the expense of L0, which may fill up and stall.
        level_max_bytes_[i] = std::max(level_size, base_bytes_max);
      }
    }
  }
}

uint64_t VersionStorageInfo::EstimateLiveDataSize() const {
  // Estimate the live data size by adding up the size of a maximal set of
  // sst files with no range overlap in same or higher level. The less
  // compacted, the more optimistic (smaller) this estimate is. Also,
  // for multiple sorted runs within a level, file order will matter.
  uint64_t size = 0;

  auto ikey_lt = [this](InternalKey* x, InternalKey* y) {
    return internal_comparator_->Compare(*x, *y) < 0;
  };
  // (Ordered) map of largest keys in files being included in size estimate
  std::map<InternalKey*, FileMetaData*, decltype(ikey_lt)> ranges(ikey_lt);

  for (int l = num_levels_ - 1; l >= 0; l--) {
    bool found_end = false;
    for (auto file : files_[l]) {
      // Find the first file already included with largest key is larger than
      // the smallest key of `file`. If that file does not overlap with the
      // current file, none of the files in the map does. If there is
      // no potential overlap, we can safely insert the rest of this level
      // (if the level is not 0) into the map without checking again because
      // the elements in the level are sorted and non-overlapping.
      auto lb = (found_end && l != 0) ?
        ranges.end() : ranges.lower_bound(&file->smallest);
      found_end = (lb == ranges.end());
      if (found_end || internal_comparator_->Compare(
            file->largest, (*lb).second->smallest) < 0) {
          ranges.emplace_hint(lb, &file->largest, file);
          size += file->fd.file_size;
      }
    }
  }

  // For BlobDB, the result also includes the exact value of live bytes in the
  // blob files of the version.
  for (const auto& meta : blob_files_) {
    assert(meta);

    size += meta->GetTotalBlobBytes();
    size -= meta->GetGarbageBlobBytes();
  }

  return size;
}

bool VersionStorageInfo::RangeMightExistAfterSortedRun(
    const Slice& smallest_user_key, const Slice& largest_user_key,
    int last_level, int last_l0_idx) {
  assert((last_l0_idx != -1) == (last_level == 0));
  // TODO(ajkr): this preserves earlier behavior where we considered an L0 file
  // bottommost only if it's the oldest L0 file and there are no files on older
  // levels. It'd be better to consider it bottommost if there's no overlap in
  // older levels/files.
  if (last_level == 0 &&
      last_l0_idx != static_cast<int>(LevelFiles(0).size() - 1)) {
    return true;
  }

  // Checks whether there are files living beyond the `last_level`. If lower
  // levels have files, it checks for overlap between [`smallest_key`,
  // `largest_key`] and those files. Bottomlevel optimizations can be made if
  // there are no files in lower levels or if there is no overlap with the files
  // in the lower levels.
  for (int level = last_level + 1; level < num_levels(); level++) {
    // The range is not in the bottommost level if there are files in lower
    // levels when the `last_level` is 0 or if there are files in lower levels
    // which overlap with [`smallest_key`, `largest_key`].
    if (files_[level].size() > 0 &&
        (last_level == 0 ||
         OverlapInLevel(level, &smallest_user_key, &largest_user_key))) {
      return true;
    }
  }
  return false;
}

void Version::AddLiveFiles(std::vector<uint64_t>* live_table_files,
                           std::vector<uint64_t>* live_blob_files) const {
  assert(live_table_files);
  assert(live_blob_files);

  for (int level = 0; level < storage_info_.num_levels(); ++level) {
    const auto& level_files = storage_info_.LevelFiles(level);
    for (const auto& meta : level_files) {
      assert(meta);

      live_table_files->emplace_back(meta->fd.GetNumber());
    }
  }

  const auto& blob_files = storage_info_.GetBlobFiles();
  for (const auto& meta : blob_files) {
    assert(meta);

    live_blob_files->emplace_back(meta->GetBlobFileNumber());
  }
}

void Version::RemoveLiveFiles(
    std::vector<ObsoleteFileInfo>& sst_delete_candidates,
    std::vector<ObsoleteBlobFileInfo>& blob_delete_candidates) const {
  for (ObsoleteFileInfo& fi : sst_delete_candidates) {
    if (!fi.only_delete_metadata &&
        storage_info()->GetFileLocation(fi.metadata->fd.GetNumber()) !=
            VersionStorageInfo::FileLocation::Invalid()) {
      fi.only_delete_metadata = true;
    }
  }

  blob_delete_candidates.erase(
      std::remove_if(
          blob_delete_candidates.begin(), blob_delete_candidates.end(),
          [this](ObsoleteBlobFileInfo& x) {
            return storage_info()->GetBlobFileMetaData(x.GetBlobFileNumber());
          }),
      blob_delete_candidates.end());
}

std::string Version::DebugString(bool hex, bool print_stats) const {
  std::string r;
  for (int level = 0; level < storage_info_.num_levels_; level++) {
    // E.g.,
    //   --- level 1 ---
    //   17:123[1 .. 124]['a' .. 'd']
    //   20:43[124 .. 128]['e' .. 'g']
    //
    // if print_stats=true:
    //   17:123[1 .. 124]['a' .. 'd'](4096)
    r.append("--- level ");
    AppendNumberTo(&r, level);
    r.append(" --- version# ");
    AppendNumberTo(&r, version_number_);
    r.append(" ---\n");
    const std::vector<FileMetaData*>& files = storage_info_.files_[level];
    for (size_t i = 0; i < files.size(); i++) {
      r.push_back(' ');
      AppendNumberTo(&r, files[i]->fd.GetNumber());
      r.push_back(':');
      AppendNumberTo(&r, files[i]->fd.GetFileSize());
      r.append("[");
      AppendNumberTo(&r, files[i]->fd.smallest_seqno);
      r.append(" .. ");
      AppendNumberTo(&r, files[i]->fd.largest_seqno);
      r.append("]");
      r.append("[");
      r.append(files[i]->smallest.DebugString(hex));
      r.append(" .. ");
      r.append(files[i]->largest.DebugString(hex));
      r.append("]");
      if (files[i]->oldest_blob_file_number != kInvalidBlobFileNumber) {
        r.append(" blob_file:");
        AppendNumberTo(&r, files[i]->oldest_blob_file_number);
      }
      if (print_stats) {
        r.append("(");
        r.append(std::to_string(
            files[i]->stats.num_reads_sampled.load(std::memory_order_relaxed)));
        r.append(")");
      }
      r.append("\n");
    }
  }

  const auto& blob_files = storage_info_.GetBlobFiles();
  if (!blob_files.empty()) {
    r.append("--- blob files --- version# ");
    AppendNumberTo(&r, version_number_);
    r.append(" ---\n");
    for (const auto& blob_file_meta : blob_files) {
      assert(blob_file_meta);

      r.append(blob_file_meta->DebugString());
      r.push_back('\n');
    }
  }

  return r;
}

// this is used to batch writes to the manifest file
struct VersionSet::ManifestWriter {
  Status status;
  bool done;
  InstrumentedCondVar cv;
  ColumnFamilyData* cfd;
  const MutableCFOptions mutable_cf_options;
  const autovector<VersionEdit*>& edit_list;
  const std::function<void(const Status&)> manifest_write_callback;

  explicit ManifestWriter(
      InstrumentedMutex* mu, ColumnFamilyData* _cfd,
      const MutableCFOptions& cf_options, const autovector<VersionEdit*>& e,
      const std::function<void(const Status&)>& manifest_wcb)
      : done(false),
        cv(mu),
        cfd(_cfd),
        mutable_cf_options(cf_options),
        edit_list(e),
        manifest_write_callback(manifest_wcb) {}
  ~ManifestWriter() { status.PermitUncheckedError(); }

  bool IsAllWalEdits() const {
    bool all_wal_edits = true;
    for (const auto& e : edit_list) {
      if (!e->IsWalManipulation()) {
        all_wal_edits = false;
        break;
      }
    }
    return all_wal_edits;
  }
};

Status AtomicGroupReadBuffer::AddEdit(VersionEdit* edit) {
  assert(edit);
  if (edit->is_in_atomic_group_) {
    TEST_SYNC_POINT("AtomicGroupReadBuffer::AddEdit:AtomicGroup");
    if (replay_buffer_.empty()) {
      replay_buffer_.resize(edit->remaining_entries_ + 1);
      TEST_SYNC_POINT_CALLBACK(
          "AtomicGroupReadBuffer::AddEdit:FirstInAtomicGroup", edit);
    }
    read_edits_in_atomic_group_++;
    if (read_edits_in_atomic_group_ + edit->remaining_entries_ !=
        static_cast<uint32_t>(replay_buffer_.size())) {
      TEST_SYNC_POINT_CALLBACK(
          "AtomicGroupReadBuffer::AddEdit:IncorrectAtomicGroupSize", edit);
      return Status::Corruption("corrupted atomic group");
    }
    replay_buffer_[read_edits_in_atomic_group_ - 1] = *edit;
    if (read_edits_in_atomic_group_ == replay_buffer_.size()) {
      TEST_SYNC_POINT_CALLBACK(
          "AtomicGroupReadBuffer::AddEdit:LastInAtomicGroup", edit);
      return Status::OK();
    }
    return Status::OK();
  }

  // A normal edit.
  if (!replay_buffer().empty()) {
    TEST_SYNC_POINT_CALLBACK(
        "AtomicGroupReadBuffer::AddEdit:AtomicGroupMixedWithNormalEdits", edit);
    return Status::Corruption("corrupted atomic group");
  }
  return Status::OK();
}

bool AtomicGroupReadBuffer::IsFull() const {
  return read_edits_in_atomic_group_ == replay_buffer_.size();
}

bool AtomicGroupReadBuffer::IsEmpty() const { return replay_buffer_.empty(); }

void AtomicGroupReadBuffer::Clear() {
  read_edits_in_atomic_group_ = 0;
  replay_buffer_.clear();
}

VersionSet::VersionSet(const std::string& dbname,
                       const ImmutableDBOptions* _db_options,
                       const FileOptions& storage_options, Cache* table_cache,
                       WriteBufferManager* write_buffer_manager,
                       WriteController* write_controller,
                       BlockCacheTracer* const block_cache_tracer,
                       const std::shared_ptr<IOTracer>& io_tracer,
                       const std::string& db_id,
                       const std::string& db_session_id)
    : column_family_set_(new ColumnFamilySet(
          dbname, _db_options, storage_options, table_cache,
          write_buffer_manager, write_controller, block_cache_tracer, io_tracer,
          db_id, db_session_id)),
      table_cache_(table_cache),
      env_(_db_options->env),
      fs_(_db_options->fs, io_tracer),
      clock_(_db_options->clock),
      dbname_(dbname),
      db_options_(_db_options),
      next_file_number_(2),
      manifest_file_number_(0),  // Filled by Recover()
      options_file_number_(0),
      options_file_size_(0),
      pending_manifest_file_number_(0),
      last_sequence_(0),
      last_allocated_sequence_(0),
      last_published_sequence_(0),
      prev_log_number_(0),
      current_version_number_(0),
      manifest_file_size_(0),
      file_options_(storage_options),
      block_cache_tracer_(block_cache_tracer),
      io_tracer_(io_tracer),
      db_session_id_(db_session_id) {}

VersionSet::~VersionSet() {
  // we need to delete column_family_set_ because its destructor depends on
  // VersionSet
  column_family_set_.reset();
  for (auto& file : obsolete_files_) {
    if (file.metadata->table_reader_handle) {
      table_cache_->Release(file.metadata->table_reader_handle);
      TableCache::Evict(table_cache_, file.metadata->fd.GetNumber());
    }
    file.DeleteMetadata();
  }
  obsolete_files_.clear();
  io_status_.PermitUncheckedError();
}

void VersionSet::Reset() {
  if (column_family_set_) {
    WriteBufferManager* wbm = column_family_set_->write_buffer_manager();
    WriteController* wc = column_family_set_->write_controller();
    // db_id becomes the source of truth after DBImpl::Recover():
    // https://github.com/facebook/rocksdb/blob/v7.3.1/db/db_impl/db_impl_open.cc#L527
    // Note: we may not be able to recover db_id from MANIFEST if
    // options.write_dbid_to_manifest is false (default).
    column_family_set_.reset(new ColumnFamilySet(
        dbname_, db_options_, file_options_, table_cache_, wbm, wc,
        block_cache_tracer_, io_tracer_, db_id_, db_session_id_));
  }
  db_id_.clear();
  next_file_number_.store(2);
  min_log_number_to_keep_.store(0);
  manifest_file_number_ = 0;
  options_file_number_ = 0;
  pending_manifest_file_number_ = 0;
  last_sequence_.store(0);
  last_allocated_sequence_.store(0);
  last_published_sequence_.store(0);
  prev_log_number_ = 0;
  descriptor_log_.reset();
  current_version_number_ = 0;
  manifest_writers_.clear();
  manifest_file_size_ = 0;
  obsolete_files_.clear();
  obsolete_manifests_.clear();
  wals_.Reset();
}

void VersionSet::AppendVersion(ColumnFamilyData* column_family_data,
                               Version* v) {
  // compute new compaction score
  v->storage_info()->ComputeCompactionScore(
      *column_family_data->ioptions(),
      *column_family_data->GetLatestMutableCFOptions());

  // Mark v finalized
  v->storage_info_.SetFinalized();

  // Make "v" current
  assert(v->refs_ == 0);
  Version* current = column_family_data->current();
  assert(v != current);
  if (current != nullptr) {
    assert(current->refs_ > 0);
    current->Unref();
  }
  column_family_data->SetCurrent(v);
  v->Ref();

  // Append to linked list
  v->prev_ = column_family_data->dummy_versions()->prev_;
  v->next_ = column_family_data->dummy_versions();
  v->prev_->next_ = v;
  v->next_->prev_ = v;
}

Status VersionSet::ProcessManifestWrites(
    std::deque<ManifestWriter>& writers, InstrumentedMutex* mu,
    FSDirectory* dir_contains_current_file, bool new_descriptor_log,
    const ColumnFamilyOptions* new_cf_options) {
  mu->AssertHeld();
  assert(!writers.empty());
  ManifestWriter& first_writer = writers.front();
  ManifestWriter* last_writer = &first_writer;

  assert(!manifest_writers_.empty());
  assert(manifest_writers_.front() == &first_writer);

  autovector<VersionEdit*> batch_edits;
  autovector<Version*> versions;
  autovector<const MutableCFOptions*> mutable_cf_options_ptrs;
  std::vector<std::unique_ptr<BaseReferencedVersionBuilder>> builder_guards;

  // Tracking `max_last_sequence` is needed to ensure we write
  // `VersionEdit::last_sequence_`s in non-decreasing order according to the
  // recovery code's requirement. It also allows us to defer updating
  // `descriptor_last_sequence_` until the apply phase, after the log phase
  // succeeds.
  SequenceNumber max_last_sequence = descriptor_last_sequence_;

  if (first_writer.edit_list.front()->IsColumnFamilyManipulation()) {
    // No group commits for column family add or drop
    LogAndApplyCFHelper(first_writer.edit_list.front(), &max_last_sequence);
    batch_edits.push_back(first_writer.edit_list.front());
  } else {
    auto it = manifest_writers_.cbegin();
    size_t group_start = std::numeric_limits<size_t>::max();
    while (it != manifest_writers_.cend()) {
      if ((*it)->edit_list.front()->IsColumnFamilyManipulation()) {
        // no group commits for column family add or drop
        break;
      }
      last_writer = *(it++);
      assert(last_writer != nullptr);
      assert(last_writer->cfd != nullptr);
      if (last_writer->cfd->IsDropped()) {
        // If we detect a dropped CF at this point, and the corresponding
        // version edits belong to an atomic group, then we need to find out
        // the preceding version edits in the same atomic group, and update
        // their `remaining_entries_` member variable because we are NOT going
        // to write the version edits' of dropped CF to the MANIFEST. If we
        // don't update, then Recover can report corrupted atomic group because
        // the `remaining_entries_` do not match.
        if (!batch_edits.empty()) {
          if (batch_edits.back()->is_in_atomic_group_ &&
              batch_edits.back()->remaining_entries_ > 0) {
            assert(group_start < batch_edits.size());
            const auto& edit_list = last_writer->edit_list;
            size_t k = 0;
            while (k < edit_list.size()) {
              if (!edit_list[k]->is_in_atomic_group_) {
                break;
              } else if (edit_list[k]->remaining_entries_ == 0) {
                ++k;
                break;
              }
              ++k;
            }
            for (auto i = group_start; i < batch_edits.size(); ++i) {
              assert(static_cast<uint32_t>(k) <=
                     batch_edits.back()->remaining_entries_);
              batch_edits[i]->remaining_entries_ -= static_cast<uint32_t>(k);
            }
          }
        }
        continue;
      }
      // We do a linear search on versions because versions is small.
      // TODO(yanqin) maybe consider unordered_map
      Version* version = nullptr;
      VersionBuilder* builder = nullptr;
      for (int i = 0; i != static_cast<int>(versions.size()); ++i) {
        uint32_t cf_id = last_writer->cfd->GetID();
        if (versions[i]->cfd()->GetID() == cf_id) {
          version = versions[i];
          assert(!builder_guards.empty() &&
                 builder_guards.size() == versions.size());
          builder = builder_guards[i]->version_builder();
          TEST_SYNC_POINT_CALLBACK(
              "VersionSet::ProcessManifestWrites:SameColumnFamily", &cf_id);
          break;
        }
      }
      if (version == nullptr) {
        // WAL manipulations do not need to be applied to versions.
        if (!last_writer->IsAllWalEdits()) {
          version = new Version(last_writer->cfd, this, file_options_,
                                last_writer->mutable_cf_options, io_tracer_,
                                current_version_number_++);
          versions.push_back(version);
          mutable_cf_options_ptrs.push_back(&last_writer->mutable_cf_options);
          builder_guards.emplace_back(
              new BaseReferencedVersionBuilder(last_writer->cfd));
          builder = builder_guards.back()->version_builder();
        }
        assert(last_writer->IsAllWalEdits() || builder);
        assert(last_writer->IsAllWalEdits() || version);
        TEST_SYNC_POINT_CALLBACK("VersionSet::ProcessManifestWrites:NewVersion",
                                 version);
      }
      for (const auto& e : last_writer->edit_list) {
        if (e->is_in_atomic_group_) {
          if (batch_edits.empty() || !batch_edits.back()->is_in_atomic_group_ ||
              (batch_edits.back()->is_in_atomic_group_ &&
               batch_edits.back()->remaining_entries_ == 0)) {
            group_start = batch_edits.size();
          }
        } else if (group_start != std::numeric_limits<size_t>::max()) {
          group_start = std::numeric_limits<size_t>::max();
        }
        Status s = LogAndApplyHelper(last_writer->cfd, builder, e,
                                     &max_last_sequence, mu);
        if (!s.ok()) {
          // free up the allocated memory
          for (auto v : versions) {
            delete v;
          }
          return s;
        }
        batch_edits.push_back(e);
      }
    }
    for (int i = 0; i < static_cast<int>(versions.size()); ++i) {
      assert(!builder_guards.empty() &&
             builder_guards.size() == versions.size());
      auto* builder = builder_guards[i]->version_builder();
      Status s = builder->SaveTo(versions[i]->storage_info());
      if (!s.ok()) {
        // free up the allocated memory
        for (auto v : versions) {
          delete v;
        }
        return s;
      }
    }
  }

#ifndef NDEBUG
  // Verify that version edits of atomic groups have correct
  // remaining_entries_.
  size_t k = 0;
  while (k < batch_edits.size()) {
    while (k < batch_edits.size() && !batch_edits[k]->is_in_atomic_group_) {
      ++k;
    }
    if (k == batch_edits.size()) {
      break;
    }
    size_t i = k;
    while (i < batch_edits.size()) {
      if (!batch_edits[i]->is_in_atomic_group_) {
        break;
      }
      assert(i - k + batch_edits[i]->remaining_entries_ ==
             batch_edits[k]->remaining_entries_);
      if (batch_edits[i]->remaining_entries_ == 0) {
        ++i;
        break;
      }
      ++i;
    }
    assert(batch_edits[i - 1]->is_in_atomic_group_);
    assert(0 == batch_edits[i - 1]->remaining_entries_);
    std::vector<VersionEdit*> tmp;
    for (size_t j = k; j != i; ++j) {
      tmp.emplace_back(batch_edits[j]);
    }
    TEST_SYNC_POINT_CALLBACK(
        "VersionSet::ProcessManifestWrites:CheckOneAtomicGroup", &tmp);
    k = i;
  }
#endif  // NDEBUG

  assert(pending_manifest_file_number_ == 0);
  if (!descriptor_log_ ||
      manifest_file_size_ > db_options_->max_manifest_file_size) {
    TEST_SYNC_POINT("VersionSet::ProcessManifestWrites:BeforeNewManifest");
    new_descriptor_log = true;
  } else {
    pending_manifest_file_number_ = manifest_file_number_;
  }

  // Local cached copy of state variable(s). WriteCurrentStateToManifest()
  // reads its content after releasing db mutex to avoid race with
  // SwitchMemtable().
  std::unordered_map<uint32_t, MutableCFState> curr_state;
  VersionEdit wal_additions;
  if (new_descriptor_log) {
    pending_manifest_file_number_ = NewFileNumber();
    batch_edits.back()->SetNextFile(next_file_number_.load());

    // if we are writing out new snapshot make sure to persist max column
    // family.
    if (column_family_set_->GetMaxColumnFamily() > 0) {
      first_writer.edit_list.front()->SetMaxColumnFamily(
          column_family_set_->GetMaxColumnFamily());
    }
    for (const auto* cfd : *column_family_set_) {
      assert(curr_state.find(cfd->GetID()) == curr_state.end());
      curr_state.emplace(std::make_pair(
          cfd->GetID(),
          MutableCFState(cfd->GetLogNumber(), cfd->GetFullHistoryTsLow())));
    }

    for (const auto& wal : wals_.GetWals()) {
      wal_additions.AddWal(wal.first, wal.second);
    }
  }

  uint64_t new_manifest_file_size = 0;
  Status s;
  IOStatus io_s;
  IOStatus manifest_io_status;
  {
    FileOptions opt_file_opts = fs_->OptimizeForManifestWrite(file_options_);
    mu->Unlock();
    TEST_SYNC_POINT("VersionSet::LogAndApply:WriteManifestStart");
    TEST_SYNC_POINT_CALLBACK("VersionSet::LogAndApply:WriteManifest", nullptr);
    if (!first_writer.edit_list.front()->IsColumnFamilyManipulation()) {
      for (int i = 0; i < static_cast<int>(versions.size()); ++i) {
        assert(!builder_guards.empty() &&
               builder_guards.size() == versions.size());
        assert(!mutable_cf_options_ptrs.empty() &&
               builder_guards.size() == versions.size());
        ColumnFamilyData* cfd = versions[i]->cfd_;
        s = builder_guards[i]->version_builder()->LoadTableHandlers(
            cfd->internal_stats(), 1 /* max_threads */,
            true /* prefetch_index_and_filter_in_cache */,
            false /* is_initial_load */,
            mutable_cf_options_ptrs[i]->prefix_extractor,
            MaxFileSizeForL0MetaPin(*mutable_cf_options_ptrs[i]));
        if (!s.ok()) {
          if (db_options_->paranoid_checks) {
            break;
          }
          s = Status::OK();
        }
      }
    }

    if (s.ok() && new_descriptor_log) {
      // This is fine because everything inside of this block is serialized --
      // only one thread can be here at the same time
      // create new manifest file
      ROCKS_LOG_INFO(db_options_->info_log, "Creating manifest %" PRIu64 "\n",
                     pending_manifest_file_number_);
      std::string descriptor_fname =
          DescriptorFileName(dbname_, pending_manifest_file_number_);
      std::unique_ptr<FSWritableFile> descriptor_file;
      io_s = NewWritableFile(fs_.get(), descriptor_fname, &descriptor_file,
                             opt_file_opts);
      if (io_s.ok()) {
        descriptor_file->SetPreallocationBlockSize(
            db_options_->manifest_preallocation_size);
        FileTypeSet tmp_set = db_options_->checksum_handoff_file_types;
        std::unique_ptr<WritableFileWriter> file_writer(new WritableFileWriter(
            std::move(descriptor_file), descriptor_fname, opt_file_opts, clock_,
            io_tracer_, nullptr, db_options_->listeners, nullptr,
            tmp_set.Contains(FileType::kDescriptorFile),
            tmp_set.Contains(FileType::kDescriptorFile)));
        descriptor_log_.reset(
            new log::Writer(std::move(file_writer), 0, false));
        s = WriteCurrentStateToManifest(curr_state, wal_additions,
                                        descriptor_log_.get(), io_s);
      } else {
        manifest_io_status = io_s;
        s = io_s;
      }
    }

    if (s.ok()) {
      if (!first_writer.edit_list.front()->IsColumnFamilyManipulation()) {
        constexpr bool update_stats = true;

        for (int i = 0; i < static_cast<int>(versions.size()); ++i) {
          versions[i]->PrepareAppend(*mutable_cf_options_ptrs[i], update_stats);
        }
      }

      // Write new records to MANIFEST log
#ifndef NDEBUG
      size_t idx = 0;
#endif
      for (auto& e : batch_edits) {
        std::string record;
        if (!e->EncodeTo(&record)) {
          s = Status::Corruption("Unable to encode VersionEdit:" +
                                 e->DebugString(true));
          break;
        }
        TEST_KILL_RANDOM_WITH_WEIGHT("VersionSet::LogAndApply:BeforeAddRecord",
                                     REDUCE_ODDS2);
#ifndef NDEBUG
        if (batch_edits.size() > 1 && batch_edits.size() - 1 == idx) {
          TEST_SYNC_POINT_CALLBACK(
              "VersionSet::ProcessManifestWrites:BeforeWriteLastVersionEdit:0",
              nullptr);
          TEST_SYNC_POINT(
              "VersionSet::ProcessManifestWrites:BeforeWriteLastVersionEdit:1");
        }
        ++idx;
#endif /* !NDEBUG */
        io_s = descriptor_log_->AddRecord(record);
        if (!io_s.ok()) {
          s = io_s;
          manifest_io_status = io_s;
          break;
        }
      }
      if (s.ok()) {
        io_s = SyncManifest(db_options_, descriptor_log_->file());
        manifest_io_status = io_s;
        TEST_SYNC_POINT_CALLBACK(
            "VersionSet::ProcessManifestWrites:AfterSyncManifest", &io_s);
      }
      if (!io_s.ok()) {
        s = io_s;
        ROCKS_LOG_ERROR(db_options_->info_log, "MANIFEST write %s\n",
                        s.ToString().c_str());
      }
    }

    // If we just created a new descriptor file, install it by writing a
    // new CURRENT file that points to it.
    if (s.ok()) {
      assert(manifest_io_status.ok());
    }
    if (s.ok() && new_descriptor_log) {
      io_s = SetCurrentFile(fs_.get(), dbname_, pending_manifest_file_number_,
                            dir_contains_current_file);
      if (!io_s.ok()) {
        s = io_s;
      }
    }

    if (s.ok()) {
      // find offset in manifest file where this version is stored.
      new_manifest_file_size = descriptor_log_->file()->GetFileSize();
    }

    if (first_writer.edit_list.front()->is_column_family_drop_) {
      TEST_SYNC_POINT("VersionSet::LogAndApply::ColumnFamilyDrop:0");
      TEST_SYNC_POINT("VersionSet::LogAndApply::ColumnFamilyDrop:1");
      TEST_SYNC_POINT("VersionSet::LogAndApply::ColumnFamilyDrop:2");
    }

    LogFlush(db_options_->info_log);
    TEST_SYNC_POINT("VersionSet::LogAndApply:WriteManifestDone");
    mu->Lock();
  }

  if (s.ok()) {
    // Apply WAL edits, DB mutex must be held.
    for (auto& e : batch_edits) {
      if (e->IsWalAddition()) {
        s = wals_.AddWals(e->GetWalAdditions());
      } else if (e->IsWalDeletion()) {
        s = wals_.DeleteWalsBefore(e->GetWalDeletion().GetLogNumber());
      }
      if (!s.ok()) {
        break;
      }
    }
  }

  if (!io_s.ok()) {
    if (io_status_.ok()) {
      io_status_ = io_s;
    }
  } else if (!io_status_.ok()) {
    io_status_ = io_s;
  }

  // Append the old manifest file to the obsolete_manifest_ list to be deleted
  // by PurgeObsoleteFiles later.
  if (s.ok() && new_descriptor_log) {
    obsolete_manifests_.emplace_back(
        DescriptorFileName("", manifest_file_number_));
  }

  // Install the new versions
  if (s.ok()) {
    if (first_writer.edit_list.front()->is_column_family_add_) {
      assert(batch_edits.size() == 1);
      assert(new_cf_options != nullptr);
      assert(max_last_sequence == descriptor_last_sequence_);
      CreateColumnFamily(*new_cf_options, first_writer.edit_list.front());
    } else if (first_writer.edit_list.front()->is_column_family_drop_) {
      assert(batch_edits.size() == 1);
      assert(max_last_sequence == descriptor_last_sequence_);
      first_writer.cfd->SetDropped();
      first_writer.cfd->UnrefAndTryDelete();
    } else {
      // Each version in versions corresponds to a column family.
      // For each column family, update its log number indicating that logs
      // with number smaller than this should be ignored.
      uint64_t last_min_log_number_to_keep = 0;
      for (const auto& e : batch_edits) {
        ColumnFamilyData* cfd = nullptr;
        if (!e->IsColumnFamilyManipulation()) {
          cfd = column_family_set_->GetColumnFamily(e->column_family_);
          // e would not have been added to batch_edits if its corresponding
          // column family is dropped.
          assert(cfd);
        }
        if (cfd) {
          if (e->has_log_number_ && e->log_number_ > cfd->GetLogNumber()) {
            cfd->SetLogNumber(e->log_number_);
          }
          if (e->HasFullHistoryTsLow()) {
            cfd->SetFullHistoryTsLow(e->GetFullHistoryTsLow());
          }
        }
        if (e->has_min_log_number_to_keep_) {
          last_min_log_number_to_keep =
              std::max(last_min_log_number_to_keep, e->min_log_number_to_keep_);
        }
      }

      if (last_min_log_number_to_keep != 0) {
        MarkMinLogNumberToKeep(last_min_log_number_to_keep);
      }

      for (int i = 0; i < static_cast<int>(versions.size()); ++i) {
        ColumnFamilyData* cfd = versions[i]->cfd_;
        AppendVersion(cfd, versions[i]);
      }
    }
    assert(max_last_sequence >= descriptor_last_sequence_);
    descriptor_last_sequence_ = max_last_sequence;
    manifest_file_number_ = pending_manifest_file_number_;
    manifest_file_size_ = new_manifest_file_size;
    prev_log_number_ = first_writer.edit_list.front()->prev_log_number_;
  } else {
    std::string version_edits;
    for (auto& e : batch_edits) {
      version_edits += ("\n" + e->DebugString(true));
    }
    ROCKS_LOG_ERROR(db_options_->info_log,
                    "Error in committing version edit to MANIFEST: %s",
                    version_edits.c_str());
    for (auto v : versions) {
      delete v;
    }
    if (manifest_io_status.ok()) {
      manifest_file_number_ = pending_manifest_file_number_;
      manifest_file_size_ = new_manifest_file_size;
    }
    // If manifest append failed for whatever reason, the file could be
    // corrupted. So we need to force the next version update to start a
    // new manifest file.
    descriptor_log_.reset();
    // If manifest operations failed, then we know the CURRENT file still
    // points to the original MANIFEST. Therefore, we can safely delete the
    // new MANIFEST.
    // If manifest operations succeeded, and we are here, then it is possible
    // that renaming tmp file to CURRENT failed.
    //
    // On local POSIX-compliant FS, the CURRENT must point to the original
    // MANIFEST. We can delete the new MANIFEST for simplicity, but we can also
    // keep it. Future recovery will ignore this MANIFEST. It's also ok for the
    // process not to crash and continue using the db. Any future LogAndApply()
    // call will switch to a new MANIFEST and update CURRENT, still ignoring
    // this one.
    //
    // On non-local FS, it is
    // possible that the rename operation succeeded on the server (remote)
    // side, but the client somehow returns a non-ok status to RocksDB. Note
    // that this does not violate atomicity. Should we delete the new MANIFEST
    // successfully, a subsequent recovery attempt will likely see the CURRENT
    // pointing to the new MANIFEST, thus fail. We will not be able to open the
    // DB again. Therefore, if manifest operations succeed, we should keep the
    // the new MANIFEST. If the process proceeds, any future LogAndApply() call
    // will switch to a new MANIFEST and update CURRENT. If user tries to
    // re-open the DB,
    // a) CURRENT points to the new MANIFEST, and the new MANIFEST is present.
    // b) CURRENT points to the original MANIFEST, and the original MANIFEST
    //    also exists.
    if (new_descriptor_log && !manifest_io_status.ok()) {
      ROCKS_LOG_INFO(db_options_->info_log,
                     "Deleting manifest %" PRIu64 " current manifest %" PRIu64
                     "\n",
                     pending_manifest_file_number_, manifest_file_number_);
      Status manifest_del_status = env_->DeleteFile(
          DescriptorFileName(dbname_, pending_manifest_file_number_));
      if (!manifest_del_status.ok()) {
        ROCKS_LOG_WARN(db_options_->info_log,
                       "Failed to delete manifest %" PRIu64 ": %s",
                       pending_manifest_file_number_,
                       manifest_del_status.ToString().c_str());
      }
    }
  }

  pending_manifest_file_number_ = 0;

#ifndef NDEBUG
  // This is here kind of awkwardly because there's no other consistency
  // checks on `VersionSet`'s updates for the new `Version`s. We might want
  // to move it to a dedicated function, or remove it if we gain enough
  // confidence in `descriptor_last_sequence_`.
  if (s.ok()) {
    for (const auto* v : versions) {
      const auto* vstorage = v->storage_info();
      for (int level = 0; level < vstorage->num_levels(); ++level) {
        for (const auto& file : vstorage->LevelFiles(level)) {
          assert(file->fd.largest_seqno <= descriptor_last_sequence_);
        }
      }
    }
  }
#endif  // NDEBUG

  // wake up all the waiting writers
  while (true) {
    ManifestWriter* ready = manifest_writers_.front();
    manifest_writers_.pop_front();
    bool need_signal = true;
    for (const auto& w : writers) {
      if (&w == ready) {
        need_signal = false;
        break;
      }
    }
    ready->status = s;
    ready->done = true;
    if (ready->manifest_write_callback) {
      (ready->manifest_write_callback)(s);
    }
    if (need_signal) {
      ready->cv.Signal();
    }
    if (ready == last_writer) {
      break;
    }
  }
  if (!manifest_writers_.empty()) {
    manifest_writers_.front()->cv.Signal();
  }
  return s;
}

void VersionSet::WakeUpWaitingManifestWriters() {
  // wake up all the waiting writers
  // Notify new head of manifest write queue.
  if (!manifest_writers_.empty()) {
    manifest_writers_.front()->cv.Signal();
  }
}

// 'datas' is grammatically incorrect. We still use this notation to indicate
// that this variable represents a collection of column_family_data.
Status VersionSet::LogAndApply(
    const autovector<ColumnFamilyData*>& column_family_datas,
    const autovector<const MutableCFOptions*>& mutable_cf_options_list,
    const autovector<autovector<VersionEdit*>>& edit_lists,
    InstrumentedMutex* mu, FSDirectory* dir_contains_current_file,
    bool new_descriptor_log, const ColumnFamilyOptions* new_cf_options,
    const std::vector<std::function<void(const Status&)>>& manifest_wcbs) {
  mu->AssertHeld();
  int num_edits = 0;
  for (const auto& elist : edit_lists) {
    num_edits += static_cast<int>(elist.size());
  }
  if (num_edits == 0) {
    return Status::OK();
  } else if (num_edits > 1) {
#ifndef NDEBUG
    for (const auto& edit_list : edit_lists) {
      for (const auto& edit : edit_list) {
        assert(!edit->IsColumnFamilyManipulation());
      }
    }
#endif /* ! NDEBUG */
  }

  int num_cfds = static_cast<int>(column_family_datas.size());
  if (num_cfds == 1 && column_family_datas[0] == nullptr) {
    assert(edit_lists.size() == 1 && edit_lists[0].size() == 1);
    assert(edit_lists[0][0]->is_column_family_add_);
    assert(new_cf_options != nullptr);
  }
  std::deque<ManifestWriter> writers;
  if (num_cfds > 0) {
    assert(static_cast<size_t>(num_cfds) == mutable_cf_options_list.size());
    assert(static_cast<size_t>(num_cfds) == edit_lists.size());
  }
  for (int i = 0; i < num_cfds; ++i) {
    const auto wcb =
        manifest_wcbs.empty() ? [](const Status&) {} : manifest_wcbs[i];
    writers.emplace_back(mu, column_family_datas[i],
                         *mutable_cf_options_list[i], edit_lists[i], wcb);
    manifest_writers_.push_back(&writers[i]);
  }
  assert(!writers.empty());
  ManifestWriter& first_writer = writers.front();
  TEST_SYNC_POINT_CALLBACK("VersionSet::LogAndApply:BeforeWriterWaiting",
                           nullptr);
  while (!first_writer.done && &first_writer != manifest_writers_.front()) {
    first_writer.cv.Wait();
  }
  if (first_writer.done) {
    // All non-CF-manipulation operations can be grouped together and committed
    // to MANIFEST. They should all have finished. The status code is stored in
    // the first manifest writer.
#ifndef NDEBUG
    for (const auto& writer : writers) {
      assert(writer.done);
    }
    TEST_SYNC_POINT_CALLBACK("VersionSet::LogAndApply:WakeUpAndDone", mu);
#endif /* !NDEBUG */
    return first_writer.status;
  }

  int num_undropped_cfds = 0;
  for (auto cfd : column_family_datas) {
    // if cfd == nullptr, it is a column family add.
    if (cfd == nullptr || !cfd->IsDropped()) {
      ++num_undropped_cfds;
    }
  }
  if (0 == num_undropped_cfds) {
    for (int i = 0; i != num_cfds; ++i) {
      manifest_writers_.pop_front();
    }
    // Notify new head of manifest write queue.
    if (!manifest_writers_.empty()) {
      manifest_writers_.front()->cv.Signal();
    }
    return Status::ColumnFamilyDropped();
  }
  return ProcessManifestWrites(writers, mu, dir_contains_current_file,
                               new_descriptor_log, new_cf_options);
}

void VersionSet::LogAndApplyCFHelper(VersionEdit* edit,
                                     SequenceNumber* max_last_sequence) {
  assert(max_last_sequence != nullptr);
  assert(edit->IsColumnFamilyManipulation());
  edit->SetNextFile(next_file_number_.load());
  assert(!edit->HasLastSequence());
  edit->SetLastSequence(*max_last_sequence);
  if (edit->is_column_family_drop_) {
    // if we drop column family, we have to make sure to save max column family,
    // so that we don't reuse existing ID
    edit->SetMaxColumnFamily(column_family_set_->GetMaxColumnFamily());
  }
}

Status VersionSet::LogAndApplyHelper(ColumnFamilyData* cfd,
                                     VersionBuilder* builder, VersionEdit* edit,
                                     SequenceNumber* max_last_sequence,
                                     InstrumentedMutex* mu) {
#ifdef NDEBUG
  (void)cfd;
#endif
  mu->AssertHeld();
  assert(!edit->IsColumnFamilyManipulation());
  assert(max_last_sequence != nullptr);

  if (edit->has_log_number_) {
    assert(edit->log_number_ >= cfd->GetLogNumber());
    assert(edit->log_number_ < next_file_number_.load());
  }

  if (!edit->has_prev_log_number_) {
    edit->SetPrevLogNumber(prev_log_number_);
  }
  edit->SetNextFile(next_file_number_.load());
  if (edit->HasLastSequence() && edit->GetLastSequence() > *max_last_sequence) {
    *max_last_sequence = edit->GetLastSequence();
  } else {
    edit->SetLastSequence(*max_last_sequence);
  }

  // The builder can be nullptr only if edit is WAL manipulation,
  // because WAL edits do not need to be applied to versions,
  // we return Status::OK() in this case.
  assert(builder || edit->IsWalManipulation());
  return builder ? builder->Apply(edit) : Status::OK();
}

Status VersionSet::GetCurrentManifestPath(const std::string& dbname,
                                          FileSystem* fs,
                                          std::string* manifest_path,
                                          uint64_t* manifest_file_number) {
  assert(fs != nullptr);
  assert(manifest_path != nullptr);
  assert(manifest_file_number != nullptr);

  std::string fname;
  Status s = ReadFileToString(fs, CurrentFileName(dbname), &fname);
  if (!s.ok()) {
    return s;
  }
  if (fname.empty() || fname.back() != '\n') {
    return Status::Corruption("CURRENT file does not end with newline");
  }
  // remove the trailing '\n'
  fname.resize(fname.size() - 1);
  FileType type;
  bool parse_ok = ParseFileName(fname, manifest_file_number, &type);
  if (!parse_ok || type != kDescriptorFile) {
    return Status::Corruption("CURRENT file corrupted");
  }
  *manifest_path = dbname;
  if (dbname.back() != '/') {
    manifest_path->push_back('/');
  }
  manifest_path->append(fname);
  return Status::OK();
}

Status VersionSet::Recover(
    const std::vector<ColumnFamilyDescriptor>& column_families, bool read_only,
    std::string* db_id) {
  // Read "CURRENT" file, which contains a pointer to the current manifest file
  std::string manifest_path;
  Status s = GetCurrentManifestPath(dbname_, fs_.get(), &manifest_path,
                                    &manifest_file_number_);
  if (!s.ok()) {
    return s;
  }

  ROCKS_LOG_INFO(db_options_->info_log, "Recovering from manifest file: %s\n",
                 manifest_path.c_str());

  std::unique_ptr<SequentialFileReader> manifest_file_reader;
  {
    std::unique_ptr<FSSequentialFile> manifest_file;
    s = fs_->NewSequentialFile(manifest_path,
                               fs_->OptimizeForManifestRead(file_options_),
                               &manifest_file, nullptr);
    if (!s.ok()) {
      return s;
    }
    manifest_file_reader.reset(new SequentialFileReader(
        std::move(manifest_file), manifest_path,
        db_options_->log_readahead_size, io_tracer_, db_options_->listeners));
  }
  uint64_t current_manifest_file_size = 0;
  uint64_t log_number = 0;
  {
    VersionSet::LogReporter reporter;
    Status log_read_status;
    reporter.status = &log_read_status;
    log::Reader reader(nullptr, std::move(manifest_file_reader), &reporter,
                       true /* checksum */, 0 /* log_number */);
    VersionEditHandler handler(read_only, column_families,
                               const_cast<VersionSet*>(this),
                               /*track_missing_files=*/false,
                               /*no_error_if_files_missing=*/false, io_tracer_);
    handler.Iterate(reader, &log_read_status);
    s = handler.status();
    if (s.ok()) {
      log_number = handler.GetVersionEditParams().log_number_;
      current_manifest_file_size = reader.GetReadOffset();
      assert(current_manifest_file_size != 0);
      handler.GetDbId(db_id);
    }
  }

  if (s.ok()) {
    manifest_file_size_ = current_manifest_file_size;
    ROCKS_LOG_INFO(
        db_options_->info_log,
        "Recovered from manifest file:%s succeeded,"
        "manifest_file_number is %" PRIu64 ", next_file_number is %" PRIu64
        ", last_sequence is %" PRIu64 ", log_number is %" PRIu64
        ",prev_log_number is %" PRIu64 ",max_column_family is %" PRIu32
        ",min_log_number_to_keep is %" PRIu64 "\n",
        manifest_path.c_str(), manifest_file_number_, next_file_number_.load(),
        last_sequence_.load(), log_number, prev_log_number_,
        column_family_set_->GetMaxColumnFamily(), min_log_number_to_keep());

    for (auto cfd : *column_family_set_) {
      if (cfd->IsDropped()) {
        continue;
      }
      ROCKS_LOG_INFO(db_options_->info_log,
                     "Column family [%s] (ID %" PRIu32
                     "), log number is %" PRIu64 "\n",
                     cfd->GetName().c_str(), cfd->GetID(), cfd->GetLogNumber());
    }
  }

  return s;
}

namespace {
class ManifestPicker {
 public:
  explicit ManifestPicker(const std::string& dbname,
                          const std::vector<std::string>& files_in_dbname);
  // REQUIRES Valid() == true
  std::string GetNextManifest(uint64_t* file_number, std::string* file_name);
  bool Valid() const { return manifest_file_iter_ != manifest_files_.end(); }

 private:
  const std::string& dbname_;
  // MANIFEST file names(s)
  std::vector<std::string> manifest_files_;
  std::vector<std::string>::const_iterator manifest_file_iter_;
};

ManifestPicker::ManifestPicker(const std::string& dbname,
                               const std::vector<std::string>& files_in_dbname)
    : dbname_(dbname) {
  // populate manifest files
  assert(!files_in_dbname.empty());
  for (const auto& fname : files_in_dbname) {
    uint64_t file_num = 0;
    FileType file_type;
    bool parse_ok = ParseFileName(fname, &file_num, &file_type);
    if (parse_ok && file_type == kDescriptorFile) {
      manifest_files_.push_back(fname);
    }
  }
  // seek to first manifest
  std::sort(manifest_files_.begin(), manifest_files_.end(),
            [](const std::string& lhs, const std::string& rhs) {
              uint64_t num1 = 0;
              uint64_t num2 = 0;
              FileType type1;
              FileType type2;
              bool parse_ok1 = ParseFileName(lhs, &num1, &type1);
              bool parse_ok2 = ParseFileName(rhs, &num2, &type2);
#ifndef NDEBUG
              assert(parse_ok1);
              assert(parse_ok2);
#else
              (void)parse_ok1;
              (void)parse_ok2;
#endif
              return num1 > num2;
            });
  manifest_file_iter_ = manifest_files_.begin();
}

std::string ManifestPicker::GetNextManifest(uint64_t* number,
                                            std::string* file_name) {
  assert(Valid());
  std::string ret;
  if (manifest_file_iter_ != manifest_files_.end()) {
    ret.assign(dbname_);
    if (ret.back() != kFilePathSeparator) {
      ret.push_back(kFilePathSeparator);
    }
    ret.append(*manifest_file_iter_);
    if (number) {
      FileType type;
      bool parse = ParseFileName(*manifest_file_iter_, number, &type);
      assert(type == kDescriptorFile);
#ifndef NDEBUG
      assert(parse);
#else
      (void)parse;
#endif
    }
    if (file_name) {
      *file_name = *manifest_file_iter_;
    }
    ++manifest_file_iter_;
  }
  return ret;
}
}  // namespace

Status VersionSet::TryRecover(
    const std::vector<ColumnFamilyDescriptor>& column_families, bool read_only,
    const std::vector<std::string>& files_in_dbname, std::string* db_id,
    bool* has_missing_table_file) {
  ManifestPicker manifest_picker(dbname_, files_in_dbname);
  if (!manifest_picker.Valid()) {
    return Status::Corruption("Cannot locate MANIFEST file in " + dbname_);
  }
  Status s;
  std::string manifest_path =
      manifest_picker.GetNextManifest(&manifest_file_number_, nullptr);
  while (!manifest_path.empty()) {
    s = TryRecoverFromOneManifest(manifest_path, column_families, read_only,
                                  db_id, has_missing_table_file);
    if (s.ok() || !manifest_picker.Valid()) {
      break;
    }
    Reset();
    manifest_path =
        manifest_picker.GetNextManifest(&manifest_file_number_, nullptr);
  }
  return s;
}

Status VersionSet::TryRecoverFromOneManifest(
    const std::string& manifest_path,
    const std::vector<ColumnFamilyDescriptor>& column_families, bool read_only,
    std::string* db_id, bool* has_missing_table_file) {
  ROCKS_LOG_INFO(db_options_->info_log, "Trying to recover from manifest: %s\n",
                 manifest_path.c_str());
  std::unique_ptr<SequentialFileReader> manifest_file_reader;
  Status s;
  {
    std::unique_ptr<FSSequentialFile> manifest_file;
    s = fs_->NewSequentialFile(manifest_path,
                               fs_->OptimizeForManifestRead(file_options_),
                               &manifest_file, nullptr);
    if (!s.ok()) {
      return s;
    }
    manifest_file_reader.reset(new SequentialFileReader(
        std::move(manifest_file), manifest_path,
        db_options_->log_readahead_size, io_tracer_, db_options_->listeners));
  }

  assert(s.ok());
  VersionSet::LogReporter reporter;
  reporter.status = &s;
  log::Reader reader(nullptr, std::move(manifest_file_reader), &reporter,
                     /*checksum=*/true, /*log_num=*/0);
  VersionEditHandlerPointInTime handler_pit(
      read_only, column_families, const_cast<VersionSet*>(this), io_tracer_);

  handler_pit.Iterate(reader, &s);

  handler_pit.GetDbId(db_id);

  assert(nullptr != has_missing_table_file);
  *has_missing_table_file = handler_pit.HasMissingFiles();

  return handler_pit.status();
}

Status VersionSet::ListColumnFamilies(std::vector<std::string>* column_families,
                                      const std::string& dbname,
                                      FileSystem* fs) {
  // Read "CURRENT" file, which contains a pointer to the current manifest file
  std::string manifest_path;
  uint64_t manifest_file_number;
  Status s =
      GetCurrentManifestPath(dbname, fs, &manifest_path, &manifest_file_number);
  if (!s.ok()) {
    return s;
  }
  return ListColumnFamiliesFromManifest(manifest_path, fs, column_families);
}

Status VersionSet::ListColumnFamiliesFromManifest(
    const std::string& manifest_path, FileSystem* fs,
    std::vector<std::string>* column_families) {
  std::unique_ptr<SequentialFileReader> file_reader;
  Status s;
  {
    std::unique_ptr<FSSequentialFile> file;
    // these are just for performance reasons, not correctness,
    // so we're fine using the defaults
    s = fs->NewSequentialFile(manifest_path, FileOptions(), &file, nullptr);
    if (!s.ok()) {
      return s;
    }
    file_reader = std::make_unique<SequentialFileReader>(
        std::move(file), manifest_path, /*io_tracer=*/nullptr);
  }

  VersionSet::LogReporter reporter;
  reporter.status = &s;
  log::Reader reader(nullptr, std::move(file_reader), &reporter,
                     true /* checksum */, 0 /* log_number */);

  ListColumnFamiliesHandler handler;
  handler.Iterate(reader, &s);

  assert(column_families);
  column_families->clear();
  if (handler.status().ok()) {
    for (const auto& iter : handler.GetColumnFamilyNames()) {
      column_families->push_back(iter.second);
    }
  }

  return handler.status();
}

#ifndef ROCKSDB_LITE
Status VersionSet::ReduceNumberOfLevels(const std::string& dbname,
                                        const Options* options,
                                        const FileOptions& file_options,
                                        int new_levels) {
  if (new_levels <= 1) {
    return Status::InvalidArgument(
        "Number of levels needs to be bigger than 1");
  }

  ImmutableDBOptions db_options(*options);
  ColumnFamilyOptions cf_options(*options);
  std::shared_ptr<Cache> tc(NewLRUCache(options->max_open_files - 10,
                                        options->table_cache_numshardbits));
  WriteController wc(options->delayed_write_rate);
  WriteBufferManager wb(options->db_write_buffer_size);
  VersionSet versions(dbname, &db_options, file_options, tc.get(), &wb, &wc,
                      nullptr /*BlockCacheTracer*/, nullptr /*IOTracer*/,
                      /*db_id*/ "",
                      /*db_session_id*/ "");
  Status status;

  std::vector<ColumnFamilyDescriptor> dummy;
  ColumnFamilyDescriptor dummy_descriptor(kDefaultColumnFamilyName,
                                          ColumnFamilyOptions(*options));
  dummy.push_back(dummy_descriptor);
  status = versions.Recover(dummy);
  if (!status.ok()) {
    return status;
  }

  Version* current_version =
      versions.GetColumnFamilySet()->GetDefault()->current();
  auto* vstorage = current_version->storage_info();
  int current_levels = vstorage->num_levels();

  if (current_levels <= new_levels) {
    return Status::OK();
  }

  // Make sure there are file only on one level from
  // (new_levels-1) to (current_levels-1)
  int first_nonempty_level = -1;
  int first_nonempty_level_filenum = 0;
  for (int i = new_levels - 1; i < current_levels; i++) {
    int file_num = vstorage->NumLevelFiles(i);
    if (file_num != 0) {
      if (first_nonempty_level < 0) {
        first_nonempty_level = i;
        first_nonempty_level_filenum = file_num;
      } else {
        char msg[255];
        snprintf(msg, sizeof(msg),
                 "Found at least two levels containing files: "
                 "[%d:%d],[%d:%d].\n",
                 first_nonempty_level, first_nonempty_level_filenum, i,
                 file_num);
        return Status::InvalidArgument(msg);
      }
    }
  }

  // we need to allocate an array with the old number of levels size to
  // avoid SIGSEGV in WriteCurrentStatetoManifest()
  // however, all levels bigger or equal to new_levels will be empty
  std::vector<FileMetaData*>* new_files_list =
      new std::vector<FileMetaData*>[current_levels];
  for (int i = 0; i < new_levels - 1; i++) {
    new_files_list[i] = vstorage->LevelFiles(i);
  }

  if (first_nonempty_level > 0) {
    auto& new_last_level = new_files_list[new_levels - 1];

    new_last_level = vstorage->LevelFiles(first_nonempty_level);

    for (size_t i = 0; i < new_last_level.size(); ++i) {
      const FileMetaData* const meta = new_last_level[i];
      assert(meta);

      const uint64_t file_number = meta->fd.GetNumber();

      vstorage->file_locations_[file_number] =
          VersionStorageInfo::FileLocation(new_levels - 1, i);
    }
  }

  delete[] vstorage -> files_;
  vstorage->files_ = new_files_list;
  vstorage->num_levels_ = new_levels;
  vstorage->ResizeCompactCursors(new_levels);

  MutableCFOptions mutable_cf_options(*options);
  VersionEdit ve;
  InstrumentedMutex dummy_mutex;
  InstrumentedMutexLock l(&dummy_mutex);
  return versions.LogAndApply(
      versions.GetColumnFamilySet()->GetDefault(),
      mutable_cf_options, &ve, &dummy_mutex, nullptr, true);
}

// Get the checksum information including the checksum and checksum function
// name of all SST and blob files in VersionSet. Store the information in
// FileChecksumList which contains a map from file number to its checksum info.
// If DB is not running, make sure call VersionSet::Recover() to load the file
// metadata from Manifest to VersionSet before calling this function.
Status VersionSet::GetLiveFilesChecksumInfo(FileChecksumList* checksum_list) {
  // Clean the previously stored checksum information if any.
  Status s;
  if (checksum_list == nullptr) {
    s = Status::InvalidArgument("checksum_list is nullptr");
    return s;
  }
  checksum_list->reset();

  for (auto cfd : *column_family_set_) {
    assert(cfd);

    if (cfd->IsDropped() || !cfd->initialized()) {
      continue;
    }

    const auto* current = cfd->current();
    assert(current);

    const auto* vstorage = current->storage_info();
    assert(vstorage);

    /* SST files */
    for (int level = 0; level < cfd->NumberLevels(); level++) {
      const auto& level_files = vstorage->LevelFiles(level);

      for (const auto& file : level_files) {
        assert(file);

        s = checksum_list->InsertOneFileChecksum(file->fd.GetNumber(),
                                                 file->file_checksum,
                                                 file->file_checksum_func_name);
        if (!s.ok()) {
          return s;
        }
      }
    }

    /* Blob files */
    const auto& blob_files = vstorage->GetBlobFiles();
    for (const auto& meta : blob_files) {
      assert(meta);

      std::string checksum_value = meta->GetChecksumValue();
      std::string checksum_method = meta->GetChecksumMethod();
      assert(checksum_value.empty() == checksum_method.empty());
      if (meta->GetChecksumMethod().empty()) {
        checksum_value = kUnknownFileChecksum;
        checksum_method = kUnknownFileChecksumFuncName;
      }

      s = checksum_list->InsertOneFileChecksum(meta->GetBlobFileNumber(),
                                               checksum_value, checksum_method);
      if (!s.ok()) {
        return s;
      }
    }
  }

  return s;
}

Status VersionSet::DumpManifest(Options& options, std::string& dscname,
                                bool verbose, bool hex, bool json) {
  assert(options.env);
  std::vector<std::string> column_families;
  Status s = ListColumnFamiliesFromManifest(
      dscname, options.env->GetFileSystem().get(), &column_families);
  if (!s.ok()) {
    return s;
  }

  // Open the specified manifest file.
  std::unique_ptr<SequentialFileReader> file_reader;
  {
    std::unique_ptr<FSSequentialFile> file;
    const std::shared_ptr<FileSystem>& fs = options.env->GetFileSystem();
    s = fs->NewSequentialFile(
        dscname,
        fs->OptimizeForManifestRead(file_options_), &file,
        nullptr);
    if (!s.ok()) {
      return s;
    }
    file_reader = std::make_unique<SequentialFileReader>(
        std::move(file), dscname, db_options_->log_readahead_size, io_tracer_);
  }

  std::vector<ColumnFamilyDescriptor> cf_descs;
  for (const auto& cf : column_families) {
    cf_descs.emplace_back(cf, options);
  }

  DumpManifestHandler handler(cf_descs, this, io_tracer_, verbose, hex, json);
  {
    VersionSet::LogReporter reporter;
    reporter.status = &s;
    log::Reader reader(nullptr, std::move(file_reader), &reporter,
                       true /* checksum */, 0 /* log_number */);
    handler.Iterate(reader, &s);
  }

  return handler.status();
}
#endif  // ROCKSDB_LITE

void VersionSet::MarkFileNumberUsed(uint64_t number) {
  // only called during recovery and repair which are single threaded, so this
  // works because there can't be concurrent calls
  if (next_file_number_.load(std::memory_order_relaxed) <= number) {
    next_file_number_.store(number + 1, std::memory_order_relaxed);
  }
}
// Called only either from ::LogAndApply which is protected by mutex or during
// recovery which is single-threaded.
void VersionSet::MarkMinLogNumberToKeep(uint64_t number) {
  if (min_log_number_to_keep_.load(std::memory_order_relaxed) < number) {
    min_log_number_to_keep_.store(number, std::memory_order_relaxed);
  }
}

Status VersionSet::WriteCurrentStateToManifest(
    const std::unordered_map<uint32_t, MutableCFState>& curr_state,
    const VersionEdit& wal_additions, log::Writer* log, IOStatus& io_s) {
  // TODO: Break up into multiple records to reduce memory usage on recovery?

  // WARNING: This method doesn't hold a mutex!!

  // This is done without DB mutex lock held, but only within single-threaded
  // LogAndApply. Column family manipulations can only happen within LogAndApply
  // (the same single thread), so we're safe to iterate.

  assert(io_s.ok());
  if (db_options_->write_dbid_to_manifest) {
    VersionEdit edit_for_db_id;
    assert(!db_id_.empty());
    edit_for_db_id.SetDBId(db_id_);
    std::string db_id_record;
    if (!edit_for_db_id.EncodeTo(&db_id_record)) {
      return Status::Corruption("Unable to Encode VersionEdit:" +
                                edit_for_db_id.DebugString(true));
    }
    io_s = log->AddRecord(db_id_record);
    if (!io_s.ok()) {
      return io_s;
    }
  }

  // Save WALs.
  if (!wal_additions.GetWalAdditions().empty()) {
    TEST_SYNC_POINT_CALLBACK("VersionSet::WriteCurrentStateToManifest:SaveWal",
                             const_cast<VersionEdit*>(&wal_additions));
    std::string record;
    if (!wal_additions.EncodeTo(&record)) {
      return Status::Corruption("Unable to Encode VersionEdit: " +
                                wal_additions.DebugString(true));
    }
    io_s = log->AddRecord(record);
    if (!io_s.ok()) {
      return io_s;
    }
  }

  for (auto cfd : *column_family_set_) {
    assert(cfd);

    if (cfd->IsDropped()) {
      continue;
    }
    assert(cfd->initialized());
    {
      // Store column family info
      VersionEdit edit;
      if (cfd->GetID() != 0) {
        // default column family is always there,
        // no need to explicitly write it
        edit.AddColumnFamily(cfd->GetName());
        edit.SetColumnFamily(cfd->GetID());
      }
      edit.SetComparatorName(
          cfd->internal_comparator().user_comparator()->Name());
      std::string record;
      if (!edit.EncodeTo(&record)) {
        return Status::Corruption(
            "Unable to Encode VersionEdit:" + edit.DebugString(true));
      }
      io_s = log->AddRecord(record);
      if (!io_s.ok()) {
        return io_s;
      }
    }

    {
      // Save files
      VersionEdit edit;
      edit.SetColumnFamily(cfd->GetID());

      const auto* current = cfd->current();
      assert(current);

      const auto* vstorage = current->storage_info();
      assert(vstorage);

      for (int level = 0; level < cfd->NumberLevels(); level++) {
        const auto& level_files = vstorage->LevelFiles(level);

        for (const auto& f : level_files) {
          assert(f);

          edit.AddFile(level, f->fd.GetNumber(), f->fd.GetPathId(),
                       f->fd.GetFileSize(), f->smallest, f->largest,
                       f->fd.smallest_seqno, f->fd.largest_seqno,
                       f->marked_for_compaction, f->temperature,
                       f->oldest_blob_file_number, f->oldest_ancester_time,
                       f->file_creation_time, f->file_checksum,
                       f->file_checksum_func_name, f->unique_id);
        }
      }

      edit.SetCompactCursors(vstorage->GetCompactCursors());

      const auto& blob_files = vstorage->GetBlobFiles();
      for (const auto& meta : blob_files) {
        assert(meta);

        const uint64_t blob_file_number = meta->GetBlobFileNumber();

        edit.AddBlobFile(blob_file_number, meta->GetTotalBlobCount(),
                         meta->GetTotalBlobBytes(), meta->GetChecksumMethod(),
                         meta->GetChecksumValue());
        if (meta->GetGarbageBlobCount() > 0) {
          edit.AddBlobFileGarbage(blob_file_number, meta->GetGarbageBlobCount(),
                                  meta->GetGarbageBlobBytes());
        }
      }

      const auto iter = curr_state.find(cfd->GetID());
      assert(iter != curr_state.end());
      uint64_t log_number = iter->second.log_number;
      edit.SetLogNumber(log_number);

      if (cfd->GetID() == 0) {
        // min_log_number_to_keep is for the whole db, not for specific column family.
        // So it does not need to be set for every column family, just need to be set once.
        // Since default CF can never be dropped, we set the min_log to the default CF here.
        uint64_t min_log = min_log_number_to_keep();
        if (min_log != 0) {
          edit.SetMinLogNumberToKeep(min_log);
        }
      }

      const std::string& full_history_ts_low = iter->second.full_history_ts_low;
      if (!full_history_ts_low.empty()) {
        edit.SetFullHistoryTsLow(full_history_ts_low);
      }

      edit.SetLastSequence(descriptor_last_sequence_);

      std::string record;
      if (!edit.EncodeTo(&record)) {
        return Status::Corruption(
            "Unable to Encode VersionEdit:" + edit.DebugString(true));
      }
      io_s = log->AddRecord(record);
      if (!io_s.ok()) {
        return io_s;
      }
    }
  }
  return Status::OK();
}

// TODO(aekmekji): in CompactionJob::GenSubcompactionBoundaries(), this
// function is called repeatedly with consecutive pairs of slices. For example
// if the slice list is [a, b, c, d] this function is called with arguments
// (a,b) then (b,c) then (c,d). Knowing this, an optimization is possible where
// we avoid doing binary search for the keys b and c twice and instead somehow
// maintain state of where they first appear in the files.
uint64_t VersionSet::ApproximateSize(const SizeApproximationOptions& options,
                                     Version* v, const Slice& start,
                                     const Slice& end, int start_level,
                                     int end_level, TableReaderCaller caller) {
  const auto& icmp = v->cfd_->internal_comparator();

  // pre-condition
  assert(icmp.Compare(start, end) <= 0);

  uint64_t total_full_size = 0;
  const auto* vstorage = v->storage_info();
  const int num_non_empty_levels = vstorage->num_non_empty_levels();
  end_level = (end_level == -1) ? num_non_empty_levels
                                : std::min(end_level, num_non_empty_levels);

  assert(start_level <= end_level);

  // Outline of the optimization that uses options.files_size_error_margin.
  // When approximating the files total size that is used to store a keys range,
  // we first sum up the sizes of the files that fully fall into the range.
  // Then we sum up the sizes of all the files that may intersect with the range
  // (this includes all files in L0 as well). Then, if total_intersecting_size
  // is smaller than total_full_size * options.files_size_error_margin - we can
  // infer that the intersecting files have a sufficiently negligible
  // contribution to the total size, and we can approximate the storage required
  // for the keys in range as just half of the intersecting_files_size.
  // E.g., if the value of files_size_error_margin is 0.1, then the error of the
  // approximation is limited to only ~10% of the total size of files that fully
  // fall into the keys range. In such case, this helps to avoid a costly
  // process of binary searching the intersecting files that is required only
  // for a more precise calculation of the total size.

  autovector<FdWithKeyRange*, 32> first_files;
  autovector<FdWithKeyRange*, 16> last_files;

  // scan all the levels
  for (int level = start_level; level < end_level; ++level) {
    const LevelFilesBrief& files_brief = vstorage->LevelFilesBrief(level);
    if (files_brief.num_files == 0) {
      // empty level, skip exploration
      continue;
    }

    if (level == 0) {
      // level 0 files are not in sorted order, we need to iterate through
      // the list to compute the total bytes that require scanning,
      // so handle the case explicitly (similarly to first_files case)
      for (size_t i = 0; i < files_brief.num_files; i++) {
        first_files.push_back(&files_brief.files[i]);
      }
      continue;
    }

    assert(level > 0);
    assert(files_brief.num_files > 0);

    // identify the file position for start key
    const int idx_start =
        FindFileInRange(icmp, files_brief, start, 0,
                        static_cast<uint32_t>(files_brief.num_files - 1));
    assert(static_cast<size_t>(idx_start) < files_brief.num_files);

    // identify the file position for end key
    int idx_end = idx_start;
    if (icmp.Compare(files_brief.files[idx_end].largest_key, end) < 0) {
      idx_end =
          FindFileInRange(icmp, files_brief, end, idx_start,
                          static_cast<uint32_t>(files_brief.num_files - 1));
    }
    assert(idx_end >= idx_start &&
           static_cast<size_t>(idx_end) < files_brief.num_files);

    // scan all files from the starting index to the ending index
    // (inferred from the sorted order)

    // first scan all the intermediate full files (excluding first and last)
    for (int i = idx_start + 1; i < idx_end; ++i) {
      uint64_t file_size = files_brief.files[i].fd.GetFileSize();
      // The entire file falls into the range, so we can just take its size.
      assert(file_size ==
             ApproximateSize(v, files_brief.files[i], start, end, caller));
      total_full_size += file_size;
    }

    // save the first and the last files (which may be the same file), so we
    // can scan them later.
    first_files.push_back(&files_brief.files[idx_start]);
    if (idx_start != idx_end) {
      // we need to estimate size for both files, only if they are different
      last_files.push_back(&files_brief.files[idx_end]);
    }
  }

  // The sum of all file sizes that intersect the [start, end] keys range.
  uint64_t total_intersecting_size = 0;
  for (const auto* file_ptr : first_files) {
    total_intersecting_size += file_ptr->fd.GetFileSize();
  }
  for (const auto* file_ptr : last_files) {
    total_intersecting_size += file_ptr->fd.GetFileSize();
  }

  // Now scan all the first & last files at each level, and estimate their size.
  // If the total_intersecting_size is less than X% of the total_full_size - we
  // want to approximate the result in order to avoid the costly binary search
  // inside ApproximateSize. We use half of file size as an approximation below.

  const double margin = options.files_size_error_margin;
  if (margin > 0 && total_intersecting_size <
                        static_cast<uint64_t>(total_full_size * margin)) {
    total_full_size += total_intersecting_size / 2;
  } else {
    // Estimate for all the first files (might also be last files), at each
    // level
    for (const auto file_ptr : first_files) {
      total_full_size += ApproximateSize(v, *file_ptr, start, end, caller);
    }

    // Estimate for all the last files, at each level
    for (const auto file_ptr : last_files) {
      // We could use ApproximateSize here, but calling ApproximateOffsetOf
      // directly is just more efficient.
      total_full_size += ApproximateOffsetOf(v, *file_ptr, end, caller);
    }
  }

  return total_full_size;
}

uint64_t VersionSet::ApproximateOffsetOf(Version* v, const FdWithKeyRange& f,
                                         const Slice& key,
                                         TableReaderCaller caller) {
  // pre-condition
  assert(v);
  const auto& icmp = v->cfd_->internal_comparator();

  uint64_t result = 0;
  if (icmp.Compare(f.largest_key, key) <= 0) {
    // Entire file is before "key", so just add the file size
    result = f.fd.GetFileSize();
  } else if (icmp.Compare(f.smallest_key, key) > 0) {
    // Entire file is after "key", so ignore
    result = 0;
  } else {
    // "key" falls in the range for this table.  Add the
    // approximate offset of "key" within the table.
    TableCache* table_cache = v->cfd_->table_cache();
    if (table_cache != nullptr) {
      result = table_cache->ApproximateOffsetOf(
          key, *f.file_metadata, caller, icmp,
          v->GetMutableCFOptions().prefix_extractor);
    }
  }
  return result;
}

uint64_t VersionSet::ApproximateSize(Version* v, const FdWithKeyRange& f,
                                     const Slice& start, const Slice& end,
                                     TableReaderCaller caller) {
  // pre-condition
  assert(v);
  const auto& icmp = v->cfd_->internal_comparator();
  assert(icmp.Compare(start, end) <= 0);

  if (icmp.Compare(f.largest_key, start) <= 0 ||
      icmp.Compare(f.smallest_key, end) > 0) {
    // Entire file is before or after the start/end keys range
    return 0;
  }

  if (icmp.Compare(f.smallest_key, start) >= 0) {
    // Start of the range is before the file start - approximate by end offset
    return ApproximateOffsetOf(v, f, end, caller);
  }

  if (icmp.Compare(f.largest_key, end) < 0) {
    // End of the range is after the file end - approximate by subtracting
    // start offset from the file size
    uint64_t start_offset = ApproximateOffsetOf(v, f, start, caller);
    assert(f.fd.GetFileSize() >= start_offset);
    return f.fd.GetFileSize() - start_offset;
  }

  // The interval falls entirely in the range for this file.
  TableCache* table_cache = v->cfd_->table_cache();
  if (table_cache == nullptr) {
    return 0;
  }
  return table_cache->ApproximateSize(
      start, end, *f.file_metadata, caller, icmp,
      v->GetMutableCFOptions().prefix_extractor);
}

void VersionSet::RemoveLiveFiles(
    std::vector<ObsoleteFileInfo>& sst_delete_candidates,
    std::vector<ObsoleteBlobFileInfo>& blob_delete_candidates) const {
  assert(column_family_set_);
  for (auto cfd : *column_family_set_) {
    assert(cfd);
    if (!cfd->initialized()) {
      continue;
    }

    auto* current = cfd->current();
    bool found_current = false;

    Version* const dummy_versions = cfd->dummy_versions();
    assert(dummy_versions);

    for (Version* v = dummy_versions->next_; v != dummy_versions;
         v = v->next_) {
      v->RemoveLiveFiles(sst_delete_candidates, blob_delete_candidates);
      if (v == current) {
        found_current = true;
      }
    }

    if (!found_current && current != nullptr) {
      // Should never happen unless it is a bug.
      assert(false);
      current->RemoveLiveFiles(sst_delete_candidates, blob_delete_candidates);
    }
  }
}

void VersionSet::AddLiveFiles(std::vector<uint64_t>* live_table_files,
                              std::vector<uint64_t>* live_blob_files) const {
  assert(live_table_files);
  assert(live_blob_files);

  // pre-calculate space requirement
  size_t total_table_files = 0;
  size_t total_blob_files = 0;

  assert(column_family_set_);
  for (auto cfd : *column_family_set_) {
    assert(cfd);

    if (!cfd->initialized()) {
      continue;
    }

    Version* const dummy_versions = cfd->dummy_versions();
    assert(dummy_versions);

    for (Version* v = dummy_versions->next_; v != dummy_versions;
         v = v->next_) {
      assert(v);

      const auto* vstorage = v->storage_info();
      assert(vstorage);

      for (int level = 0; level < vstorage->num_levels(); ++level) {
        total_table_files += vstorage->LevelFiles(level).size();
      }

      total_blob_files += vstorage->GetBlobFiles().size();
    }
  }

  // just one time extension to the right size
  live_table_files->reserve(live_table_files->size() + total_table_files);
  live_blob_files->reserve(live_blob_files->size() + total_blob_files);

  assert(column_family_set_);
  for (auto cfd : *column_family_set_) {
    assert(cfd);
    if (!cfd->initialized()) {
      continue;
    }

    auto* current = cfd->current();
    bool found_current = false;

    Version* const dummy_versions = cfd->dummy_versions();
    assert(dummy_versions);

    for (Version* v = dummy_versions->next_; v != dummy_versions;
         v = v->next_) {
      v->AddLiveFiles(live_table_files, live_blob_files);
      if (v == current) {
        found_current = true;
      }
    }

    if (!found_current && current != nullptr) {
      // Should never happen unless it is a bug.
      assert(false);
      current->AddLiveFiles(live_table_files, live_blob_files);
    }
  }
}

InternalIterator* VersionSet::MakeInputIterator(
    const ReadOptions& read_options, const Compaction* c,
    RangeDelAggregator* range_del_agg,
    const FileOptions& file_options_compactions,
    const std::optional<const Slice>& start,
    const std::optional<const Slice>& end) {
  auto cfd = c->column_family_data();
  // Level-0 files have to be merged together.  For other levels,
  // we will make a concatenating iterator per level.
  // TODO(opt): use concatenating iterator for level-0 if there is no overlap
  const size_t space = (c->level() == 0 ? c->input_levels(0)->num_files +
                                              c->num_input_levels() - 1
                                        : c->num_input_levels());
  InternalIterator** list = new InternalIterator* [space];
  size_t num = 0;
  for (size_t which = 0; which < c->num_input_levels(); which++) {
    if (c->input_levels(which)->num_files != 0) {
      if (c->level(which) == 0) {
        const LevelFilesBrief* flevel = c->input_levels(which);
        for (size_t i = 0; i < flevel->num_files; i++) {
          const FileMetaData& fmd = *flevel->files[i].file_metadata;
          if (start.has_value() &&
              cfd->user_comparator()->Compare(start.value(),
                                              fmd.largest.user_key()) > 0) {
            continue;
          }
          // We should be able to filter out the case where the end key
          // equals to the end boundary, since the end key is exclusive.
          // We try to be extra safe here.
          if (end.has_value() &&
              cfd->user_comparator()->Compare(end.value(),
                                              fmd.smallest.user_key()) < 0) {
            continue;
          }

          list[num++] = cfd->table_cache()->NewIterator(
              read_options, file_options_compactions,
              cfd->internal_comparator(), fmd, range_del_agg,
              c->mutable_cf_options()->prefix_extractor,
              /*table_reader_ptr=*/nullptr,
              /*file_read_hist=*/nullptr, TableReaderCaller::kCompaction,
              /*arena=*/nullptr,
              /*skip_filters=*/false,
              /*level=*/static_cast<int>(c->level(which)),
              MaxFileSizeForL0MetaPin(*c->mutable_cf_options()),
              /*smallest_compaction_key=*/nullptr,
              /*largest_compaction_key=*/nullptr,
              /*allow_unprepared_value=*/false);
        }
      } else {
        // Create concatenating iterator for the files from this level
        list[num++] = new LevelIterator(
            cfd->table_cache(), read_options, file_options_compactions,
            cfd->internal_comparator(), c->input_levels(which),
            c->mutable_cf_options()->prefix_extractor,
            /*should_sample=*/false,
            /*no per level latency histogram=*/nullptr,
            TableReaderCaller::kCompaction, /*skip_filters=*/false,
            /*level=*/static_cast<int>(c->level(which)), range_del_agg,
            c->boundaries(which));
      }
    }
  }
  assert(num <= space);
  InternalIterator* result =
      NewMergingIterator(&c->column_family_data()->internal_comparator(), list,
                         static_cast<int>(num));
  delete[] list;
  return result;
}

Status VersionSet::GetMetadataForFile(uint64_t number, int* filelevel,
                                      FileMetaData** meta,
                                      ColumnFamilyData** cfd) {
  for (auto cfd_iter : *column_family_set_) {
    if (!cfd_iter->initialized()) {
      continue;
    }
    Version* version = cfd_iter->current();
    const auto* vstorage = version->storage_info();
    for (int level = 0; level < vstorage->num_levels(); level++) {
      for (const auto& file : vstorage->LevelFiles(level)) {
        if (file->fd.GetNumber() == number) {
          *meta = file;
          *filelevel = level;
          *cfd = cfd_iter;
          return Status::OK();
        }
      }
    }
  }
  return Status::NotFound("File not present in any level");
}

void VersionSet::GetLiveFilesMetaData(std::vector<LiveFileMetaData>* metadata) {
  for (auto cfd : *column_family_set_) {
    if (cfd->IsDropped() || !cfd->initialized()) {
      continue;
    }
    for (int level = 0; level < cfd->NumberLevels(); level++) {
      for (const auto& file :
           cfd->current()->storage_info()->LevelFiles(level)) {
        LiveFileMetaData filemetadata;
        filemetadata.column_family_name = cfd->GetName();
        uint32_t path_id = file->fd.GetPathId();
        if (path_id < cfd->ioptions()->cf_paths.size()) {
          filemetadata.db_path = cfd->ioptions()->cf_paths[path_id].path;
        } else {
          assert(!cfd->ioptions()->cf_paths.empty());
          filemetadata.db_path = cfd->ioptions()->cf_paths.back().path;
        }
        filemetadata.directory = filemetadata.db_path;
        const uint64_t file_number = file->fd.GetNumber();
        filemetadata.name = MakeTableFileName("", file_number);
        filemetadata.relative_filename = filemetadata.name.substr(1);
        filemetadata.file_number = file_number;
        filemetadata.level = level;
        filemetadata.size = file->fd.GetFileSize();
        filemetadata.smallestkey = file->smallest.user_key().ToString();
        filemetadata.largestkey = file->largest.user_key().ToString();
        filemetadata.smallest_seqno = file->fd.smallest_seqno;
        filemetadata.largest_seqno = file->fd.largest_seqno;
        filemetadata.num_reads_sampled = file->stats.num_reads_sampled.load(
            std::memory_order_relaxed);
        filemetadata.being_compacted = file->being_compacted;
        filemetadata.num_entries = file->num_entries;
        filemetadata.num_deletions = file->num_deletions;
        filemetadata.oldest_blob_file_number = file->oldest_blob_file_number;
        filemetadata.file_checksum = file->file_checksum;
        filemetadata.file_checksum_func_name = file->file_checksum_func_name;
        filemetadata.temperature = file->temperature;
        filemetadata.oldest_ancester_time = file->TryGetOldestAncesterTime();
        filemetadata.file_creation_time = file->TryGetFileCreationTime();
        metadata->push_back(filemetadata);
      }
    }
  }
}

void VersionSet::GetObsoleteFiles(std::vector<ObsoleteFileInfo>* files,
                                  std::vector<ObsoleteBlobFileInfo>* blob_files,
                                  std::vector<std::string>* manifest_filenames,
                                  uint64_t min_pending_output) {
  assert(files);
  assert(blob_files);
  assert(manifest_filenames);
  assert(files->empty());
  assert(blob_files->empty());
  assert(manifest_filenames->empty());

  std::vector<ObsoleteFileInfo> pending_files;
  for (auto& f : obsolete_files_) {
    if (f.metadata->fd.GetNumber() < min_pending_output) {
      files->emplace_back(std::move(f));
    } else {
      pending_files.emplace_back(std::move(f));
    }
  }
  obsolete_files_.swap(pending_files);

  std::vector<ObsoleteBlobFileInfo> pending_blob_files;
  for (auto& blob_file : obsolete_blob_files_) {
    if (blob_file.GetBlobFileNumber() < min_pending_output) {
      blob_files->emplace_back(std::move(blob_file));
    } else {
      pending_blob_files.emplace_back(std::move(blob_file));
    }
  }
  obsolete_blob_files_.swap(pending_blob_files);

  obsolete_manifests_.swap(*manifest_filenames);
}

ColumnFamilyData* VersionSet::CreateColumnFamily(
    const ColumnFamilyOptions& cf_options, const VersionEdit* edit) {
  assert(edit->is_column_family_add_);

  MutableCFOptions dummy_cf_options;
  Version* dummy_versions =
      new Version(nullptr, this, file_options_, dummy_cf_options, io_tracer_);
  // Ref() dummy version once so that later we can call Unref() to delete it
  // by avoiding calling "delete" explicitly (~Version is private)
  dummy_versions->Ref();
  auto new_cfd = column_family_set_->CreateColumnFamily(
      edit->column_family_name_, edit->column_family_, dummy_versions,
      cf_options);

  Version* v = new Version(new_cfd, this, file_options_,
                           *new_cfd->GetLatestMutableCFOptions(), io_tracer_,
                           current_version_number_++);

  constexpr bool update_stats = false;

  v->PrepareAppend(*new_cfd->GetLatestMutableCFOptions(), update_stats);

  AppendVersion(new_cfd, v);
  // GetLatestMutableCFOptions() is safe here without mutex since the
  // cfd is not available to client
  new_cfd->CreateNewMemtable(*new_cfd->GetLatestMutableCFOptions(),
                             LastSequence());
  new_cfd->SetLogNumber(edit->log_number_);
  return new_cfd;
}

uint64_t VersionSet::GetNumLiveVersions(Version* dummy_versions) {
  uint64_t count = 0;
  for (Version* v = dummy_versions->next_; v != dummy_versions; v = v->next_) {
    count++;
  }
  return count;
}

uint64_t VersionSet::GetTotalSstFilesSize(Version* dummy_versions) {
  std::unordered_set<uint64_t> unique_files;
  uint64_t total_files_size = 0;
  for (Version* v = dummy_versions->next_; v != dummy_versions; v = v->next_) {
    VersionStorageInfo* storage_info = v->storage_info();
    for (int level = 0; level < storage_info->num_levels_; level++) {
      for (const auto& file_meta : storage_info->LevelFiles(level)) {
        if (unique_files.find(file_meta->fd.packed_number_and_path_id) ==
            unique_files.end()) {
          unique_files.insert(file_meta->fd.packed_number_and_path_id);
          total_files_size += file_meta->fd.GetFileSize();
        }
      }
    }
  }
  return total_files_size;
}

uint64_t VersionSet::GetTotalBlobFileSize(Version* dummy_versions) {
  std::unordered_set<uint64_t> unique_blob_files;

  uint64_t all_versions_blob_file_size = 0;

  for (auto* v = dummy_versions->next_; v != dummy_versions; v = v->next_) {
    // iterate all the versions
    const auto* vstorage = v->storage_info();
    assert(vstorage);

    const auto& blob_files = vstorage->GetBlobFiles();

    for (const auto& meta : blob_files) {
      assert(meta);

      const uint64_t blob_file_number = meta->GetBlobFileNumber();

      if (unique_blob_files.find(blob_file_number) == unique_blob_files.end()) {
        // find Blob file that has not been counted
        unique_blob_files.insert(blob_file_number);
        all_versions_blob_file_size += meta->GetBlobFileSize();
      }
    }
  }

  return all_versions_blob_file_size;
}

Status VersionSet::VerifyFileMetadata(const std::string& fpath,
                                      const FileMetaData& meta) const {
  uint64_t fsize = 0;
  Status status = fs_->GetFileSize(fpath, IOOptions(), &fsize, nullptr);
  if (status.ok()) {
    if (fsize != meta.fd.GetFileSize()) {
      status = Status::Corruption("File size mismatch: " + fpath);
    }
  }
  return status;
}

ReactiveVersionSet::ReactiveVersionSet(
    const std::string& dbname, const ImmutableDBOptions* _db_options,
    const FileOptions& _file_options, Cache* table_cache,
    WriteBufferManager* write_buffer_manager, WriteController* write_controller,
    const std::shared_ptr<IOTracer>& io_tracer)
    : VersionSet(dbname, _db_options, _file_options, table_cache,
                 write_buffer_manager, write_controller,
                 /*block_cache_tracer=*/nullptr, io_tracer, /*db_id*/ "",
                 /*db_session_id*/ "") {}

ReactiveVersionSet::~ReactiveVersionSet() {}

Status ReactiveVersionSet::Recover(
    const std::vector<ColumnFamilyDescriptor>& column_families,
    std::unique_ptr<log::FragmentBufferedReader>* manifest_reader,
    std::unique_ptr<log::Reader::Reporter>* manifest_reporter,
    std::unique_ptr<Status>* manifest_reader_status) {
  assert(manifest_reader != nullptr);
  assert(manifest_reporter != nullptr);
  assert(manifest_reader_status != nullptr);

  manifest_reader_status->reset(new Status());
  manifest_reporter->reset(new LogReporter());
  static_cast_with_check<LogReporter>(manifest_reporter->get())->status =
      manifest_reader_status->get();
  Status s = MaybeSwitchManifest(manifest_reporter->get(), manifest_reader);
  if (!s.ok()) {
    return s;
  }
  log::Reader* reader = manifest_reader->get();
  assert(reader);

  manifest_tailer_.reset(new ManifestTailer(
      column_families, const_cast<ReactiveVersionSet*>(this), io_tracer_));

  manifest_tailer_->Iterate(*reader, manifest_reader_status->get());

  return manifest_tailer_->status();
}

Status ReactiveVersionSet::ReadAndApply(
    InstrumentedMutex* mu,
    std::unique_ptr<log::FragmentBufferedReader>* manifest_reader,
    Status* manifest_read_status,
    std::unordered_set<ColumnFamilyData*>* cfds_changed) {
  assert(manifest_reader != nullptr);
  assert(cfds_changed != nullptr);
  mu->AssertHeld();

  Status s;
  log::Reader* reader = manifest_reader->get();
  assert(reader);
  s = MaybeSwitchManifest(reader->GetReporter(), manifest_reader);
  if (!s.ok()) {
    return s;
  }
  manifest_tailer_->Iterate(*(manifest_reader->get()), manifest_read_status);
  s = manifest_tailer_->status();
  if (s.ok()) {
    *cfds_changed = std::move(manifest_tailer_->GetUpdatedColumnFamilies());
  }

  return s;
}

Status ReactiveVersionSet::MaybeSwitchManifest(
    log::Reader::Reporter* reporter,
    std::unique_ptr<log::FragmentBufferedReader>* manifest_reader) {
  assert(manifest_reader != nullptr);
  Status s;
  std::string manifest_path;
  s = GetCurrentManifestPath(dbname_, fs_.get(), &manifest_path,
                             &manifest_file_number_);
  if (!s.ok()) {
    return s;
  }
  std::unique_ptr<FSSequentialFile> manifest_file;
  if (manifest_reader->get() != nullptr &&
      manifest_reader->get()->file()->file_name() == manifest_path) {
    // CURRENT points to the same MANIFEST as before, no need to switch
    // MANIFEST.
    return s;
  }
  assert(nullptr == manifest_reader->get() ||
         manifest_reader->get()->file()->file_name() != manifest_path);
  s = fs_->FileExists(manifest_path, IOOptions(), nullptr);
  if (s.IsNotFound()) {
    return Status::TryAgain(
        "The primary may have switched to a new MANIFEST and deleted the old "
        "one.");
  } else if (!s.ok()) {
    return s;
  }
  TEST_SYNC_POINT(
      "ReactiveVersionSet::MaybeSwitchManifest:"
      "AfterGetCurrentManifestPath:0");
  TEST_SYNC_POINT(
      "ReactiveVersionSet::MaybeSwitchManifest:"
      "AfterGetCurrentManifestPath:1");
  // The primary can also delete the MANIFEST while the secondary is reading
  // it. This is OK on POSIX. For other file systems, maybe create a hard link
  // to MANIFEST. The hard link should be cleaned up later by the secondary.
  s = fs_->NewSequentialFile(manifest_path,
                             fs_->OptimizeForManifestRead(file_options_),
                             &manifest_file, nullptr);
  std::unique_ptr<SequentialFileReader> manifest_file_reader;
  if (s.ok()) {
    manifest_file_reader.reset(new SequentialFileReader(
        std::move(manifest_file), manifest_path,
        db_options_->log_readahead_size, io_tracer_, db_options_->listeners));
    manifest_reader->reset(new log::FragmentBufferedReader(
        nullptr, std::move(manifest_file_reader), reporter, true /* checksum */,
        0 /* log_number */));
    ROCKS_LOG_INFO(db_options_->info_log, "Switched to new manifest: %s\n",
                   manifest_path.c_str());
    if (manifest_tailer_) {
      manifest_tailer_->PrepareToReadNewManifest();
    }
  } else if (s.IsPathNotFound()) {
    // This can happen if the primary switches to a new MANIFEST after the
    // secondary reads the CURRENT file but before the secondary actually tries
    // to open the MANIFEST.
    s = Status::TryAgain(
        "The primary may have switched to a new MANIFEST and deleted the old "
        "one.");
  }
  return s;
}

#ifndef NDEBUG
uint64_t ReactiveVersionSet::TEST_read_edits_in_atomic_group() const {
  assert(manifest_tailer_);
  return manifest_tailer_->GetReadBuffer().TEST_read_edits_in_atomic_group();
}
#endif  // !NDEBUG

std::vector<VersionEdit>& ReactiveVersionSet::replay_buffer() {
  assert(manifest_tailer_);
  return manifest_tailer_->GetReadBuffer().replay_buffer();
}

}  // namespace ROCKSDB_NAMESPACE<|MERGE_RESOLUTION|>--- conflicted
+++ resolved
@@ -1834,42 +1834,6 @@
   *creation_time = oldest_time;
 }
 
-<<<<<<< HEAD
-=======
-Status Version::VerifySstUniqueIds() const {
-  for (int level = 0; level < storage_info_.num_non_empty_levels_; level++) {
-    for (FileMetaData* meta : storage_info_.LevelFiles(level)) {
-      if (meta->unique_id != kNullUniqueId64x2) {
-        std::shared_ptr<const TableProperties> props;
-        Status s =
-            GetTableProperties(&props, meta);  // may open the file if it's not
-        if (!s.ok()) {
-          return s;
-        }
-        UniqueId64x2 id;
-        s = GetSstInternalUniqueId(props->db_id, props->db_session_id,
-                                   props->orig_file_number, &id);
-        if (!s.ok() || id != meta->unique_id) {
-          std::ostringstream oss;
-          oss << "SST #" << meta->fd.GetNumber() << " unique ID mismatch. ";
-          oss << "Manifest: "
-              << InternalUniqueIdToHumanString(&(meta->unique_id)) << ", ";
-          if (s.ok()) {
-            oss << "Table Properties: " << InternalUniqueIdToHumanString(&id);
-          } else {
-            oss << "Failed to get Table Properties: " << s.ToString();
-          }
-          return Status::Corruption("VersionSet", oss.str());
-        }
-        TEST_SYNC_POINT_CALLBACK("Version::VerifySstUniqueIds::Passed", &id);
-      } else {
-        TEST_SYNC_POINT_CALLBACK("Version::VerifySstUniqueIds::Skipped", meta);
-      }
-    }
-  }
-  return Status::OK();
-}
-
 InternalIterator* Version::TEST_GetLevelIterator(
     const ReadOptions& read_options, MergeIteratorBuilder* merge_iter_builder,
     int level, bool allow_unprepared_value) {
@@ -1885,7 +1849,6 @@
       allow_unprepared_value, merge_iter_builder);
 }
 
->>>>>>> c8543296
 uint64_t VersionStorageInfo::GetEstimatedActiveKeys() const {
   // Estimation will be inaccurate when:
   // (1) there exist merge keys
